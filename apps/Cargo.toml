[package]
authors = ["Heliax AG <hello@heliax.dev>"]
description = "Namada apps"
edition = "2021"
license = "GPL-3.0"
name = "namada_apps"
readme = "../README.md"
resolver = "2"
version = "0.7.1"

# See more keys and their definitions at https://doc.rust-lang.org/cargo/reference/manifest.html

[lib]
name = "namada_apps"
path = "src/lib/mod.rs"

# Namada CLI that aggregates some common commands for the node and the client
[[bin]]
doc = false
name = "namada"
path = "src/bin/anoma/main.rs"

# Namada node
[[bin]]
doc = false
name = "namadan"
path = "src/bin/anoma-node/main.rs"

# Namada client
[[bin]]
doc = false
name = "namadac"
path = "src/bin/anoma-client/main.rs"

# Namada wallet
[[bin]]
doc = false
name = "namadaw"
path = "src/bin/anoma-wallet/main.rs"

[features]
default = ["std"]
dev = ["namada/dev"]
std = ["ed25519-consensus/std", "rand/std", "rand_core/std"]
# for integration tests and test utilies
testing = ["dev"]

[dependencies]
namada = {path = "../shared", features = ["wasm-runtime", "ferveo-tpke", "rand", "secp256k1-sign-verify"]}
ark-serialize = "0.3.0"
ark-std = "0.3.0"
# branch = "bat/arse-merkle-tree"
arse-merkle-tree = {package = "sparse-merkle-tree", git = "https://github.com/heliaxdev/sparse-merkle-tree", rev = "b03d8df11a6a0cfbd47a1a33cda5b73353bb715d", features = ["std", "borsh"]}
async-std = {version = "1.9.0", features = ["unstable"]}
async-trait = "0.1.51"
base64 = "0.13.0"
bech32 = "0.8.0"
blake2b-rs = "0.2.0"
borsh = "0.9.0"
byte-unit = "4.0.13"
byteorder = "1.4.2"
# https://github.com/clap-rs/clap/issues/1037
clap = {git = "https://github.com/clap-rs/clap/", tag = "v3.0.0-beta.2", default-features = false, features = ["std", "suggestions", "color", "cargo"]}
color-eyre = "0.5.10"
config = "0.11.0"
curl = "0.4.43"
data-encoding = "2.3.2"
derivative = "2.2.0"
ed25519-consensus = "1.2.0"
ferveo = {git = "https://github.com/anoma/ferveo"}
ferveo-common = {git = "https://github.com/anoma/ferveo"}
eyre = "0.6.5"
flate2 = "1.0.22"
file-lock = "2.0.2"
futures = "0.3"
itertools = "0.10.1"
jsonpath_lib = "0.3.0"
libc = "0.2.97"
libloading = "0.7.2"
num-derive = "0.3.3"
num-traits = "0.2.14"
num_cpus = "1.13.0"
once_cell = "1.8.0"
orion = "0.16.0"
prost = "0.9.0"
prost-types = "0.9.0"
rand = {version = "0.8", default-features = false}
rand_core = {version = "0.6", default-features = false}
rayon = "=1.5.1"
regex = "1.4.5"
reqwest = "0.11.4"
rlimit = "0.5.4"
rocksdb = {version = "0.19.0", features = ['zstd', 'jemalloc'], default-features = false}
rpassword = "5.0.1"
serde = {version = "1.0.125", features = ["derive"]}
serde_bytes = "0.11.5"
serde_json = {version = "1.0.62", features = ["raw_value"]}
sha2 = "0.9.3"
signal-hook = "0.3.9"
<<<<<<< HEAD
=======
sparse-merkle-tree = {git = "https://github.com/heliaxdev/sparse-merkle-tree", rev = "121c79424646cc3e917f8616e549fbddee775a0a", features = ["borsh"]}
>>>>>>> 95a09b75
# sysinfo with disabled multithread feature
sysinfo = {version = "=0.21.1", default-features = false}
tar = "0.4.37"
# temporarily using fork work-around
tendermint = {git = "https://github.com/heliaxdev/tendermint-rs", rev = "95c52476bc37927218374f94ac8e2a19bd35bec9", features = ["secp256k1"]}
tendermint-config = {git = "https://github.com/heliaxdev/tendermint-rs", rev = "95c52476bc37927218374f94ac8e2a19bd35bec9"}
tendermint-proto = {git = "https://github.com/heliaxdev/tendermint-rs", rev = "95c52476bc37927218374f94ac8e2a19bd35bec9"}
tendermint-rpc = {git = "https://github.com/heliaxdev/tendermint-rs", rev = "95c52476bc37927218374f94ac8e2a19bd35bec9", features = ["http-client", "websocket-client"]}
thiserror = "1.0.30"
tokio = {version = "1.8.2", features = ["full"]}
toml = "0.5.8"
tonic = "0.6.1"
tower = "0.4"
# Also, using the same version of tendermint-rs as we do here.
# with a patch for https://github.com/penumbra-zone/tower-abci/issues/7.
tower-abci = {git = "https://github.com/heliaxdev/tower-abci", rev = "f6463388fc319b6e210503b43b3aecf6faf6b200"}
tracing = "0.1.30"
tracing-log = "0.1.2"
tracing-subscriber = {version = "0.3.7", features = ["env-filter"]}
websocket = "0.26.2"
winapi = "0.3.9"
bimap = {version = "0.6.2", features = ["serde"]}

[dev-dependencies]
namada = {path = "../shared", features = ["testing", "wasm-runtime"]}
bit-set = "0.5.2"
# A fork with state machime testing
proptest = {git = "https://github.com/heliaxdev/proptest", branch = "tomas/sm"}
tempfile = "3.2.0"
test-log = {version = "0.2.7", default-features = false, features = ["trace"]}
tokio-test = "0.4.2"

[build-dependencies]
git2 = "0.13.25"<|MERGE_RESOLUTION|>--- conflicted
+++ resolved
@@ -50,7 +50,7 @@
 ark-serialize = "0.3.0"
 ark-std = "0.3.0"
 # branch = "bat/arse-merkle-tree"
-arse-merkle-tree = {package = "sparse-merkle-tree", git = "https://github.com/heliaxdev/sparse-merkle-tree", rev = "b03d8df11a6a0cfbd47a1a33cda5b73353bb715d", features = ["std", "borsh"]}
+arse-merkle-tree = {package = "sparse-merkle-tree", git = "https://github.com/heliaxdev/sparse-merkle-tree", rev = "04ad1eeb28901b57a7599bbe433b3822965dabe8", features = ["std", "borsh"]}
 async-std = {version = "1.9.0", features = ["unstable"]}
 async-trait = "0.1.51"
 base64 = "0.13.0"
@@ -97,10 +97,7 @@
 serde_json = {version = "1.0.62", features = ["raw_value"]}
 sha2 = "0.9.3"
 signal-hook = "0.3.9"
-<<<<<<< HEAD
-=======
 sparse-merkle-tree = {git = "https://github.com/heliaxdev/sparse-merkle-tree", rev = "121c79424646cc3e917f8616e549fbddee775a0a", features = ["borsh"]}
->>>>>>> 95a09b75
 # sysinfo with disabled multithread feature
 sysinfo = {version = "=0.21.1", default-features = false}
 tar = "0.4.37"
