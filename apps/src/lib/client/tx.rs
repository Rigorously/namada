--- conflicted
+++ resolved
@@ -29,16 +29,6 @@
 use masp_primitives::transaction::Transaction;
 use masp_primitives::zip32::{ExtendedFullViewingKey, ExtendedSpendingKey};
 use masp_proofs::prover::LocalTxProver;
-<<<<<<< HEAD
-=======
-use namada::ibc::applications::transfer::msgs::transfer::MsgTransfer;
-use namada::ibc::core::ics04_channel::timeout::TimeoutHeight;
-use namada::ibc::signer::Signer;
-use namada::ibc::timestamp::Timestamp as IbcTimestamp;
-use namada::ibc::tx_msg::Msg;
-use namada::ibc::Height as IbcHeight;
-use namada::ibc_proto::cosmos::base::v1beta1::Coin;
->>>>>>> 6c18ef99
 use namada::ledger::governance::storage as gov_storage;
 use namada::ledger::masp::{ShieldedContext, ShieldedUtils};
 use namada::ledger::pos::{CommissionPair, PosParams};
@@ -532,1052 +522,8 @@
                 safe_exit(1)
             }
         }
-<<<<<<< HEAD
         Ok(())
     } else {
-=======
-        // Record the changes to the transparent accounts
-        let transparent_delta =
-            Amount::from_nonnegative(tx.token.clone(), u64::from(tx.amount))
-                .expect("invalid value for amount");
-        let mut transfer_delta = TransferDelta::new();
-        transfer_delta
-            .insert(tx.source.clone(), Amount::zero() - &transparent_delta);
-        transfer_delta.insert(tx.target.clone(), transparent_delta);
-        self.delta_map.insert(
-            (height, index),
-            (epoch, transfer_delta, transaction_delta),
-        );
-        self.last_txidx += 1;
-    }
-
-    /// Summarize the effects on shielded and transparent accounts of each
-    /// Transfer in this context
-    pub fn get_tx_deltas(
-        &self,
-    ) -> &BTreeMap<
-        (BlockHeight, TxIndex),
-        (Epoch, TransferDelta, TransactionDelta),
-    > {
-        &self.delta_map
-    }
-
-    /// Compute the total unspent notes associated with the viewing key in the
-    /// context. If the key is not in the context, then we do not know the
-    /// balance and hence we return None.
-    pub fn compute_shielded_balance(&self, vk: &ViewingKey) -> Option<Amount> {
-        // Cannot query the balance of a key that's not in the map
-        if !self.pos_map.contains_key(vk) {
-            return None;
-        }
-        let mut val_acc = Amount::zero();
-        // Retrieve the notes that can be spent by this key
-        if let Some(avail_notes) = self.pos_map.get(vk) {
-            for note_idx in avail_notes {
-                // Spent notes cannot contribute a new transaction's pool
-                if self.spents.contains(note_idx) {
-                    continue;
-                }
-                // Get note associated with this ID
-                let note = self.note_map.get(note_idx).unwrap();
-                // Finally add value to multi-asset accumulator
-                val_acc +=
-                    Amount::from_nonnegative(note.asset_type, note.value)
-                        .expect("found note with invalid value or asset type");
-            }
-        }
-        Some(val_acc)
-    }
-
-    /// Query the ledger for the decoding of the given asset type and cache it
-    /// if it is found.
-    pub async fn decode_asset_type(
-        &mut self,
-        client: HttpClient,
-        asset_type: AssetType,
-    ) -> Option<(Address, Epoch)> {
-        // Try to find the decoding in the cache
-        if let decoded @ Some(_) = self.asset_types.get(&asset_type) {
-            return decoded.cloned();
-        }
-        // Query for the ID of the last accepted transaction
-        let (addr, ep, _conv, _path): (Address, _, Amount, MerklePath<Node>) =
-            query_conversion(client, asset_type).await?;
-        self.asset_types.insert(asset_type, (addr.clone(), ep));
-        Some((addr, ep))
-    }
-
-    /// Query the ledger for the conversion that is allowed for the given asset
-    /// type and cache it.
-    async fn query_allowed_conversion<'a>(
-        &'a mut self,
-        client: HttpClient,
-        asset_type: AssetType,
-        conversions: &'a mut Conversions,
-    ) -> Option<&'a mut (AllowedConversion, MerklePath<Node>, i64)> {
-        match conversions.entry(asset_type) {
-            Entry::Occupied(conv_entry) => Some(conv_entry.into_mut()),
-            Entry::Vacant(conv_entry) => {
-                // Query for the ID of the last accepted transaction
-                let (addr, ep, conv, path): (Address, _, _, _) =
-                    query_conversion(client, asset_type).await?;
-                self.asset_types.insert(asset_type, (addr, ep));
-                // If the conversion is 0, then we just have a pure decoding
-                if conv == Amount::zero() {
-                    None
-                } else {
-                    Some(conv_entry.insert((Amount::into(conv), path, 0)))
-                }
-            }
-        }
-    }
-
-    /// Compute the total unspent notes associated with the viewing key in the
-    /// context and express that value in terms of the currently timestamped
-    /// asset types. If the key is not in the context, then we do not know the
-    /// balance and hence we return None.
-    pub async fn compute_exchanged_balance(
-        &mut self,
-        client: HttpClient,
-        vk: &ViewingKey,
-        target_epoch: Epoch,
-    ) -> Option<Amount> {
-        // First get the unexchanged balance
-        if let Some(balance) = self.compute_shielded_balance(vk) {
-            // And then exchange balance into current asset types
-            Some(
-                self.compute_exchanged_amount(
-                    client,
-                    balance,
-                    target_epoch,
-                    HashMap::new(),
-                )
-                .await
-                .0,
-            )
-        } else {
-            None
-        }
-    }
-
-    /// Try to convert as much of the given asset type-value pair using the
-    /// given allowed conversion. usage is incremented by the amount of the
-    /// conversion used, the conversions are applied to the given input, and
-    /// the trace amount that could not be converted is moved from input to
-    /// output.
-    fn apply_conversion(
-        conv: AllowedConversion,
-        asset_type: AssetType,
-        value: i64,
-        usage: &mut i64,
-        input: &mut Amount,
-        output: &mut Amount,
-    ) {
-        // If conversion if possible, accumulate the exchanged amount
-        let conv: Amount = conv.into();
-        // The amount required of current asset to qualify for conversion
-        let threshold = -conv[&asset_type];
-        if threshold == 0 {
-            eprintln!(
-                "Asset threshold of selected conversion for asset type {} is \
-                 0, this is a bug, please report it.",
-                asset_type
-            );
-        }
-        // We should use an amount of the AllowedConversion that almost
-        // cancels the original amount
-        let required = value / threshold;
-        // Forget about the trace amount left over because we cannot
-        // realize its value
-        let trace = Amount::from_pair(asset_type, value % threshold).unwrap();
-        // Record how much more of the given conversion has been used
-        *usage += required;
-        // Apply the conversions to input and move the trace amount to output
-        *input += conv * required - &trace;
-        *output += trace;
-    }
-
-    /// Convert the given amount into the latest asset types whilst making a
-    /// note of the conversions that were used. Note that this function does
-    /// not assume that allowed conversions from the ledger are expressed in
-    /// terms of the latest asset types.
-    pub async fn compute_exchanged_amount(
-        &mut self,
-        client: HttpClient,
-        mut input: Amount,
-        target_epoch: Epoch,
-        mut conversions: Conversions,
-    ) -> (Amount, Conversions) {
-        // Where we will store our exchanged value
-        let mut output = Amount::zero();
-        // Repeatedly exchange assets until it is no longer possible
-        while let Some((asset_type, value)) =
-            input.components().next().map(cloned_pair)
-        {
-            let target_asset_type = self
-                .decode_asset_type(client.clone(), asset_type)
-                .await
-                .map(|(addr, _epoch)| make_asset_type(target_epoch, &addr))
-                .unwrap_or(asset_type);
-            let at_target_asset_type = asset_type == target_asset_type;
-            if let (Some((conv, _wit, usage)), false) = (
-                self.query_allowed_conversion(
-                    client.clone(),
-                    asset_type,
-                    &mut conversions,
-                )
-                .await,
-                at_target_asset_type,
-            ) {
-                println!(
-                    "converting current asset type to latest asset type..."
-                );
-                // Not at the target asset type, not at the latest asset type.
-                // Apply conversion to get from current asset type to the latest
-                // asset type.
-                Self::apply_conversion(
-                    conv.clone(),
-                    asset_type,
-                    value,
-                    usage,
-                    &mut input,
-                    &mut output,
-                );
-            } else if let (Some((conv, _wit, usage)), false) = (
-                self.query_allowed_conversion(
-                    client.clone(),
-                    target_asset_type,
-                    &mut conversions,
-                )
-                .await,
-                at_target_asset_type,
-            ) {
-                println!(
-                    "converting latest asset type to target asset type..."
-                );
-                // Not at the target asset type, yes at the latest asset type.
-                // Apply inverse conversion to get from latest asset type to
-                // the target asset type.
-                Self::apply_conversion(
-                    conv.clone(),
-                    asset_type,
-                    value,
-                    usage,
-                    &mut input,
-                    &mut output,
-                );
-            } else {
-                // At the target asset type. Then move component over to output.
-                let comp = input.project(asset_type);
-                output += &comp;
-                // Strike from input to avoid repeating computation
-                input -= comp;
-            }
-        }
-        (output, conversions)
-    }
-
-    /// Collect enough unspent notes in this context to exceed the given amount
-    /// of the specified asset type. Return the total value accumulated plus
-    /// notes and the corresponding diversifiers/merkle paths that were used to
-    /// achieve the total value.
-    pub async fn collect_unspent_notes(
-        &mut self,
-        ledger_address: TendermintAddress,
-        vk: &ViewingKey,
-        target: Amount,
-        target_epoch: Epoch,
-    ) -> (
-        Amount,
-        Vec<(Diversifier, Note, MerklePath<Node>)>,
-        Conversions,
-    ) {
-        // Establish connection with which to do exchange rate queries
-        let client = HttpClient::new(ledger_address.clone()).unwrap();
-        let mut conversions = HashMap::new();
-        let mut val_acc = Amount::zero();
-        let mut notes = Vec::new();
-        // Retrieve the notes that can be spent by this key
-        if let Some(avail_notes) = self.pos_map.get(vk).cloned() {
-            for note_idx in &avail_notes {
-                // No more transaction inputs are required once we have met
-                // the target amount
-                if val_acc >= target {
-                    break;
-                }
-                // Spent notes cannot contribute a new transaction's pool
-                if self.spents.contains(note_idx) {
-                    continue;
-                }
-                // Get note, merkle path, diversifier associated with this ID
-                let note = *self.note_map.get(note_idx).unwrap();
-
-                // The amount contributed by this note before conversion
-                let pre_contr = Amount::from_pair(note.asset_type, note.value)
-                    .expect("received note has invalid value or asset type");
-                let (contr, proposed_convs) = self
-                    .compute_exchanged_amount(
-                        client.clone(),
-                        pre_contr,
-                        target_epoch,
-                        conversions.clone(),
-                    )
-                    .await;
-
-                // Use this note only if it brings us closer to our target
-                if is_amount_required(
-                    val_acc.clone(),
-                    target.clone(),
-                    contr.clone(),
-                ) {
-                    // Be sure to record the conversions used in computing
-                    // accumulated value
-                    val_acc += contr;
-                    // Commit the conversions that were used to exchange
-                    conversions = proposed_convs;
-                    let merkle_path =
-                        self.witness_map.get(note_idx).unwrap().path().unwrap();
-                    let diversifier = self.div_map.get(note_idx).unwrap();
-                    // Commit this note to our transaction
-                    notes.push((*diversifier, note, merkle_path));
-                }
-            }
-        }
-        (val_acc, notes, conversions)
-    }
-
-    /// Compute the combined value of the output notes of the transaction pinned
-    /// at the given payment address. This computation uses the supplied viewing
-    /// keys to try to decrypt the output notes. If no transaction is pinned at
-    /// the given payment address fails with
-    /// `PinnedBalanceError::NoTransactionPinned`.
-    pub async fn compute_pinned_balance(
-        ledger_address: &TendermintAddress,
-        owner: PaymentAddress,
-        viewing_key: &ViewingKey,
-    ) -> Result<(Amount, Epoch), PinnedBalanceError> {
-        // Check that the supplied viewing key corresponds to given payment
-        // address
-        let counter_owner = viewing_key.to_payment_address(
-            *masp_primitives::primitives::PaymentAddress::diversifier(
-                &owner.into(),
-            ),
-        );
-        match counter_owner {
-            Some(counter_owner) if counter_owner == owner.into() => {}
-            _ => return Err(PinnedBalanceError::InvalidViewingKey),
-        }
-        let client = HttpClient::new(ledger_address.clone()).unwrap();
-        // The address of the MASP account
-        let masp_addr = masp();
-        // Construct the key for where the transaction ID would be stored
-        let pin_key = Key::from(masp_addr.to_db_key())
-            .push(&(PIN_KEY_PREFIX.to_owned() + &owner.hash()))
-            .expect("Cannot obtain a storage key");
-        // Obtain the transaction pointer at the key
-        let txidx = query_storage_value::<u64>(&client, &pin_key)
-            .await
-            .ok_or(PinnedBalanceError::NoTransactionPinned)?;
-        // Construct the key for where the pinned transaction is stored
-        let tx_key = Key::from(masp_addr.to_db_key())
-            .push(&(TX_KEY_PREFIX.to_owned() + &txidx.to_string()))
-            .expect("Cannot obtain a storage key");
-        // Obtain the pointed to transaction
-        let (tx_epoch, _tx_height, _tx_index, tx) =
-            query_storage_value::<(Epoch, BlockHeight, TxIndex, Transfer)>(
-                &client, &tx_key,
-            )
-            .await
-            .expect("Ill-formed epoch, transaction pair");
-        // Accumulate the combined output note value into this Amount
-        let mut val_acc = Amount::zero();
-        let tx = tx
-            .shielded
-            .expect("Pinned Transfers should have shielded part");
-        for so in &tx.shielded_outputs {
-            // Let's try to see if our viewing key can decrypt current note
-            let decres = try_sapling_note_decryption::<TestNetwork>(
-                0,
-                &viewing_key.ivk().0,
-                &so.ephemeral_key.into_subgroup().unwrap(),
-                &so.cmu,
-                &so.enc_ciphertext,
-            );
-            match decres {
-                // So the given viewing key does decrypt this current note...
-                Some((note, pa, _memo)) if pa == owner.into() => {
-                    val_acc +=
-                        Amount::from_nonnegative(note.asset_type, note.value)
-                            .expect(
-                                "found note with invalid value or asset type",
-                            );
-                    break;
-                }
-                _ => {}
-            }
-        }
-        Ok((val_acc, tx_epoch))
-    }
-
-    /// Compute the combined value of the output notes of the pinned transaction
-    /// at the given payment address if there's any. The asset types may be from
-    /// the epoch of the transaction or even before, so exchange all these
-    /// amounts to the epoch of the transaction in order to get the value that
-    /// would have been displayed in the epoch of the transaction.
-    pub async fn compute_exchanged_pinned_balance(
-        &mut self,
-        ledger_address: &TendermintAddress,
-        owner: PaymentAddress,
-        viewing_key: &ViewingKey,
-    ) -> Result<(Amount, Epoch), PinnedBalanceError> {
-        // Obtain the balance that will be exchanged
-        let (amt, ep) =
-            Self::compute_pinned_balance(ledger_address, owner, viewing_key)
-                .await?;
-        // Establish connection with which to do exchange rate queries
-        let client = HttpClient::new(ledger_address.clone()).unwrap();
-        // Finally, exchange the balance to the transaction's epoch
-        Ok((
-            self.compute_exchanged_amount(client, amt, ep, HashMap::new())
-                .await
-                .0,
-            ep,
-        ))
-    }
-
-    /// Convert an amount whose units are AssetTypes to one whose units are
-    /// Addresses that they decode to. All asset types not corresponding to
-    /// the given epoch are ignored.
-    pub async fn decode_amount(
-        &mut self,
-        client: HttpClient,
-        amt: Amount,
-        target_epoch: Epoch,
-    ) -> Amount<Address> {
-        let mut res = Amount::zero();
-        for (asset_type, val) in amt.components() {
-            // Decode the asset type
-            let decoded =
-                self.decode_asset_type(client.clone(), *asset_type).await;
-            // Only assets with the target timestamp count
-            match decoded {
-                Some((addr, epoch)) if epoch == target_epoch => {
-                    res += &Amount::from_pair(addr, *val).unwrap()
-                }
-                _ => {}
-            }
-        }
-        res
-    }
-
-    /// Convert an amount whose units are AssetTypes to one whose units are
-    /// Addresses that they decode to.
-    pub async fn decode_all_amounts(
-        &mut self,
-        client: HttpClient,
-        amt: Amount,
-    ) -> Amount<(Address, Epoch)> {
-        let mut res = Amount::zero();
-        for (asset_type, val) in amt.components() {
-            // Decode the asset type
-            let decoded =
-                self.decode_asset_type(client.clone(), *asset_type).await;
-            // Only assets with the target timestamp count
-            if let Some((addr, epoch)) = decoded {
-                res += &Amount::from_pair((addr, epoch), *val).unwrap()
-            }
-        }
-        res
-    }
-}
-
-/// Make asset type corresponding to given address and epoch
-fn make_asset_type(epoch: Epoch, token: &Address) -> AssetType {
-    // Typestamp the chosen token with the current epoch
-    let token_bytes = (token, epoch.0)
-        .try_to_vec()
-        .expect("token should serialize");
-    // Generate the unique asset identifier from the unique token address
-    AssetType::new(token_bytes.as_ref()).expect("unable to create asset type")
-}
-
-/// Convert Namada amount and token type to MASP equivalents
-fn convert_amount(
-    epoch: Epoch,
-    token: &Address,
-    val: token::Amount,
-) -> (AssetType, Amount) {
-    let asset_type = make_asset_type(epoch, token);
-    // Combine the value and unit into one amount
-    let amount = Amount::from_nonnegative(asset_type, u64::from(val))
-        .expect("invalid value for amount");
-    (asset_type, amount)
-}
-
-/// Make shielded components to embed within a Transfer object. If no shielded
-/// payment address nor spending key is specified, then no shielded components
-/// are produced. Otherwise a transaction containing nullifiers and/or note
-/// commitments are produced. Dummy transparent UTXOs are sometimes used to make
-/// transactions balanced, but it is understood that transparent account changes
-/// are effected only by the amounts and signatures specified by the containing
-/// Transfer object.
-async fn gen_shielded_transfer(
-    ctx: &mut Context,
-    client: &HttpClient,
-    args: &args::TxTransfer,
-    shielded_gas: bool,
-) -> Result<Option<(Transaction, TransactionMetadata, Epoch)>, builder::Error> {
-    // No shielded components are needed when neither source nor destination
-    // are shielded
-    let spending_key = ctx.get_cached(&args.source).spending_key();
-    let payment_address = ctx.get(&args.target).payment_address();
-    // No shielded components are needed when neither source nor
-    // destination are shielded
-    if spending_key.is_none() && payment_address.is_none() {
-        return Ok(None);
-    }
-    // We want to fund our transaction solely from supplied spending key
-    let spending_key = spending_key.map(|x| x.into());
-    let spending_keys: Vec<_> = spending_key.into_iter().collect();
-    // Load the current shielded context given the spending key we
-    // possess
-    let _ = ctx.shielded.load();
-    ctx.shielded
-        .fetch(&args.tx.ledger_address, &spending_keys, &[])
-        .await;
-    // Save the update state so that future fetches can be
-    // short-circuited
-    let _ = ctx.shielded.save();
-
-    // Determine epoch in which to submit potential shielded transaction
-    let epoch = query_epoch(client).await;
-    // Context required for storing which notes are in the source's possesion
-    let consensus_branch_id = BranchId::Sapling;
-    let amt: u64 = args.amount.into();
-    let memo: Option<Memo> = None;
-
-    // Now we build up the transaction within this object
-    let mut builder = Builder::<TestNetwork, OsRng>::new(0u32);
-    // Convert transaction amount into MASP types
-    let (asset_type, amount) =
-        convert_amount(epoch, &ctx.get(&args.token), args.amount);
-
-    // If there are shielded inputs
-    if let Some(sk) = spending_key {
-        // Transaction fees need to match the amount in the wrapper Transfer
-        // when MASP source is used
-        let (_, fee) = convert_amount(
-            epoch,
-            &ctx.get(&args.tx.fee_token),
-            args.tx.fee_amount,
-        );
-        builder.set_fee(fee.clone())?;
-        // If the gas is coming from the shielded pool, then our shielded inputs
-        // must also cover the gas fee
-        let required_amt = if shielded_gas { amount + fee } else { amount };
-        // Locate unspent notes that can help us meet the transaction amount
-        let (_, unspent_notes, used_convs) = ctx
-            .shielded
-            .collect_unspent_notes(
-                args.tx.ledger_address.clone(),
-                &to_viewing_key(&sk).vk,
-                required_amt,
-                epoch,
-            )
-            .await;
-        // Commit the notes found to our transaction
-        for (diversifier, note, merkle_path) in unspent_notes {
-            builder.add_sapling_spend(sk, diversifier, note, merkle_path)?;
-        }
-        // Commit the conversion notes used during summation
-        for (conv, wit, value) in used_convs.values() {
-            if *value > 0 {
-                builder.add_convert(
-                    conv.clone(),
-                    *value as u64,
-                    wit.clone(),
-                )?;
-            }
-        }
-    } else {
-        // No transfer fees come from the shielded transaction for non-MASP
-        // sources
-        builder.set_fee(Amount::zero())?;
-        // We add a dummy UTXO to our transaction, but only the source of the
-        // parent Transfer object is used to validate fund availability
-        let secp_sk =
-            secp256k1::SecretKey::from_slice(&[0xcd; 32]).expect("secret key");
-        let secp_ctx = secp256k1::Secp256k1::<secp256k1::SignOnly>::gen_new();
-        let secp_pk =
-            secp256k1::PublicKey::from_secret_key(&secp_ctx, &secp_sk)
-                .serialize();
-        let hash =
-            ripemd160::Ripemd160::digest(&sha2::Sha256::digest(&secp_pk));
-        let script = TransparentAddress::PublicKey(hash.into()).script();
-        builder.add_transparent_input(
-            secp_sk,
-            OutPoint::new([0u8; 32], 0),
-            TxOut {
-                asset_type,
-                value: amt,
-                script_pubkey: script,
-            },
-        )?;
-    }
-    // Now handle the outputs of this transaction
-    // If there is a shielded output
-    if let Some(pa) = payment_address {
-        let ovk_opt = spending_key.map(|x| x.expsk.ovk);
-        builder.add_sapling_output(
-            ovk_opt,
-            pa.into(),
-            asset_type,
-            amt,
-            memo.clone(),
-        )?;
-    } else {
-        // Embed the transparent target address into the shielded transaction so
-        // that it can be signed
-        let target = ctx.get(&args.target);
-        let target_enc = target
-            .address()
-            .expect("target address should be transparent")
-            .try_to_vec()
-            .expect("target address encoding");
-        let hash = ripemd160::Ripemd160::digest(&sha2::Sha256::digest(
-            target_enc.as_ref(),
-        ));
-        builder.add_transparent_output(
-            &TransparentAddress::PublicKey(hash.into()),
-            asset_type,
-            amt,
-        )?;
-    }
-    let prover = if let Ok(params_dir) = env::var(masp::ENV_VAR_MASP_PARAMS_DIR)
-    {
-        let params_dir = PathBuf::from(params_dir);
-        let spend_path = params_dir.join(masp::SPEND_NAME);
-        let convert_path = params_dir.join(masp::CONVERT_NAME);
-        let output_path = params_dir.join(masp::OUTPUT_NAME);
-        LocalTxProver::new(&spend_path, &output_path, &convert_path)
-    } else {
-        LocalTxProver::with_default_location()
-            .expect("unable to load MASP Parameters")
-    };
-    // Build and return the constructed transaction
-    builder
-        .build(consensus_branch_id, &prover)
-        .map(|(a, b)| Some((a, b, epoch)))
-}
-
-/// Unzip an option of a pair into a pair of options
-/// TODO: use `Option::unzip` stabilized in Rust 1.66.0
-fn unzip_option<T, U>(opt: Option<(T, U)>) -> (Option<T>, Option<U>) {
-    match opt {
-        Some((a, b)) => (Some(a), Some(b)),
-        None => (None, None),
-    }
-}
-
-pub async fn submit_transfer(mut ctx: Context, args: args::TxTransfer) {
-    let source = ctx.get_cached(&args.source).effective_address();
-    let target = ctx.get(&args.target).effective_address();
-    // Check that the source address exists on chain
-    let source_exists =
-        rpc::known_address(&source, args.tx.ledger_address.clone()).await;
-    if !source_exists {
-        eprintln!("The source address {} doesn't exist on chain.", source);
-        if !args.tx.force {
-            safe_exit(1)
-        }
-    }
-    // Check that the target address exists on chain
-    let target_exists =
-        rpc::known_address(&target, args.tx.ledger_address.clone()).await;
-    if !target_exists {
-        eprintln!("The target address {} doesn't exist on chain.", target);
-        if !args.tx.force {
-            safe_exit(1)
-        }
-    }
-    let token = ctx.get(&args.token);
-    // Check that the token address exists on chain
-    let token_exists =
-        rpc::known_address(&token, args.tx.ledger_address.clone()).await;
-    if !token_exists {
-        eprintln!("The token address {} doesn't exist on chain.", token);
-        if !args.tx.force {
-            safe_exit(1)
-        }
-    }
-    // Check source balance
-    let (sub_prefix, balance_key) = match &args.sub_prefix {
-        Some(sub_prefix) => {
-            let sub_prefix = storage::Key::parse(sub_prefix).unwrap();
-            let prefix = token::multitoken_balance_prefix(&token, &sub_prefix);
-            (
-                Some(sub_prefix),
-                token::multitoken_balance_key(&prefix, &source),
-            )
-        }
-        None => (None, token::balance_key(&token, &source)),
-    };
-    let client = HttpClient::new(args.tx.ledger_address.clone()).unwrap();
-    match rpc::query_storage_value::<token::Amount>(&client, &balance_key).await
-    {
-        Some(balance) => {
-            if balance < args.amount {
-                eprintln!(
-                    "The balance of the source {} of token {} is lower than \
-                     the amount to be transferred. Amount to transfer is {} \
-                     and the balance is {}.",
-                    source, token, args.amount, balance
-                );
-                if !args.tx.force {
-                    safe_exit(1)
-                }
-            }
-        }
-        None => {
-            eprintln!(
-                "No balance found for the source {} of token {}",
-                source, token
-            );
-            if !args.tx.force {
-                safe_exit(1)
-            }
-        }
-    };
-
-    let masp_addr = masp();
-    // For MASP sources, use a special sentinel key recognized by VPs as default
-    // signer. Also, if the transaction is shielded, redact the amount and token
-    // types by setting the transparent value to 0 and token type to a constant.
-    // This has no side-effect because transaction is to self.
-    let (default_signer, amount, token) =
-        if source == masp_addr && target == masp_addr {
-            // TODO Refactor me, we shouldn't rely on any specific token here.
-            (
-                TxSigningKey::SecretKey(masp_tx_key()),
-                0.into(),
-                ctx.native_token.clone(),
-            )
-        } else if source == masp_addr {
-            (
-                TxSigningKey::SecretKey(masp_tx_key()),
-                args.amount,
-                token.clone(),
-            )
-        } else {
-            (
-                TxSigningKey::WalletAddress(args.source.to_address()),
-                args.amount,
-                token,
-            )
-        };
-    // If our chosen signer is the MASP sentinel key, then our shielded inputs
-    // will need to cover the gas fees.
-    let chosen_signer = tx_signer(&mut ctx, &args.tx, default_signer.clone())
-        .await
-        .ref_to();
-    let shielded_gas = masp_tx_key().ref_to() == chosen_signer;
-    // Determine whether to pin this transaction to a storage key
-    let key = match ctx.get(&args.target) {
-        TransferTarget::PaymentAddress(pa) if pa.is_pinned() => Some(pa.hash()),
-        _ => None,
-    };
-
-    #[cfg(not(feature = "mainnet"))]
-    let is_source_faucet =
-        rpc::is_faucet_account(&source, args.tx.ledger_address.clone()).await;
-
-    let signing_address = TxSigningKey::WalletAddress(args.source.to_address());
-    let tx_code_hash =
-        query_wasm_code_hash(TX_TRANSFER_WASM, args.tx.ledger_address.clone())
-            .await
-            .unwrap();
-
-    // Loop twice in case the first submission attempt fails
-    for _ in 0..2 {
-        // Construct the shielded part of the transaction, if any
-        let stx_result =
-            gen_shielded_transfer(&mut ctx, &client, &args, shielded_gas).await;
-
-        let (shielded, shielded_tx_epoch) = match stx_result {
-            Ok(stx) => unzip_option(stx.map(|x| (x.0, x.2))),
-            Err(builder::Error::ChangeIsNegative(_)) => {
-                eprintln!(
-                    "The balance of the source {} is lower than the amount to \
-                     be transferred and fees. Amount to transfer is {} {} and \
-                     fees are {} {}.",
-                    source.clone(),
-                    args.amount,
-                    token,
-                    args.tx.fee_amount,
-                    ctx.get(&args.tx.fee_token),
-                );
-                safe_exit(1)
-            }
-            Err(err) => panic!("{}", err),
-        };
-
-        // Construct the transparent part of the transaction
-        let transfer = token::Transfer {
-            source: source.clone(),
-            target: target.clone(),
-            token: token.clone(),
-            sub_prefix: sub_prefix.clone(),
-            amount,
-            key: key.clone(),
-            shielded,
-        };
-        tracing::debug!("Transfer data {:?}", transfer);
-        let data = transfer
-            .try_to_vec()
-            .expect("Encoding tx data shouldn't fail");
-        let tx = Tx::new(
-            tx_code_hash.to_vec(),
-            Some(data),
-            ctx.config.ledger.chain_id.clone(),
-            args.tx.expiration,
-        );
-
-        // Dry-run/broadcast/submit the transaction
-        let (new_ctx, result) = process_tx(
-            ctx,
-            &args.tx,
-            tx,
-            signing_address.clone(),
-            #[cfg(not(feature = "mainnet"))]
-            is_source_faucet,
-        )
-        .await;
-        ctx = new_ctx;
-
-        // Query the epoch in which the transaction was probably submitted
-        let submission_epoch = rpc::query_epoch(&client).await;
-
-        match result {
-            ProcessTxResponse::Applied(resp) if
-            // If a transaction is shielded
-                shielded_tx_epoch.is_some() &&
-            // And it is rejected by a VP
-                resp.code == 1.to_string() &&
-            // And the its submission epoch doesn't match construction epoch
-                shielded_tx_epoch.unwrap() != submission_epoch =>
-            {
-                // Then we probably straddled an epoch boundary. Let's retry...
-                eprintln!(
-                    "MASP transaction rejected and this may be due to the \
-                     epoch changing. Attempting to resubmit transaction.",
-                );
-                continue;
-            },
-            // Otherwise either the transaction was successful or it will not
-            // benefit from resubmission
-            _ => break,
-        }
-    }
-}
-
-pub async fn submit_ibc_transfer(ctx: Context, args: args::TxIbcTransfer) {
-    let source = ctx.get(&args.source);
-    // Check that the source address exists on chain
-    let source_exists =
-        rpc::known_address(&source, args.tx.ledger_address.clone()).await;
-    if !source_exists {
-        eprintln!("The source address {} doesn't exist on chain.", source);
-        if !args.tx.force {
-            safe_exit(1)
-        }
-    }
-
-    // We cannot check the receiver
-
-    let token = ctx.get(&args.token);
-    // Check that the token address exists on chain
-    let token_exists =
-        rpc::known_address(&token, args.tx.ledger_address.clone()).await;
-    if !token_exists {
-        eprintln!("The token address {} doesn't exist on chain.", token);
-        if !args.tx.force {
-            safe_exit(1)
-        }
-    }
-    // Check source balance
-    let (sub_prefix, balance_key) = match args.sub_prefix {
-        Some(sub_prefix) => {
-            let sub_prefix = storage::Key::parse(sub_prefix).unwrap();
-            let prefix = token::multitoken_balance_prefix(&token, &sub_prefix);
-            (
-                Some(sub_prefix),
-                token::multitoken_balance_key(&prefix, &source),
-            )
-        }
-        None => (None, token::balance_key(&token, &source)),
-    };
-    let client = HttpClient::new(args.tx.ledger_address.clone()).unwrap();
-    match rpc::query_storage_value::<token::Amount>(&client, &balance_key).await
-    {
-        Some(balance) => {
-            if balance < args.amount {
-                eprintln!(
-                    "The balance of the source {} of token {} is lower than \
-                     the amount to be transferred. Amount to transfer is {} \
-                     and the balance is {}.",
-                    source, token, args.amount, balance
-                );
-                if !args.tx.force {
-                    safe_exit(1)
-                }
-            }
-        }
-        None => {
-            eprintln!(
-                "No balance found for the source {} of token {}",
-                source, token
-            );
-            if !args.tx.force {
-                safe_exit(1)
-            }
-        }
-    }
-    let tx_code_hash =
-        query_wasm_code_hash(TX_IBC_WASM, args.tx.ledger_address.clone())
-            .await
-            .unwrap();
-
-    let denom = match sub_prefix {
-        // To parse IbcToken address, remove the address prefix
-        Some(sp) => sp.to_string().replace(RESERVED_ADDRESS_PREFIX, ""),
-        None => token.to_string(),
-    };
-    let token = Coin {
-        denom,
-        amount: args.amount.to_string(),
-    };
-
-    // this height should be that of the destination chain, not this chain
-    let timeout_height = match args.timeout_height {
-        Some(h) => {
-            TimeoutHeight::At(IbcHeight::new(0, h).expect("invalid height"))
-        }
-        None => TimeoutHeight::Never,
-    };
-
-    let now: namada::tendermint::Time = DateTimeUtc::now().try_into().unwrap();
-    let now: IbcTimestamp = now.into();
-    let timeout_timestamp = if let Some(offset) = args.timeout_sec_offset {
-        (now + Duration::new(offset, 0)).unwrap()
-    } else if timeout_height == TimeoutHeight::Never {
-        // we cannot set 0 to both the height and the timestamp
-        (now + Duration::new(3600, 0)).unwrap()
-    } else {
-        IbcTimestamp::none()
-    };
-
-    let msg = MsgTransfer {
-        port_id_on_a: args.port_id,
-        chan_id_on_a: args.channel_id,
-        token,
-        sender: Signer::from_str(&source.to_string()).expect("invalid signer"),
-        receiver: Signer::from_str(&args.receiver).expect("invalid signer"),
-        timeout_height_on_b: timeout_height,
-        timeout_timestamp_on_b: timeout_timestamp,
-    };
-    tracing::debug!("IBC transfer message {:?}", msg);
-    let any_msg = msg.to_any();
-    let mut data = vec![];
-    prost::Message::encode(&any_msg, &mut data)
-        .expect("Encoding tx data shouldn't fail");
-
-    let tx = Tx::new(
-        tx_code_hash.to_vec(),
-        Some(data),
-        ctx.config.ledger.chain_id.clone(),
-        args.tx.expiration,
-    );
-    process_tx(
-        ctx,
-        &args.tx,
-        tx,
-        TxSigningKey::WalletAddress(args.source),
-        #[cfg(not(feature = "mainnet"))]
-        false,
-    )
-    .await;
-}
-
-pub async fn submit_init_proposal(mut ctx: Context, args: args::InitProposal) {
-    let file = File::open(&args.proposal_data).expect("File must exist.");
-    let proposal: Proposal =
-        serde_json::from_reader(file).expect("JSON was not well-formatted");
-
-    let client = HttpClient::new(args.tx.ledger_address.clone()).unwrap();
-
-    let signer = WalletAddress::new(proposal.clone().author.to_string());
-    let governance_parameters = rpc::get_governance_parameters(&client).await;
-    let current_epoch = rpc::query_and_print_epoch(args::Query {
-        ledger_address: args.tx.ledger_address.clone(),
-    })
-    .await;
-
-    if proposal.voting_start_epoch <= current_epoch
-        || proposal.voting_start_epoch.0
-            % governance_parameters.min_proposal_period
-            != 0
-    {
-        println!("{}", proposal.voting_start_epoch <= current_epoch);
-        println!(
-            "{}",
-            proposal.voting_start_epoch.0
-                % governance_parameters.min_proposal_period
-                == 0
-        );
-        eprintln!(
-            "Invalid proposal start epoch: {} must be greater than current \
-             epoch {} and a multiple of {}",
-            proposal.voting_start_epoch,
-            current_epoch,
-            governance_parameters.min_proposal_period
-        );
-        if !args.tx.force {
-            safe_exit(1)
-        }
-    } else if proposal.voting_end_epoch <= proposal.voting_start_epoch
-        || proposal.voting_end_epoch.0 - proposal.voting_start_epoch.0
-            < governance_parameters.min_proposal_period
-        || proposal.voting_end_epoch.0 - proposal.voting_start_epoch.0
-            > governance_parameters.max_proposal_period
-        || proposal.voting_end_epoch.0 % 3 != 0
-    {
-        eprintln!(
-            "Invalid proposal end epoch: difference between proposal start \
-             and end epoch must be at least {} and at max {} and end epoch \
-             must be a multiple of {}",
-            governance_parameters.min_proposal_period,
-            governance_parameters.max_proposal_period,
-            governance_parameters.min_proposal_period
-        );
-        if !args.tx.force {
-            safe_exit(1)
-        }
-    } else if proposal.grace_epoch <= proposal.voting_end_epoch
-        || proposal.grace_epoch.0 - proposal.voting_end_epoch.0
-            < governance_parameters.min_proposal_grace_epochs
-    {
-        eprintln!(
-            "Invalid proposal grace epoch: difference between proposal grace \
-             and end epoch must be at least {}",
-            governance_parameters.min_proposal_grace_epochs
-        );
-        if !args.tx.force {
-            safe_exit(1)
-        }
-    }
-
-    if args.offline {
->>>>>>> 6c18ef99
         let signer = ctx.get(&signer);
         let tx_data: Result<InitProposalData, _> = proposal.clone().try_into();
         let init_proposal_data = if let Ok(data) = tx_data {
