//! Implementation of the [`RequestPrepareProposal`] ABCI++ method for the Shell

mod tx_bins;

use namada::ledger::storage::traits::StorageHasher;
use namada::ledger::storage::{DBIter, DB};
#[cfg(feature = "abcipp")]
use namada::ledger::storage_api::queries::QueriesExt;
#[cfg(feature = "abcipp")]
use namada::ledger::storage_api::queries::SendValsetUpd;
use namada::proto::Tx;
use namada::types::storage::BlockHeight;
use namada::types::transaction::tx_types::TxType;
use namada::types::transaction::wrapper::wrapper_tx::PairingEngine;
use namada::types::transaction::{AffineCurve, DecryptedTx, EllipticCurve};
#[cfg(feature = "abcipp")]
use namada::types::vote_extensions::VoteExtensionDigest;

use super::super::*;
use crate::facade::tendermint_proto::abci::RequestPrepareProposal;
#[cfg(feature = "abcipp")]
use crate::facade::tendermint_proto::abci::{
    tx_record::TxAction, ExtendedCommitInfo,
};
#[cfg(not(feature = "abcipp"))]
use crate::node::ledger::shell::vote_extensions::deserialize_vote_extensions;
#[cfg(feature = "abcipp")]
use crate::node::ledger::shell::vote_extensions::iter_protocol_txs;
#[cfg(feature = "abcipp")]
use crate::node::ledger::shell::vote_extensions::split_vote_extensions;
use crate::node::ledger::shell::{process_tx, ShellMode};
use crate::node::ledger::shims::abcipp_shim_types::shim::TxBytes;

impl<D, H> Shell<D, H>
where
    D: DB + for<'iter> DBIter<'iter> + Sync + 'static,
    H: StorageHasher + Sync + 'static,
{
    /// Begin a new block.
    ///
    /// We include half of the new wrapper txs given to us from the mempool
    /// by tendermint. The rest of the block is filled with decryptions
    /// of the wrapper txs from the previously committed block.
    ///
    /// INVARIANT: Any changes applied in this method must be reverted if
    /// the proposal is rejected (unless we can simply overwrite
    /// them in the next block).
    // TODO: change second paragraph of the docstr, to reflect new
    // alloted space per block design
    pub fn prepare_proposal(
        &mut self,
        req: RequestPrepareProposal,
    ) -> response::PrepareProposal {
        // We can safely reset meter, because if the block is rejected,
        // we'll reset again on the next proposal, until the
        // proposal is accepted
        self.gas_meter.reset();
        let txs = if let ShellMode::Validator { .. } = self.mode {
            // TODO: add some info logging?

            // add ethereum events and validator set updates as protocol txs
            #[cfg(feature = "abcipp")]
            let txs = self.build_vote_extension_txs(req.local_last_commit);
            #[cfg(not(feature = "abcipp"))]
            let mut txs = self.build_vote_extension_txs(&req.txs);

            // add mempool txs
            let mut mempool_txs = self.build_mempool_txs(req.txs);
            txs.append(&mut mempool_txs);

            // decrypt the wrapper txs included in the previous block
            let mut decrypted_txs = self.build_decrypted_txs();
            txs.append(&mut decrypted_txs);

            txs
        } else {
            vec![]
        };

        tracing::info!(
            height = req.height,
            tx_records = txs.len(),
            "Proposing block"
        );

        #[cfg(feature = "abcipp")]
        {
            response::PrepareProposal {
                tx_records: txs,
                ..Default::default()
            }
        }
        #[cfg(not(feature = "abcipp"))]
        {
            response::PrepareProposal { txs }
        }
    }

    /// Builds a batch of vote extension transactions, comprised of Ethereum
    /// events and, optionally, a validator set update
    #[cfg(feature = "abcipp")]
    fn build_vote_extension_txs(
        &mut self,
        local_last_commit: Option<ExtendedCommitInfo>,
    ) -> Vec<TxBytes> {
        // genesis should not contain vote extensions
        if self.storage.last_height == BlockHeight(0) {
            return vec![];
        }

        let (eth_events, valset_upds) = split_vote_extensions(
            local_last_commit
                .expect(
                    "Honest Namada validators will always sign \
                     ethereum_events::Vext instances, even if no Ethereum \
                     events were observed at a given block height. In fact, a \
                     quorum of signed empty ethereum_events::Vext instances \
                     commits the fact no events were observed by a majority \
                     of validators. Therefore, for block heights greater than \
                     zero, we should always have vote extensions.",
                )
                .votes,
        );

        let ethereum_events = self
            .compress_ethereum_events(eth_events)
            .unwrap_or_else(|| panic!("{}", not_enough_voting_power_msg()));

        let validator_set_update =
            if self
                .storage
                .can_send_validator_set_update(SendValsetUpd::AtPrevHeight)
            {
                Some(self.compress_valset_updates(valset_upds).unwrap_or_else(
                    || panic!("{}", not_enough_voting_power_msg()),
                ))
            } else {
                None
            };

        let protocol_key = self
            .mode
            .get_protocol_key()
            .expect("Validators should always have a protocol key");

        iter_protocol_txs(VoteExtensionDigest {
            ethereum_events,
            validator_set_update,
        })
        .map(|tx| tx.sign(protocol_key).to_bytes())
<<<<<<< HEAD
        // TODO(feature = "abcipp"): remove this later, when we get rid of
        // `abciplus`
        .chain(protocol_txs.into_iter())
=======
>>>>>>> d41e7df0
        .collect()
    }

    /// Builds a batch of vote extension transactions, comprised of Ethereum
    /// events and, optionally, a validator set update
    #[cfg(not(feature = "abcipp"))]
    fn build_vote_extension_txs(&mut self, txs: &[TxBytes]) -> Vec<TxBytes> {
        if self.storage.last_height != BlockHeight(0) {
            deserialize_vote_extensions(txs).collect()
        } else {
            // genesis should not contain vote extensions
            vec![]
        }
    }

    /// Builds a batch of mempool transactions
    fn build_mempool_txs(&mut self, txs: Vec<Vec<u8>>) -> Vec<TxBytes> {
        // filter in half of the new txs from Tendermint, only keeping
        // wrappers
        let number_of_new_txs = 1 + txs.len() / 2;
        txs.into_iter()
            .take(number_of_new_txs)
            .filter_map(|tx_bytes| {
                if let Ok(Ok(TxType::Wrapper(_))) =
                    Tx::try_from(tx_bytes.as_slice()).map(process_tx)
                {
                    Some(tx_bytes)
                } else {
                    None
                }
            })
            .collect()
    }

    /// Builds a batch of DKG decrypted transactions
    // TODO: we won't have frontrunning protection until V2 of the Anoma
    // protocol; Namada runs V1, therefore this method is
    // essentially a NOOP, and ought to be removed
    //
    // sources:
    // - https://specs.anoma.net/main/releases/v2.html
    // - https://github.com/anoma/ferveo
    fn build_decrypted_txs(&mut self) -> Vec<TxBytes> {
        // TODO: This should not be hardcoded
        let privkey = <EllipticCurve as PairingEngine>::G2Affine::prime_subgroup_generator();

        self.storage
            .tx_queue
            .iter()
            .map(|tx| {
                Tx::from(match tx.decrypt(privkey) {
                    Ok(tx) => DecryptedTx::Decrypted(tx),
                    _ => DecryptedTx::Undecryptable(tx.clone()),
                })
                .to_bytes()
            })
            .collect()
    }
}

/// Returns a suitable message to be displayed when Tendermint
/// somehow decides on a block containing vote extensions
/// reflecting `<= 2/3` of the total stake.
#[cfg(feature = "abcipp")]
const fn not_enough_voting_power_msg() -> &'static str {
    "A Tendermint quorum should never decide on a block including vote \
     extensions reflecting less than or equal to 2/3 of the total stake."
}

#[cfg(test)]
// TODO: write tests for validator set update vote extensions in
// prepare proposals
mod test_prepare_proposal {
    #[cfg(feature = "abcipp")]
    use std::collections::{BTreeSet, HashMap};

    use borsh::{BorshDeserialize, BorshSerialize};
    use namada::ledger::pos::namada_proof_of_stake::types::{
        VotingPower, WeightedValidator,
    };
    use namada::ledger::pos::namada_proof_of_stake::PosBase;
    use namada::ledger::storage_api::queries::QueriesExt;
    use namada::proto::{Signed, SignedTxData};
    use namada::types::address::nam;
    use namada::types::ethereum_events::EthereumEvent;
    #[cfg(feature = "abcipp")]
    use namada::types::key::common;
    use namada::types::key::RefTo;
    use namada::types::storage::{BlockHeight, Epoch};
    use namada::types::transaction::protocol::ProtocolTxType;
    use namada::types::transaction::{Fee, TxType, WrapperTx};
    use namada::types::vote_extensions::ethereum_events;
    #[cfg(feature = "abcipp")]
    use namada::types::vote_extensions::VoteExtension;

    use super::*;
    #[cfg(feature = "abcipp")]
    use crate::facade::tendermint_proto::abci::{
        tx_record::TxAction, ExtendedCommitInfo, ExtendedVoteInfo, TxRecord,
    };
    use crate::node::ledger::shell::test_utils::{
        self, gen_keypair, TestShell,
    };
    use crate::node::ledger::shims::abcipp_shim_types::shim::request::FinalizeBlock;
    use crate::wallet;

    #[cfg(feature = "abcipp")]
    fn get_local_last_commit(shell: &TestShell) -> Option<ExtendedCommitInfo> {
        let evts = {
            let validator_addr = shell
                .mode
                .get_validator_address()
                .expect("Test failed")
                .to_owned();

            let prev_height = shell.storage.last_height;

            let ext = ethereum_events::Vext::empty(prev_height, validator_addr);

            let protocol_key = match &shell.mode {
                ShellMode::Validator { data, .. } => {
                    &data.keys.protocol_keypair
                }
                _ => panic!("Test failed"),
            };

            ext.sign(protocol_key)
        };

        let vote_extension = VoteExtension {
            ethereum_events: evts,
            validator_set_update: None,
        }
        .try_to_vec()
        .expect("Test failed");

        let vote = ExtendedVoteInfo {
            vote_extension,
            ..Default::default()
        };

        Some(ExtendedCommitInfo {
            votes: vec![vote],
            ..Default::default()
        })
    }

    /// Test that if a tx from the mempool is not a
    /// WrapperTx type, it is not included in the
    /// proposed block.
    #[test]
    fn test_prepare_proposal_rejects_non_wrapper_tx() {
        let (mut shell, _recv, _) = test_utils::setup_at_height(3u64);
        let non_wrapper_tx = Tx::new(
            "wasm_code".as_bytes().to_owned(),
            Some("transaction_data".as_bytes().to_owned()),
        );
        let req = RequestPrepareProposal {
            #[cfg(feature = "abcipp")]
            local_last_commit: get_local_last_commit(&shell),
            txs: vec![non_wrapper_tx.to_bytes()],
            max_tx_bytes: 0,
            ..Default::default()
        };
        #[cfg(feature = "abcipp")]
        assert_eq!(
            // NOTE: we process mempool txs after protocol txs
            shell.prepare_proposal(req).tx_records.remove(1),
            record::remove(non_wrapper_tx.to_bytes())
        );
        #[cfg(not(feature = "abcipp"))]
        assert_eq!(shell.prepare_proposal(req).txs.len(), 0);
    }

    /// Check if we are filtering out an invalid vote extension `vext`
    fn check_eth_events_filtering(
        shell: &mut TestShell,
        vext: Signed<ethereum_events::Vext>,
    ) {
        let filtered_votes: Vec<_> =
            shell.filter_invalid_eth_events_vexts(vec![vext]).collect();

        assert_eq!(filtered_votes, vec![]);
    }

    /// Test if we are filtering out Ethereum events with bad
    /// signatures in a prepare proposal.
    #[test]
    fn test_prepare_proposal_filter_out_bad_vext_signatures() {
        const LAST_HEIGHT: BlockHeight = BlockHeight(2);

        let (mut shell, _recv, _) = test_utils::setup();

        // artificially change the block height
        shell.storage.last_height = LAST_HEIGHT;

        let signed_vote_extension = {
            let (protocol_key, _, _) = wallet::defaults::validator_keys();
            let validator_addr = wallet::defaults::validator_address();

            // generate a valid signature
            let mut ext = ethereum_events::Vext {
                validator_addr,
                block_height: LAST_HEIGHT,
                ethereum_events: vec![],
            }
            .sign(&protocol_key);
            assert!(ext.verify(&protocol_key.ref_to()).is_ok());

            // modify this signature such that it becomes invalid
            ext.sig = test_utils::invalidate_signature(ext.sig);
            ext
        };

        check_eth_events_filtering(&mut shell, signed_vote_extension);
    }

    /// Test if we are filtering out Ethereum events seen at
    /// block heights different than the last height.
    #[test]
    fn test_prepare_proposal_filter_out_bad_vext_bheights() {
        const LAST_HEIGHT: BlockHeight = BlockHeight(3);
        const PRED_LAST_HEIGHT: BlockHeight = BlockHeight(LAST_HEIGHT.0 - 1);

        let (mut shell, _recv, _) = test_utils::setup();

        // artificially change the block height
        shell.storage.last_height = LAST_HEIGHT;

        let (protocol_key, _, _) = wallet::defaults::validator_keys();
        let validator_addr = wallet::defaults::validator_address();

        let signed_vote_extension = {
            let ext = ethereum_events::Vext {
                validator_addr,
                block_height: PRED_LAST_HEIGHT,
                ethereum_events: vec![],
            }
            .sign(&protocol_key);
            assert!(ext.verify(&protocol_key.ref_to()).is_ok());
            ext
        };

        #[cfg(feature = "abcipp")]
        check_eth_events_filtering(&mut shell, signed_vote_extension);

        #[cfg(not(feature = "abcipp"))]
        {
            let filtered_votes: Vec<_> = shell
                .filter_invalid_eth_events_vexts(vec![
                    signed_vote_extension.clone(),
                ])
                .collect();
            assert_eq!(
                filtered_votes,
                vec![(
                    test_utils::get_validator_voting_power(),
                    signed_vote_extension
                )]
            )
        }
    }

    /// Test if we are filtering out Ethereum events seen by
    /// non-validator nodes.
    #[test]
    fn test_prepare_proposal_filter_out_bad_vext_validators() {
        const LAST_HEIGHT: BlockHeight = BlockHeight(2);

        let (mut shell, _recv, _) = test_utils::setup();

        // artificially change the block height
        shell.storage.last_height = LAST_HEIGHT;

        let (validator_addr, protocol_key) = {
            let bertha_key = wallet::defaults::bertha_keypair();
            let bertha_addr = wallet::defaults::bertha_address();
            (bertha_addr, bertha_key)
        };

        let signed_vote_extension = {
            let ext = ethereum_events::Vext {
                validator_addr,
                block_height: LAST_HEIGHT,
                ethereum_events: vec![],
            }
            .sign(&protocol_key);
            assert!(ext.verify(&protocol_key.ref_to()).is_ok());
            ext
        };

        check_eth_events_filtering(&mut shell, signed_vote_extension);
    }

    /// Test if we are filtering out duped Ethereum events in
    /// prepare proposals.
    #[test]
    fn test_prepare_proposal_filter_duped_ethereum_events() {
        const LAST_HEIGHT: BlockHeight = BlockHeight(3);

        let (mut shell, _recv, _) = test_utils::setup();

        // artificially change the block height
        shell.storage.last_height = LAST_HEIGHT;

        let (protocol_key, _, _) = wallet::defaults::validator_keys();
        let validator_addr = wallet::defaults::validator_address();

        let ethereum_event = EthereumEvent::TransfersToNamada {
            nonce: 1u64.into(),
            transfers: vec![],
        };
        let signed_vote_extension = {
            let ev = ethereum_event;
            let ext = ethereum_events::Vext {
                validator_addr,
                block_height: LAST_HEIGHT,
                ethereum_events: vec![ev.clone(), ev.clone(), ev],
            }
            .sign(&protocol_key);
            assert!(ext.verify(&protocol_key.ref_to()).is_ok());
            ext
        };

        let maybe_digest =
            shell.compress_ethereum_events(vec![signed_vote_extension]);

        #[cfg(feature = "abcipp")]
        {
            // we should be filtering out the vote extension with
            // duped ethereum events; therefore, no valid vote
            // extensions will remain, and we will get no
            // digest from compressing nil vote extensions
            assert!(maybe_digest.is_none());
        }

        #[cfg(not(feature = "abcipp"))]
        {
            use assert_matches::assert_matches;

            assert_matches!(maybe_digest, Some(d) if d.signatures.is_empty());
        }
    }

    /// Creates an Ethereum events digest manually.
    #[cfg(feature = "abcipp")]
    fn manually_assemble_digest(
        _protocol_key: &common::SecretKey,
        ext: Signed<ethereum_events::Vext>,
        last_height: BlockHeight,
    ) -> ethereum_events::VextDigest {
        use namada::types::vote_extensions::ethereum_events::MultiSignedEthEvent;

        let events = vec![MultiSignedEthEvent {
            event: ext.data.ethereum_events[0].clone(),
            signers: {
                let mut s = BTreeSet::new();
                s.insert(ext.data.validator_addr.clone());
                s
            },
        }];
        let signatures = {
            let mut s = HashMap::new();
            s.insert(ext.data.validator_addr, ext.sig.clone());
            s
        };

        let vote_extension_digest =
            ethereum_events::VextDigest { events, signatures };

        assert_eq!(
            vec![ext],
            vote_extension_digest.clone().decompress(last_height)
        );

        vote_extension_digest
    }

    /// Test if Ethereum events validation and inclusion in a block
    /// behaves as expected, considering honest validators.
    #[cfg(feature = "abcipp")]
    #[test]
    fn test_prepare_proposal_vext_normal_op() {
        const LAST_HEIGHT: BlockHeight = BlockHeight(3);

        let (mut shell, _recv, _) = test_utils::setup();

        // artificially change the block height
        shell.storage.last_height = LAST_HEIGHT;

        let (protocol_key, _, _) = wallet::defaults::validator_keys();
        let validator_addr = wallet::defaults::validator_address();

        let ethereum_event = EthereumEvent::TransfersToNamada {
            nonce: 1u64.into(),
            transfers: vec![],
        };
        let ethereum_events = {
            let ext = ethereum_events::Vext {
                validator_addr,
                block_height: LAST_HEIGHT,
                ethereum_events: vec![ethereum_event],
            }
            .sign(&protocol_key);
            assert!(ext.verify(&protocol_key.ref_to()).is_ok());
            ext
        };
        let vote_extension = VoteExtension {
            ethereum_events,
            validator_set_update: None,
        };
        let vote = ExtendedVoteInfo {
            vote_extension: vote_extension.try_to_vec().unwrap(),
            ..Default::default()
        };

        let mut rsp = shell.prepare_proposal(RequestPrepareProposal {
            local_last_commit: Some(ExtendedCommitInfo {
                votes: vec![vote],
                ..Default::default()
            }),
            ..Default::default()
        });
        let rsp_digest = {
            assert_eq!(rsp.tx_records.len(), 1);
            let tx_record = rsp.tx_records.pop().unwrap();

            assert_eq!(tx_record.action(), TxAction::Added);

            let got = Tx::try_from(&tx_record.tx[..]).unwrap();
            let got_signed_tx =
                SignedTxData::try_from_slice(&got.data.unwrap()[..]).unwrap();
            let protocol_tx =
                TxType::try_from_slice(&got_signed_tx.data.unwrap()[..])
                    .unwrap();

            let protocol_tx = match protocol_tx {
                TxType::Protocol(protocol_tx) => protocol_tx.tx,
                _ => panic!("Test failed"),
            };

            match protocol_tx {
                ProtocolTxType::EthereumEvents(digest) => digest,
                _ => panic!("Test failed"),
            }
        };

        let digest = manually_assemble_digest(
            &protocol_key,
            vote_extension.ethereum_events,
            LAST_HEIGHT,
        );

        assert_eq!(rsp_digest, digest);
    }

    /// Test if Ethereum events validation and inclusion in a block
    /// behaves as expected, considering honest validators.
    #[cfg(not(feature = "abcipp"))]
    #[test]
    fn test_prepare_proposal_vext_normal_op() {
        const LAST_HEIGHT: BlockHeight = BlockHeight(3);

        let (mut shell, _recv, _) = test_utils::setup();

        // artificially change the block height
        shell.storage.last_height = LAST_HEIGHT;

        let (protocol_key, _, _) = wallet::defaults::validator_keys();
        let validator_addr = wallet::defaults::validator_address();

        let ethereum_event = EthereumEvent::TransfersToNamada {
            nonce: 1u64.into(),
            transfers: vec![],
        };
        let ext = {
            let ext = ethereum_events::Vext {
                validator_addr,
                block_height: LAST_HEIGHT,
                ethereum_events: vec![ethereum_event],
            }
            .sign(&protocol_key);
            assert!(ext.verify(&protocol_key.ref_to()).is_ok());
            ext
        };

        let rsp_ext = {
            let tx = ProtocolTxType::EthEventsVext(ext.clone())
                .sign(&protocol_key)
                .to_bytes();
            let mut rsp = shell.prepare_proposal(RequestPrepareProposal {
                txs: vec![tx],
                ..Default::default()
            });
            assert_eq!(rsp.txs.len(), 1);

            let tx_bytes = rsp.txs.remove(0);
            let got = Tx::try_from(&tx_bytes[..]).unwrap();
            let got_signed_tx =
                SignedTxData::try_from_slice(&got.data.unwrap()[..]).unwrap();
            let protocol_tx =
                TxType::try_from_slice(&got_signed_tx.data.unwrap()[..])
                    .unwrap();
            let protocol_tx = match protocol_tx {
                TxType::Protocol(protocol_tx) => protocol_tx.tx,
                _ => panic!("Test failed"),
            };

            match protocol_tx {
                ProtocolTxType::EthEventsVext(ext) => ext,
                _ => panic!("Test failed"),
            }
        };

        assert_eq!(rsp_ext, ext);
    }

    /// Test if Ethereum events validation and inclusion in a block
    /// behaves as expected, considering <= 2/3 voting power.
    #[test]
    #[cfg_attr(
        feature = "abcipp",
        should_panic(expected = "A Tendermint quorum should never")
    )]
    fn test_prepare_proposal_vext_insufficient_voting_power() {
        const FIRST_HEIGHT: BlockHeight = BlockHeight(0);
        const LAST_HEIGHT: BlockHeight = BlockHeight(FIRST_HEIGHT.0 + 11);

        let (mut shell, _recv, _) = test_utils::setup();

        // artificially change the voting power of the default validator to
        // zero, change the block height, and commit a dummy block,
        // to move to a new epoch
        let events_epoch =
            shell.storage.get_epoch(FIRST_HEIGHT).expect("Test failed");
        let validator_set = {
            let params = shell.storage.read_pos_params();
            let mut epochs = shell.storage.read_validator_set();
            let mut data =
                epochs.get(events_epoch).cloned().expect("Test failed");

            data.active = data
                .active
                .iter()
                .cloned()
                .map(|v| WeightedValidator {
                    voting_power: VotingPower::from(0u64),
                    ..v
                })
                .collect();

            epochs.set(data, events_epoch, &params);
            epochs
        };
        shell.storage.write_validator_set(&validator_set);

        let mut req = FinalizeBlock::default();
        req.header.time = namada::types::time::DateTimeUtc::now();
        shell.storage.last_height = LAST_HEIGHT;
        shell.finalize_block(req).expect("Test failed");
        shell.commit();

        assert_eq!(
            shell
                .storage
                .get_epoch(shell.storage.get_current_decision_height()),
            Some(Epoch(1))
        );

        // test prepare proposal
        let (protocol_key, _, _) = wallet::defaults::validator_keys();
        let validator_addr = wallet::defaults::validator_address();

        let ethereum_event = EthereumEvent::TransfersToNamada {
            nonce: 1u64.into(),
            transfers: vec![],
        };
        let signed_eth_ev_vote_extension = {
            let ext = ethereum_events::Vext {
                validator_addr,
                block_height: LAST_HEIGHT,
                ethereum_events: vec![ethereum_event],
            }
            .sign(&protocol_key);
            assert!(ext.verify(&protocol_key.ref_to()).is_ok());
            ext
        };
        #[cfg(feature = "abcipp")]
        {
            let vote_extension = VoteExtension {
                ethereum_events: signed_eth_ev_vote_extension.clone(),
                validator_set_update: None,
            };
            let vote = ExtendedVoteInfo {
                vote_extension: vote_extension.try_to_vec().unwrap(),
                ..Default::default()
            };
            // this should panic
            shell.prepare_proposal(RequestPrepareProposal {
                local_last_commit: Some(ExtendedCommitInfo {
                    votes: vec![vote],
                    ..Default::default()
                }),
                ..Default::default()
            });
        }
        #[cfg(not(feature = "abcipp"))]
        {
            let vote = ProtocolTxType::EthEventsVext(
                signed_eth_ev_vote_extension.clone(),
            )
            .sign(&protocol_key)
            .to_bytes();
            let mut rsp = shell.prepare_proposal(RequestPrepareProposal {
                txs: vec![vote],
                ..Default::default()
            });
            assert_eq!(rsp.txs.len(), 1);

            let tx_bytes = rsp.txs.remove(0);
            let got = Tx::try_from(&tx_bytes[..]).unwrap();
            let got_signed_tx =
                SignedTxData::try_from_slice(&got.data.unwrap()[..]).unwrap();
            let protocol_tx =
                TxType::try_from_slice(&got_signed_tx.data.unwrap()[..])
                    .unwrap();
            let protocol_tx = match protocol_tx {
                TxType::Protocol(protocol_tx) => protocol_tx.tx,
                _ => panic!("Test failed"),
            };

            let rsp_ext = match protocol_tx {
                ProtocolTxType::EthEventsVext(ext) => ext,
                _ => panic!("Test failed"),
            };

            assert_eq!(signed_eth_ev_vote_extension, rsp_ext);
        }
    }

    /// Test that if an error is encountered while
    /// trying to process a tx from the mempool,
    /// we simply exclude it from the proposal
    #[test]
    fn test_error_in_processing_tx() {
        let (mut shell, _recv, _) = test_utils::setup_at_height(3u64);
        let keypair = gen_keypair();
        let tx = Tx::new(
            "wasm_code".as_bytes().to_owned(),
            Some("transaction_data".as_bytes().to_owned()),
        );
        // an unsigned wrapper will cause an error in processing
        let wrapper = Tx::new(
            "".as_bytes().to_owned(),
            Some(
                WrapperTx::new(
                    Fee {
                        amount: 0.into(),
                        token: nam(),
                    },
                    &keypair,
                    Epoch(0),
                    0.into(),
                    tx,
                    Default::default(),
                )
                .try_to_vec()
                .expect("Test failed"),
            ),
        )
        .to_bytes();
        #[allow(clippy::redundant_clone)]
        let req = RequestPrepareProposal {
            #[cfg(feature = "abcipp")]
            local_last_commit: get_local_last_commit(&shell),
            txs: vec![wrapper.clone()],
            max_tx_bytes: 0,
            ..Default::default()
        };
        #[cfg(feature = "abcipp")]
        assert_eq!(
            // NOTE: we process mempool txs after protocol txs
            shell.prepare_proposal(req).tx_records.remove(1),
            record::remove(wrapper)
        );
        #[cfg(not(feature = "abcipp"))]
        assert_eq!(shell.prepare_proposal(req).txs.len(), 0);
    }

    /// Test that the decrypted txs are included
    /// in the proposal in the same order as their
    /// corresponding wrappers
    #[test]
    fn test_decrypted_txs_in_correct_order() {
        let (mut shell, _recv, _) = test_utils::setup();
        let keypair = gen_keypair();
        let mut expected_wrapper = vec![];
        let mut expected_decrypted = vec![];

        let mut req = RequestPrepareProposal {
            txs: vec![],
            max_tx_bytes: 0,
            ..Default::default()
        };
        // create a request with two new wrappers from mempool and
        // two wrappers from the previous block to be decrypted
        for i in 0..2 {
            let tx = Tx::new(
                "wasm_code".as_bytes().to_owned(),
                Some(format!("transaction data: {}", i).as_bytes().to_owned()),
            );
            expected_decrypted
                .push(Tx::from(DecryptedTx::Decrypted(tx.clone())));
            let wrapper_tx = WrapperTx::new(
                Fee {
                    amount: 0.into(),
                    token: nam(),
                },
                &keypair,
                Epoch(0),
                0.into(),
                tx,
                Default::default(),
            );
            let wrapper = wrapper_tx.sign(&keypair).expect("Test failed");
            shell.enqueue_tx(wrapper_tx);
            expected_wrapper.push(wrapper.clone());
            req.txs.push(wrapper.to_bytes());
        }
        // we extract the inner data from the txs for testing
        // equality since otherwise changes in timestamps would
        // fail the test
        expected_wrapper.append(&mut expected_decrypted);
        let expected_txs: Vec<Vec<u8>> = expected_wrapper
            .iter()
            .map(|tx| tx.data.clone().expect("Test failed"))
            .collect();
        #[cfg(feature = "abcipp")]
        {
            let received: Vec<Vec<u8>> = shell
                .prepare_proposal(req)
                .tx_records
                .iter()
                .filter_map(
                    |TxRecord {
                         tx: tx_bytes,
                         action,
                     }| {
                        if *action == (TxAction::Unmodified as i32)
                            || *action == (TxAction::Added as i32)
                        {
                            Some(
                                Tx::try_from(tx_bytes.as_slice())
                                    .expect("Test failed")
                                    .data
                                    .expect("Test failed"),
                            )
                        } else {
                            None
                        }
                    },
                )
                .collect();
            // check that the order of the txs is correct
            assert_eq!(received, expected_txs);
        }
        #[cfg(not(feature = "abcipp"))]
        {
            let received: Vec<Vec<u8>> = shell
                .prepare_proposal(req)
                .txs
                .into_iter()
                .map(|tx_bytes| {
                    Tx::try_from(tx_bytes.as_slice())
                        .expect("Test failed")
                        .data
                        .expect("Test failed")
                })
                .collect();
            // check that the order of the txs is correct
            assert_eq!(received, expected_txs);
        }
    }
}<|MERGE_RESOLUTION|>--- conflicted
+++ resolved
@@ -148,12 +148,6 @@
             validator_set_update,
         })
         .map(|tx| tx.sign(protocol_key).to_bytes())
-<<<<<<< HEAD
-        // TODO(feature = "abcipp"): remove this later, when we get rid of
-        // `abciplus`
-        .chain(protocol_txs.into_iter())
-=======
->>>>>>> d41e7df0
         .collect()
     }
 
