--- conflicted
+++ resolved
@@ -92,7 +92,7 @@
             ext: SignedExt,
             height: BlockHeight,
         ) -> bool {
-            self.validate_vote_ext_and_get_nam_addr(ext, tm_address, height)
+            self.validate_vote_ext_and_get_nam_addr(ext, height)
                 .is_some()
         }
 
@@ -103,7 +103,6 @@
         pub fn validate_vote_ext_and_get_nam_addr(
             &self,
             ext: SignedExt,
-            tm_address: &[u8],
             height: BlockHeight,
         ) -> Option<(Address, SignedExt)> {
             if ext.data.block_height != height {
@@ -115,22 +114,9 @@
                 return None;
             }
             let epoch = self.storage.block.pred_epochs.get_epoch(height);
-<<<<<<< HEAD
-            // get the validator that issued this vote extension
-            // this should not fail
-            let validator = self
-                .get_validator_from_tm_address(tm_address, epoch)
-                .map_err(|err| {
-                    tracing::error!(
-                        ?err,
-                        ?tm_address,
-                        "Failed to get an address from Tendermint validator",
-                    );
-                })
-                .ok()?;
             // get the public key associated with this validator
             let pk = self
-                .get_validator_from_address(&validator, epoch)
+                .get_validator_from_address(&ext.data.validator_addr, epoch)
                 .map(|(_, pk)| pk)
                 .map_err(|err| {
                     tracing::error!(
@@ -151,16 +137,6 @@
                 })
                 .ok()
                 .map(|_| (validator, ext))
-=======
-            // get the public key associated with this validator
-            let pk = match self
-                .get_validator_from_address(&ext.data.validator_addr, epoch)
-            {
-                Ok((_, pk)) => pk,
-                _ => return false,
-            };
-            ext.verify(&pk).is_ok() && ext.data.block_height == height
->>>>>>> 97fd96c4
         }
 
         /// Checks the channel from the Ethereum oracle monitoring
