--- conflicted
+++ resolved
@@ -2054,7 +2054,6 @@
         }
     }
 
-<<<<<<< HEAD
     /// Test max tx bytes parameter in ProcessProposal
     #[test]
     fn test_max_tx_bytes_process_proposal() {
@@ -2118,7 +2117,9 @@
                     response[0].result.code != u32::from(ErrorCodes::TooLarge)
                 );
             }
-=======
+        }
+    }
+
     /// Test that Ethereum events with outdated nonces are
     /// not validated by `ProcessProposal`.
     #[test]
@@ -2135,7 +2136,7 @@
             // sent transfers to namada nonce to 5
             .transfers_to_namada = InnerEthEventsQueue::new_at(5.into());
 
-        let (protocol_key, _, _) = wallet::defaults::validator_keys();
+        let (protocol_key, _) = wallet::defaults::validator_keys();
 
         // only bad events
         {
@@ -2188,7 +2189,6 @@
             let req = ProcessProposal { txs: vec![tx] };
             let rsp = shell.process_proposal(req);
             assert!(rsp.is_ok());
->>>>>>> 4dbc621a
         }
     }
 }