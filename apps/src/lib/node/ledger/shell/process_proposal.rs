--- conflicted
+++ resolved
@@ -369,32 +369,11 @@
                                 .into(),
                         }
                     } else {
-<<<<<<< HEAD
                         TxResult {
                             code: ErrorCodes::InvalidTx.into(),
                             info: "The address given does not have sufficient \
                                    balance to pay fee"
                                 .into(),
-=======
-                        // check that the fee payer has sufficient balance
-                        let balance =
-                            self.get_balance(&tx.fee.token, &tx.fee_payer());
-
-                        if tx.fee.amount <= balance {
-                            TxResult {
-                                code: ErrorCodes::Ok.into(),
-                                info: "Process proposal accepted this \
-                                       transaction"
-                                    .into(),
-                            }
-                        } else {
-                            TxResult {
-                                code: ErrorCodes::InvalidTx.into(),
-                                info: "The address given does not have \
-                                       sufficient balance to pay fee"
-                                    .into(),
-                            }
->>>>>>> 6cbce4a4
                         }
                     }
                 }
@@ -450,12 +429,8 @@
     use assert_matches::assert_matches;
     use borsh::BorshDeserialize;
     use namada::proto::SignedTxData;
-<<<<<<< HEAD
-    use namada::types::address::xan;
+    use namada::types::address::nam;
     use namada::types::ethereum_events::EthereumEvent;
-=======
-    use namada::types::address::nam;
->>>>>>> 6cbce4a4
     use namada::types::hash::Hash;
     use namada::types::key::*;
     use namada::types::storage::Epoch;
