//! By default, these tests will run in release mode. This can be disabled
//! by setting environment variable `ANOMA_E2E_DEBUG=true`. For debugging,
//! you'll typically also want to set `RUST_BACKTRACE=1`, e.g.:
//!
//! ```ignore,shell
//! ANOMA_E2E_DEBUG=true RUST_BACKTRACE=1 cargo test e2e::ledger_tests -- --test-threads=1 --nocapture
//! ```
//!
//! To keep the temporary files created by a test, use env var
//! `ANOMA_E2E_KEEP_TEMP=true`.

use std::path::PathBuf;
use std::process::Command;
use std::str::FromStr;
use std::sync::Arc;
use std::time::{Duration, Instant};

use borsh::BorshSerialize;
use color_eyre::eyre::Result;
<<<<<<< HEAD
use namada::types::address::{btc, eth, masp_rewards};
=======
use data_encoding::HEXLOWER;
>>>>>>> 836a6dea
use namada::types::token;
use namada_apps::client::tx::ShieldedContext;
use namada_apps::config::genesis::genesis_config::{
    GenesisConfig, ParametersConfig, PosParamsConfig,
};
use serde_json::json;
use setup::constants::*;

use super::setup::get_all_wasms_hashes;
use crate::e2e::helpers::{
    epoch_sleep, find_address, find_voting_power, get_actor_rpc, get_epoch,
};
use crate::e2e::setup::{self, sleep, Bin, Who};
use crate::{run, run_as};

/// Test that when we "run-ledger" with all the possible command
/// combinations from fresh state, the node starts-up successfully for both a
/// validator and non-validator user.
#[test]
fn run_ledger() -> Result<()> {
    let test = setup::single_node_net()?;
    let cmd_combinations = vec![vec!["ledger"], vec!["ledger", "run"]];

    // Start the ledger as a validator
    for args in &cmd_combinations {
        let mut ledger =
            run_as!(test, Who::Validator(0), Bin::Node, args, Some(40))?;
        ledger.exp_string("Anoma ledger node started")?;
        ledger.exp_string("This node is a validator")?;
    }

    // Start the ledger as a non-validator
    for args in &cmd_combinations {
        let mut ledger =
            run_as!(test, Who::NonValidator, Bin::Node, args, Some(40))?;
        ledger.exp_string("Anoma ledger node started")?;
        ledger.exp_string("This node is not a validator")?;
    }

    Ok(())
}

/// In this test we:
/// 1. Run 2 genesis validator ledger nodes and 1 non-validator node
/// 2. Cross over epoch to check for consensus with multiple nodes
/// 3. Submit a valid token transfer tx
/// 4. Check that all the nodes processed the tx with the same result
#[test]
fn test_node_connectivity_and_consensus() -> Result<()> {
    // Setup 2 genesis validator nodes
    let test = setup::network(
        |genesis| {
            let genesis = setup::add_validators(1, genesis);
            let parameters = ParametersConfig {
                min_duration: 1,
                min_num_of_blocks: 5,
                ..genesis.parameters
            };
            GenesisConfig {
                parameters,
                ..genesis
            }
        },
        None,
    )?;

    // 1. Run 2 genesis validator ledger nodes and 1 non-validator node
    let args = ["ledger"];
    let mut validator_0 =
        run_as!(test, Who::Validator(0), Bin::Node, args, Some(40))?;
    validator_0.exp_string("Anoma ledger node started")?;
    validator_0.exp_string("This node is a validator")?;
    let mut validator_1 =
        run_as!(test, Who::Validator(1), Bin::Node, args, Some(40))?;
    validator_1.exp_string("Anoma ledger node started")?;
    validator_1.exp_string("This node is a validator")?;
    let mut non_validator =
        run_as!(test, Who::NonValidator, Bin::Node, args, Some(40))?;
    non_validator.exp_string("Anoma ledger node started")?;
    non_validator.exp_string("This node is not a validator")?;

    let bg_validator_0 = validator_0.background();
    let bg_validator_1 = validator_1.background();
    let _bg_non_validator = non_validator.background();

    // 2. Cross over epoch to check for consensus with multiple nodes
    let validator_one_rpc = get_actor_rpc(&test, &Who::Validator(0));
    let _ = epoch_sleep(&test, &validator_one_rpc, 720)?;

    // 3. Submit a valid token transfer tx
    let tx_args = [
        "transfer",
        "--source",
        BERTHA,
        "--target",
        ALBERT,
        "--token",
        XAN,
        "--amount",
        "10.1",
        "--fee-amount",
        "0",
        "--gas-limit",
        "0",
        "--fee-token",
        XAN,
        "--ledger-address",
        &validator_one_rpc,
    ];
    let mut client = run!(test, Bin::Client, tx_args, Some(40))?;
    client.exp_string("Transaction is valid.")?;
    client.assert_success();

<<<<<<< HEAD
    // 4. Check that all the nodes processed the tx with the same result
=======
    // 3. Check that all the nodes processed the tx and report the same balance

>>>>>>> 836a6dea
    let mut validator_0 = bg_validator_0.foreground();
    let mut validator_1 = bg_validator_1.foreground();
    let expected_result = "all VPs accepted transaction";
    // We cannot check this on non-validator node as it might sync without
    // applying the tx itself, but its state should be the same, checked below.
    validator_0.exp_string(expected_result)?;
    validator_1.exp_string(expected_result)?;
    let _bg_validator_0 = validator_0.background();
    let _bg_validator_1 = validator_1.background();

    let query_balance_args = |ledger_rpc| {
        vec![
            "balance",
            "--owner",
            ALBERT,
            "--token",
            XAN,
            "--ledger-address",
            ledger_rpc,
        ]
    };

    let validator_0_rpc = get_actor_rpc(&test, &Who::Validator(0));
    let validator_1_rpc = get_actor_rpc(&test, &Who::Validator(1));
    let non_validator_rpc = get_actor_rpc(&test, &Who::NonValidator);
    for ledger_rpc in &[validator_0_rpc, validator_1_rpc, non_validator_rpc] {
        let mut client =
            run!(test, Bin::Client, query_balance_args(ledger_rpc), Some(40))?;
        client.exp_string("XAN: 1000010.1")?;
        client.assert_success();
    }

    Ok(())
}

/// In this test we:
/// 1. Start up the ledger
/// 2. Kill the tendermint process
/// 3. Check that the node detects this
/// 4. Check that the node shuts down
#[test]
fn test_anoma_shuts_down_if_tendermint_dies() -> Result<()> {
    let test = setup::single_node_net()?;

    // 1. Run the ledger node
    let mut ledger =
        run_as!(test, Who::Validator(0), Bin::Node, &["ledger"], Some(40))?;

    ledger.exp_string("Anoma ledger node started")?;

    // 2. Kill the tendermint node
    sleep(1);
    Command::new("pkill")
        .args(&["tendermint"])
        .spawn()
        .expect("Test failed")
        .wait()
        .expect("Test failed");

    // 3. Check that anoma detects that the tendermint node is dead
    ledger.exp_string("Tendermint node is no longer running.")?;

    // 4. Check that the ledger node shuts down
    ledger.exp_string("Anoma ledger node has shut down.")?;
    ledger.exp_eof()?;

    Ok(())
}

/// In this test we:
/// 1. Run the ledger node
/// 2. Shut it down
/// 3. Run the ledger again, it should load its previous state
/// 4. Shut it down
/// 5. Reset the ledger's state
/// 6. Run the ledger again, it should start from fresh state
#[test]
fn run_ledger_load_state_and_reset() -> Result<()> {
    let test = setup::single_node_net()?;

    // 1. Run the ledger node
    let mut ledger =
        run_as!(test, Who::Validator(0), Bin::Node, &["ledger"], Some(40))?;

    ledger.exp_string("Anoma ledger node started")?;
    // There should be no previous state
    ledger.exp_string("No state could be found")?;
    // Wait to commit a block
    ledger.exp_regex(r"Committed block hash.*, height: [0-9]+")?;

    // 2. Shut it down
    ledger.send_control('c')?;
    // Wait for the node to stop running to finish writing the state and tx
    // queue
    ledger.exp_string("Anoma ledger node has shut down.")?;
    ledger.exp_eof()?;
    drop(ledger);

    // 3. Run the ledger again, it should load its previous state
    let mut ledger =
        run_as!(test, Who::Validator(0), Bin::Node, &["ledger"], Some(40))?;

    ledger.exp_string("Anoma ledger node started")?;

    // There should be previous state now
    ledger.exp_string("Last state root hash:")?;

    // 4. Shut it down
    ledger.send_control('c')?;
    // Wait for it to stop
    ledger.exp_eof()?;
    drop(ledger);

    // 5. Reset the ledger's state
    let mut session = run_as!(
        test,
        Who::Validator(0),
        Bin::Node,
        &["ledger", "reset"],
        Some(10),
    )?;
    session.exp_eof()?;

    // 6. Run the ledger again, it should start from fresh state
    let mut session =
        run_as!(test, Who::Validator(0), Bin::Node, &["ledger"], Some(40))?;

    session.exp_string("Anoma ledger node started")?;

    // There should be no previous state
    session.exp_string("No state could be found")?;

    Ok(())
}

/// In this test we:
/// 1. Run the ledger node
/// 2. Submit a token transfer tx
/// 3. Submit a transaction to update an account's validity predicate
/// 4. Submit a custom tx
/// 5. Submit a tx to initialize a new account
/// 6. Query token balance
/// 7. Query the raw bytes of a storage key
#[test]
fn ledger_txs_and_queries() -> Result<()> {
    let test = setup::network(|genesis| genesis, None)?;

    // 1. Run the ledger node
    let mut ledger =
        run_as!(test, Who::Validator(0), Bin::Node, &["ledger"], Some(40))?;

    ledger.exp_string("Anoma ledger node started")?;
    let _bg_ledger = ledger.background();

    let vp_user = wasm_abs_path(VP_USER_WASM);
    let vp_user = vp_user.to_string_lossy();
    let tx_no_op = wasm_abs_path(TX_NO_OP_WASM);
    let tx_no_op = tx_no_op.to_string_lossy();

    let validator_one_rpc = get_actor_rpc(&test, &Who::Validator(0));

    let txs_args = vec![
        // 2. Submit a token transfer tx
        vec![
            "transfer",
            "--source",
            BERTHA,
            "--target",
            ALBERT,
            "--token",
            XAN,
            "--amount",
            "10.1",
            "--fee-amount",
            "0",
            "--gas-limit",
            "0",
            "--fee-token",
            XAN,
            "--ledger-address",
            &validator_one_rpc,
        ],
        // 3. Submit a transaction to update an account's validity
        // predicate
        vec![
            "update",
             "--address",
             BERTHA,
             "--code-path",
             &vp_user,
             "--fee-amount",
             "0",
             "--gas-limit",
             "0",
             "--fee-token",
             XAN,
            "--ledger-address",
            &validator_one_rpc,
        ],
        // 4. Submit a custom tx
        vec![
            "tx",
            "--signer",
            BERTHA,
            "--code-path",
            &tx_no_op,
            "--data-path",
            "README.md",
            "--fee-amount",
            "0",
            "--gas-limit",
            "0",
            "--fee-token",
            XAN,
            "--ledger-address",
            &validator_one_rpc
        ],
        // 5. Submit a tx to initialize a new account
        vec![
            "init-account",
            "--source",
            BERTHA,
            "--public-key",
            // Value obtained from `namada::types::key::ed25519::tests::gen_keypair`
            "001be519a321e29020fa3cbfbfd01bd5e92db134305609270b71dace25b5a21168",
            "--code-path",
            &vp_user,
            "--alias",
            "Test-Account",
            "--fee-amount",
            "0",
            "--gas-limit",
            "0",
            "--fee-token",
            XAN,
            "--ledger-address",
            &validator_one_rpc,
        ],
    ];

    for tx_args in &txs_args {
        for &dry_run in &[true, false] {
            let tx_args = if dry_run {
                vec![tx_args.clone(), vec!["--dry-run"]].concat()
            } else {
                tx_args.clone()
            };
            let mut client = run!(test, Bin::Client, tx_args, Some(40))?;

            if !dry_run {
                client.exp_string("Transaction accepted")?;
                client.exp_string("Transaction applied")?;
            }
            client.exp_string("Transaction is valid.")?;
            client.assert_success();
        }
    }

    let query_args_and_expected_response = vec![
        // 6. Query token balance
        (
            vec![
                "balance",
                "--owner",
                BERTHA,
                "--token",
                XAN,
                "--ledger-address",
                &validator_one_rpc,
            ],
            // expect a decimal
            r"XAN: \d+(\.\d+)?",
        ),
    ];
    for (query_args, expected) in &query_args_and_expected_response {
        let mut client = run!(test, Bin::Client, query_args, Some(40))?;
        client.exp_regex(expected)?;

        client.assert_success();
    }
    let christel = find_address(&test, CHRISTEL)?;
    // as setup in `genesis/e2e-tests-single-node.toml`
    let christel_balance = token::Amount::whole(1000000);
    let xan = find_address(&test, XAN)?;
    let storage_key = token::balance_key(&xan, &christel).to_string();
    let query_args_and_expected_response = vec![
        // 7. Query storage key and get hex-encoded raw bytes
        (
            vec![
                "query-bytes",
                "--storage-key",
                &storage_key,
                "--ledger-address",
                &validator_one_rpc,
            ],
            // expect hex encoded of borsh encoded bytes
            HEXLOWER.encode(&christel_balance.try_to_vec().unwrap()),
        ),
    ];
    for (query_args, expected) in &query_args_and_expected_response {
        let mut client = run!(test, Bin::Client, query_args, Some(40))?;
        client.exp_string(expected)?;

        client.assert_success();
    }

    Ok(())
}

/// In this test we:
/// 1. Run the ledger node
/// 2. Attempt to spend 10 BTC at SK(A) to PA(B)
/// 3. Attempt to spend 15 BTC at SK(A) to Bertha
/// 4. Send 20 BTC from Albert to PA(A)
/// 5. Attempt to spend 10 ETH at SK(A) to PA(B)
/// 6. Spend 7 BTC at SK(A) to PA(B)
/// 7. Spend 7 BTC at SK(A) to PA(B)
/// 8. Attempt to spend 7 BTC at SK(A) to PA(B)
/// 9. Spend 6 BTC at SK(A) to PA(B)
/// 10. Assert BTC balance at VK(A) is 0
/// 11. Assert ETH balance at VK(A) is 0
/// 12. Assert balance at VK(B) is 10 BTC
/// 13. Send 10 BTC from SK(B) to Bertha

#[test]
fn masp_txs_and_queries() -> Result<()> {
    // Download the shielded pool parameters before starting node
    let _ = ShieldedContext::new(PathBuf::new());
    // Lengthen epoch to ensure that a transaction can be constructed and
    // submitted within the same block. Necessary to ensure that conversion is
    // not invalidated.
    let test = setup::network(
        |genesis| {
            let parameters = ParametersConfig {
                min_duration: 60,
                ..genesis.parameters
            };
            GenesisConfig {
                parameters,
                ..genesis
            }
        },
        None,
    )?;

    // 1. Run the ledger node
    let mut ledger =
        run_as!(test, Who::Validator(0), Bin::Node, &["ledger"], Some(40))?;

    ledger.exp_string("Anoma ledger node started")?;
    if !cfg!(feature = "ABCI") {
        ledger.exp_string("started node")?;
    } else {
        ledger.exp_string("Started node")?;
    }

<<<<<<< HEAD
    let _bg_ledger = ledger.background();
=======
    // 2. Submit a an invalid transaction (trying to mint tokens should fail
    // in the token's VP)
    let tx_data_path = test.test_dir.path().join("tx.data");
    let transfer = token::Transfer {
        source: find_address(&test, DAEWON)?,
        target: find_address(&test, ALBERT)?,
        token: find_address(&test, XAN)?,
        sub_prefix: None,
        amount: token::Amount::whole(1),
    };
    let data = transfer
        .try_to_vec()
        .expect("Encoding unsigned transfer shouldn't fail");
    let tx_wasm_path = wasm_abs_path(TX_MINT_TOKENS_WASM);
    std::fs::write(&tx_data_path, data).unwrap();
    let tx_wasm_path = tx_wasm_path.to_string_lossy();
    let tx_data_path = tx_data_path.to_string_lossy();
>>>>>>> 836a6dea

    let validator_one_rpc = get_actor_rpc(&test, &Who::Validator(0));

    let txs_args = vec![
        // 2. Attempt to spend 10 BTC at SK(A) to PA(B)
        (
            vec![
                "transfer",
                "--source",
                A_SPENDING_KEY,
                "--target",
                AB_PAYMENT_ADDRESS,
                "--token",
                BTC,
                "--amount",
                "10",
                "--ledger-address",
                &validator_one_rpc,
            ],
            "No balance found",
        ),
        // 3. Attempt to spend 15 BTC at SK(A) to Bertha
        (
            vec![
                "transfer",
                "--source",
                A_SPENDING_KEY,
                "--target",
                BERTHA,
                "--token",
                BTC,
                "--amount",
                "15",
                "--ledger-address",
                &validator_one_rpc,
            ],
            "No balance found",
        ),
        // 4. Send 20 BTC from Albert to PA(A)
        (
            vec![
                "transfer",
                "--source",
                ALBERT,
                "--target",
                AA_PAYMENT_ADDRESS,
                "--token",
                BTC,
                "--amount",
                "20",
                "--ledger-address",
                &validator_one_rpc,
            ],
            "Transaction is valid",
        ),
        // 5. Attempt to spend 10 ETH at SK(A) to PA(B)
        (
            vec![
                "transfer",
                "--source",
                A_SPENDING_KEY,
                "--target",
                AB_PAYMENT_ADDRESS,
                "--token",
                ETH,
                "--amount",
                "10",
                "--ledger-address",
                &validator_one_rpc,
            ],
            "No balance found",
        ),
        // 6. Spend 7 BTC at SK(A) to PA(B)
        (
            vec![
                "transfer",
                "--source",
                A_SPENDING_KEY,
                "--target",
                AB_PAYMENT_ADDRESS,
                "--token",
                BTC,
                "--amount",
                "7",
                "--ledger-address",
                &validator_one_rpc,
            ],
            "Transaction is valid",
        ),
        // 7. Spend 7 BTC at SK(A) to PA(B)
        (
            vec![
                "transfer",
                "--source",
                A_SPENDING_KEY,
                "--target",
                BB_PAYMENT_ADDRESS,
                "--token",
                BTC,
                "--amount",
                "7",
                "--ledger-address",
                &validator_one_rpc,
            ],
            "Transaction is valid",
        ),
        // 8. Attempt to spend 7 BTC at SK(A) to PA(B)
        (
            vec![
                "transfer",
                "--source",
                A_SPENDING_KEY,
                "--target",
                BB_PAYMENT_ADDRESS,
                "--token",
                BTC,
                "--amount",
                "7",
                "--ledger-address",
                &validator_one_rpc,
            ],
            "ChangeIsNegative",
        ),
        // 9. Spend 6 BTC at SK(A) to PA(B)
        (
            vec![
                "transfer",
                "--source",
                A_SPENDING_KEY,
                "--target",
                BB_PAYMENT_ADDRESS,
                "--token",
                BTC,
                "--amount",
                "6",
                "--ledger-address",
                &validator_one_rpc,
            ],
            "Transaction is valid",
        ),
        // 10. Assert BTC balance at VK(A) is 0
        (
            vec![
                "balance",
                "--owner",
                AA_VIEWING_KEY,
                "--token",
                BTC,
                "--ledger-address",
                &validator_one_rpc,
            ],
            "No shielded BTC balance found",
        ),
        // 11. Assert ETH balance at VK(A) is 0
        (
            vec![
                "balance",
                "--owner",
                AA_VIEWING_KEY,
                "--token",
                ETH,
                "--ledger-address",
                &validator_one_rpc,
            ],
            "No shielded ETH balance found",
        ),
        // 12. Assert balance at VK(B) is 10 BTC
        (
            vec![
                "balance",
                "--owner",
                AB_VIEWING_KEY,
                "--ledger-address",
                &validator_one_rpc,
            ],
            "BTC: 20",
        ),
        // 13. Send 10 BTC from SK(B) to Bertha
        (
            vec![
                "transfer",
                "--source",
                B_SPENDING_KEY,
                "--target",
                BERTHA,
                "--token",
                BTC,
                "--amount",
                "20",
                "--ledger-address",
                &validator_one_rpc,
            ],
            "Transaction is valid",
        ),
    ];

    // Wait till epoch boundary
    let _ep0 = epoch_sleep(&test, &validator_one_rpc, 720)?;

    for (tx_args, tx_result) in &txs_args {
        for &dry_run in &[true, false] {
            let tx_args = if dry_run && tx_args[0] == "transfer" {
                vec![tx_args.clone(), vec!["--dry-run"]].concat()
            } else {
                tx_args.clone()
            };
            let mut client = run!(test, Bin::Client, tx_args, Some(300))?;

            if *tx_result == "Transaction is valid" && !dry_run {
                if !cfg!(feature = "ABCI") {
                    client.exp_string("Transaction accepted")?;
                }
                client.exp_string("Transaction applied")?;
            }
            client.exp_string(tx_result)?;
        }
    }

    Ok(())
}

/// In this test we:
/// 1. Run the ledger node
/// 2. Assert PPA(C) cannot be recognized by incorrect viewing key
/// 3. Assert PPA(C) has not transaction pinned to it
/// 4. Send 20 BTC from Albert to PPA(C)
/// 5. Assert PPA(C) has the 20 BTC transaction pinned to it

#[test]
fn masp_pinned_txs() -> Result<()> {
    // Download the shielded pool parameters before starting node
    let _ = ShieldedContext::new(PathBuf::new());
    // Lengthen epoch to ensure that a transaction can be constructed and
    // submitted within the same block. Necessary to ensure that conversion is
    // not invalidated.
    let test = setup::network(
        |genesis| {
            let parameters = ParametersConfig {
                min_duration: 60,
                ..genesis.parameters
            };
            GenesisConfig {
                parameters,
                ..genesis
            }
        },
        None,
    )?;

    // 1. Run the ledger node
    let mut ledger =
        run_as!(test, Who::Validator(0), Bin::Node, &["ledger"], Some(40))?;

    ledger.exp_string("Anoma ledger node started")?;
    if !cfg!(feature = "ABCI") {
        ledger.exp_string("started node")?;
    } else {
        ledger.exp_string("Started node")?;
    }

    let _bg_ledger = ledger.background();

    let validator_one_rpc = get_actor_rpc(&test, &Who::Validator(0));

    // Wait till epoch boundary
    let _ep0 = epoch_sleep(&test, &validator_one_rpc, 720)?;

    // Assert PPA(C) cannot be recognized by incorrect viewing key
    let mut client = run!(
        test,
        Bin::Client,
        vec![
            "balance",
            "--owner",
            AC_PAYMENT_ADDRESS,
            "--token",
            BTC,
            "--ledger-address",
            &validator_one_rpc
        ],
        Some(300)
    )?;
    client.send_line(AB_VIEWING_KEY)?;
    client.exp_string("Supplied viewing key cannot decode transactions to")?;
    client.assert_success();

    // Assert PPA(C) has no transaction pinned to it
    let mut client = run!(
        test,
        Bin::Client,
        vec![
            "balance",
            "--owner",
            AC_PAYMENT_ADDRESS,
            "--token",
            BTC,
            "--ledger-address",
            &validator_one_rpc
        ],
        Some(300)
    )?;
    client.send_line(AC_VIEWING_KEY)?;
    client.exp_string("has not yet been consumed")?;
    client.assert_success();

    // Send 20 BTC from Albert to PPA(C)
    let mut client = run!(
        test,
        Bin::Client,
        vec![
            "transfer",
            "--source",
            ALBERT,
            "--target",
            AC_PAYMENT_ADDRESS,
            "--token",
            BTC,
            "--amount",
            "20",
            "--ledger-address",
            &validator_one_rpc
        ],
        Some(300)
    )?;
    client.exp_string("Transaction is valid")?;
    client.assert_success();

    // Assert PPA(C) has the 20 BTC transaction pinned to it
    let mut client = run!(
        test,
        Bin::Client,
        vec![
            "balance",
            "--owner",
            AC_PAYMENT_ADDRESS,
            "--token",
            BTC,
            "--ledger-address",
            &validator_one_rpc
        ],
        Some(300)
    )?;
    client.send_line(AC_VIEWING_KEY)?;
    client.exp_string("Received 20 BTC")?;
    client.assert_success();

    // Assert PPA(C) has no XAN pinned to it
    let mut client = run!(
        test,
        Bin::Client,
        vec![
            "balance",
            "--owner",
            AC_PAYMENT_ADDRESS,
            "--token",
            XAN,
            "--ledger-address",
            &validator_one_rpc
        ],
        Some(300)
    )?;
    client.send_line(AC_VIEWING_KEY)?;
    client.exp_string("Received no shielded XAN")?;
    client.assert_success();

    // Wait till epoch boundary
    let _ep1 = epoch_sleep(&test, &validator_one_rpc, 720)?;

    // Assert PPA(C) does not XAN pinned to it on epoch boundary
    let mut client = run!(
        test,
        Bin::Client,
        vec![
            "balance",
            "--owner",
            AC_PAYMENT_ADDRESS,
            "--token",
            XAN,
            "--ledger-address",
            &validator_one_rpc
        ],
        Some(300)
    )?;
    client.send_line(AC_VIEWING_KEY)?;
    client.exp_string("Received no shielded XAN")?;
    client.assert_success();

    Ok(())
}

/// In this test we verify that users of the MASP receive the correct rewards
/// for leaving their assets in the pool for varying periods of time.

#[test]
fn masp_incentives() -> Result<()> {
    // Download the shielded pool parameters before starting node
    let _ = ShieldedContext::new(PathBuf::new());
    // Lengthen epoch to ensure that a transaction can be constructed and
    // submitted within the same block. Necessary to ensure that conversion is
    // not invalidated.
    let test = setup::network(
        |genesis| {
            let parameters = ParametersConfig {
                min_duration: 240,
                ..genesis.parameters
            };
            GenesisConfig {
                parameters,
                ..genesis
            }
        },
        None,
    )?;

    // 1. Run the ledger node
    let mut ledger =
        run_as!(test, Who::Validator(0), Bin::Node, &["ledger"], Some(40))?;

    ledger.exp_string("Anoma ledger node started")?;
    if !cfg!(feature = "ABCI") {
        ledger.exp_string("started node")?;
    } else {
        ledger.exp_string("Started node")?;
    }

    let _bg_ledger = ledger.background();

    let validator_one_rpc = get_actor_rpc(&test, &Who::Validator(0));

    // Wait till epoch boundary
    let ep0 = epoch_sleep(&test, &validator_one_rpc, 720)?;

    // Send 20 BTC from Albert to PA(A)
    let mut client = run!(
        test,
        Bin::Client,
        vec![
            "transfer",
            "--source",
            ALBERT,
            "--target",
            AA_PAYMENT_ADDRESS,
            "--token",
            BTC,
            "--amount",
            "20",
            "--ledger-address",
            &validator_one_rpc
        ],
        Some(300)
    )?;
    client.exp_string("Transaction is valid")?;
    client.assert_success();

    // Assert BTC balance at VK(A) is 20
    let mut client = run!(
        test,
        Bin::Client,
        vec![
            "balance",
            "--owner",
            AA_VIEWING_KEY,
            "--token",
            BTC,
            "--ledger-address",
            &validator_one_rpc
        ],
        Some(300)
    )?;
    client.exp_string("BTC: 20")?;
    client.assert_success();

    // Assert XAN balance at VK(A) is 0
    let mut client = run!(
        test,
        Bin::Client,
        vec![
            "balance",
            "--owner",
            AA_VIEWING_KEY,
            "--token",
            XAN,
            "--ledger-address",
            &validator_one_rpc
        ],
        Some(300)
    )?;
    client.exp_string("No shielded XAN balance found")?;
    client.assert_success();

    let masp_rewards = masp_rewards();

    // Wait till epoch boundary
    let ep1 = epoch_sleep(&test, &validator_one_rpc, 720)?;

    // Assert BTC balance at VK(A) is 20
    let mut client = run!(
        test,
        Bin::Client,
        vec![
            "balance",
            "--owner",
            AA_VIEWING_KEY,
            "--token",
            BTC,
            "--ledger-address",
            &validator_one_rpc
        ],
        Some(300)
    )?;
    client.exp_string("BTC: 20")?;
    client.assert_success();

    let amt20 = token::Amount::from_str("20").unwrap();
    let amt30 = token::Amount::from_str("30").unwrap();

    // Assert XAN balance at VK(A) is 20*BTC_reward*(epoch_1-epoch_0)
    let mut client = run!(
        test,
        Bin::Client,
        vec![
            "balance",
            "--owner",
            AA_VIEWING_KEY,
            "--token",
            XAN,
            "--ledger-address",
            &validator_one_rpc
        ],
        Some(300)
    )?;
    client.exp_string(&format!(
        "XAN: {}",
        (amt20 * masp_rewards[&btc()]).0 * (ep1.0 - ep0.0)
    ))?;
    client.assert_success();

    // Assert XAN balance at MASP pool is 20*BTC_reward*(epoch_1-epoch_0)
    let mut client = run!(
        test,
        Bin::Client,
        vec![
            "balance",
            "--owner",
            MASP,
            "--token",
            XAN,
            "--ledger-address",
            &validator_one_rpc
        ],
        Some(300)
    )?;
    client.exp_string(&format!(
        "XAN: {}",
        (amt20 * masp_rewards[&btc()]).0 * (ep1.0 - ep0.0)
    ))?;
    client.assert_success();

    // Wait till epoch boundary
    let ep2 = epoch_sleep(&test, &validator_one_rpc, 720)?;

    // Assert BTC balance at VK(A) is 20
    let mut client = run!(
        test,
        Bin::Client,
        vec![
            "balance",
            "--owner",
            AA_VIEWING_KEY,
            "--token",
            BTC,
            "--ledger-address",
            &validator_one_rpc
        ],
        Some(300)
    )?;
    client.exp_string("BTC: 20")?;
    client.assert_success();

    // Assert XAN balance at VK(A) is 20*BTC_reward*(epoch_2-epoch_0)
    let mut client = run!(
        test,
        Bin::Client,
        vec![
            "balance",
            "--owner",
            AA_VIEWING_KEY,
            "--token",
            XAN,
            "--ledger-address",
            &validator_one_rpc
        ],
        Some(300)
    )?;
    client.exp_string(&format!(
        "XAN: {}",
        (amt20 * masp_rewards[&btc()]).0 * (ep2.0 - ep0.0)
    ))?;
    client.assert_success();

    // Assert XAN balance at MASP pool is 20*BTC_reward*(epoch_2-epoch_0)
    let mut client = run!(
        test,
        Bin::Client,
        vec![
            "balance",
            "--owner",
            MASP,
            "--token",
            XAN,
            "--ledger-address",
            &validator_one_rpc
        ],
        Some(300)
    )?;
    client.exp_string(&format!(
        "XAN: {}",
        (amt20 * masp_rewards[&btc()]).0 * (ep2.0 - ep0.0)
    ))?;
    client.assert_success();

    // Wait till epoch boundary
    let ep3 = epoch_sleep(&test, &validator_one_rpc, 720)?;

    // Send 30 ETH from Albert to PA(B)
    let mut client = run!(
        test,
        Bin::Client,
        vec![
            "transfer",
            "--source",
            ALBERT,
            "--target",
            AB_PAYMENT_ADDRESS,
            "--token",
            ETH,
            "--amount",
            "30",
            "--ledger-address",
            &validator_one_rpc
        ],
        Some(300)
    )?;
    client.exp_string("Transaction is valid")?;
    client.assert_success();

    // Assert ETH balance at VK(B) is 30
    let mut client = run!(
        test,
        Bin::Client,
        vec![
            "balance",
            "--owner",
            AB_VIEWING_KEY,
            "--token",
            ETH,
            "--ledger-address",
            &validator_one_rpc
        ],
        Some(300)
    )?;
    client.exp_string("ETH: 30")?;
    client.assert_success();

    // Assert XAN balance at VK(B) is 0
    let mut client = run!(
        test,
        Bin::Client,
        vec![
            "balance",
            "--owner",
            AB_VIEWING_KEY,
            "--token",
            XAN,
            "--ledger-address",
            &validator_one_rpc
        ],
        Some(300)
    )?;
    client.exp_string("No shielded XAN balance found")?;
    client.assert_success();

    // Wait till epoch boundary
    let ep4 = epoch_sleep(&test, &validator_one_rpc, 720)?;

    // Assert ETH balance at VK(B) is 30
    let mut client = run!(
        test,
        Bin::Client,
        vec![
            "balance",
            "--owner",
            AB_VIEWING_KEY,
            "--token",
            ETH,
            "--ledger-address",
            &validator_one_rpc
        ],
        Some(300)
    )?;
    client.exp_string("ETH: 30")?;
    client.assert_success();

    // Assert XAN balance at VK(B) is 30*ETH_reward*(epoch_4-epoch_3)
    let mut client = run!(
        test,
        Bin::Client,
        vec![
            "balance",
            "--owner",
            AB_VIEWING_KEY,
            "--token",
            XAN,
            "--ledger-address",
            &validator_one_rpc
        ],
        Some(300)
    )?;
    client.exp_string(&format!(
        "XAN: {}",
        (amt30 * masp_rewards[&eth()]).0 * (ep4.0 - ep3.0)
    ))?;
    client.assert_success();

    // Assert XAN balance at MASP pool is
    // 20*BTC_reward*(epoch_4-epoch_0)+30*ETH_reward*(epoch_4-epoch_3)
    let mut client = run!(
        test,
        Bin::Client,
        vec![
            "balance",
            "--owner",
            MASP,
            "--token",
            XAN,
            "--ledger-address",
            &validator_one_rpc
        ],
        Some(300)
    )?;
    client.exp_string(&format!(
        "XAN: {}",
        ((amt20 * masp_rewards[&btc()]).0 * (ep4.0 - ep0.0))
            + ((amt30 * masp_rewards[&eth()]).0 * (ep4.0 - ep3.0))
    ))?;
    client.assert_success();

    // Wait till epoch boundary
    let ep5 = epoch_sleep(&test, &validator_one_rpc, 720)?;

    // Send 30 ETH from SK(B) to Christel
    let mut client = run!(
        test,
        Bin::Client,
        vec![
            "transfer",
            "--source",
            B_SPENDING_KEY,
            "--target",
            CHRISTEL,
            "--token",
            ETH,
            "--amount",
            "30",
            "--ledger-address",
            &validator_one_rpc
        ],
        Some(300)
    )?;
    client.exp_string("Transaction is valid")?;
    client.assert_success();

    // Assert ETH balance at VK(B) is 0
    let mut client = run!(
        test,
        Bin::Client,
        vec![
            "balance",
            "--owner",
            AB_VIEWING_KEY,
            "--token",
            ETH,
            "--ledger-address",
            &validator_one_rpc
        ],
        Some(300)
    )?;
    client.exp_string("No shielded ETH balance found")?;
    client.assert_success();

    let mut ep = get_epoch(&test, &validator_one_rpc)?;

    // Assert XAN balance at VK(B) is 30*ETH_reward*(ep-epoch_3)
    let mut client = run!(
        test,
        Bin::Client,
        vec![
            "balance",
            "--owner",
            AB_VIEWING_KEY,
            "--token",
            XAN,
            "--ledger-address",
            &validator_one_rpc
        ],
        Some(300)
    )?;
    client.exp_string(&format!(
        "XAN: {}",
        (amt30 * masp_rewards[&eth()]).0 * (ep.0 - ep3.0)
    ))?;
    client.assert_success();

    ep = get_epoch(&test, &validator_one_rpc)?;
    // Assert XAN balance at MASP pool is
    // 20*BTC_reward*(epoch_5-epoch_0)+30*ETH_reward*(epoch_5-epoch_3)
    let mut client = run!(
        test,
        Bin::Client,
        vec![
            "balance",
            "--owner",
            MASP,
            "--token",
            XAN,
            "--ledger-address",
            &validator_one_rpc
        ],
        Some(300)
    )?;
    client.exp_string(&format!(
        "XAN: {}",
        ((amt20 * masp_rewards[&btc()]).0 * (ep.0 - ep0.0))
            + ((amt30 * masp_rewards[&eth()]).0 * (ep.0 - ep3.0))
    ))?;
    client.assert_success();

    // Wait till epoch boundary
    let ep6 = epoch_sleep(&test, &validator_one_rpc, 720)?;

    // Send 20 BTC from SK(A) to Christel
    let mut client = run!(
        test,
        Bin::Client,
        vec![
            "transfer",
            "--source",
            A_SPENDING_KEY,
            "--target",
            CHRISTEL,
            "--token",
            BTC,
            "--amount",
            "20",
            "--ledger-address",
            &validator_one_rpc
        ],
        Some(300)
    )?;
    client.exp_string("Transaction is valid")?;
    client.assert_success();

    // Assert BTC balance at VK(A) is 0
    let mut client = run!(
        test,
        Bin::Client,
        vec![
            "balance",
            "--owner",
            AA_VIEWING_KEY,
            "--token",
            BTC,
            "--ledger-address",
            &validator_one_rpc
        ],
        Some(300)
    )?;
    client.exp_string("No shielded BTC balance found")?;
    client.assert_success();

    // Assert XAN balance at VK(A) is 20*BTC_reward*(epoch_6-epoch_0)
    let mut client = run!(
        test,
        Bin::Client,
        vec![
            "balance",
            "--owner",
            AA_VIEWING_KEY,
            "--token",
            XAN,
            "--ledger-address",
            &validator_one_rpc
        ],
        Some(300)
    )?;
    client.exp_string(&format!(
        "XAN: {}",
        (amt20 * masp_rewards[&btc()]).0 * (ep6.0 - ep0.0)
    ))?;
    client.assert_success();

    // Assert XAN balance at MASP pool is
    // 20*BTC_reward*(epoch_6-epoch_0)+20*ETH_reward*(epoch_5-epoch_3)
    let mut client = run!(
        test,
        Bin::Client,
        vec![
            "balance",
            "--owner",
            MASP,
            "--token",
            XAN,
            "--ledger-address",
            &validator_one_rpc
        ],
        Some(300)
    )?;
    client.exp_string(&format!(
        "XAN: {}",
        ((amt20 * masp_rewards[&btc()]).0 * (ep6.0 - ep0.0))
            + ((amt30 * masp_rewards[&eth()]).0 * (ep5.0 - ep3.0))
    ))?;
    client.assert_success();

    // Wait till epoch boundary
    let _ep7 = epoch_sleep(&test, &validator_one_rpc, 720)?;

    // Assert XAN balance at VK(A) is 20*BTC_reward*(epoch_6-epoch_0)
    let mut client = run!(
        test,
        Bin::Client,
        vec![
            "balance",
            "--owner",
            AA_VIEWING_KEY,
            "--token",
            XAN,
            "--ledger-address",
            &validator_one_rpc
        ],
        Some(300)
    )?;
    client.exp_string(&format!(
        "XAN: {}",
        (amt20 * masp_rewards[&btc()]).0 * (ep6.0 - ep0.0)
    ))?;
    client.assert_success();

    // Assert XAN balance at VK(B) is 30*ETH_reward*(epoch_5-epoch_3)
    let mut client = run!(
        test,
        Bin::Client,
        vec![
            "balance",
            "--owner",
            AB_VIEWING_KEY,
            "--token",
            XAN,
            "--ledger-address",
            &validator_one_rpc
        ],
        Some(300)
    )?;
    client.exp_string(&format!(
        "XAN: {}",
        (amt30 * masp_rewards[&eth()]).0 * (ep5.0 - ep3.0)
    ))?;
    client.assert_success();

    // Assert XAN balance at MASP pool is
    // 20*BTC_reward*(epoch_6-epoch_0)+30*ETH_reward*(epoch_5-epoch_3)
    let mut client = run!(
        test,
        Bin::Client,
        vec![
            "balance",
            "--owner",
            MASP,
            "--token",
            XAN,
            "--ledger-address",
            &validator_one_rpc
        ],
        Some(300)
    )?;
    client.exp_string(&format!(
        "XAN: {}",
        ((amt20 * masp_rewards[&btc()]).0 * (ep6.0 - ep0.0))
            + ((amt30 * masp_rewards[&eth()]).0 * (ep5.0 - ep3.0))
    ))?;
    client.assert_success();

    // Wait till epoch boundary to prevent conversion expiry during transaction
    // construction
    let _ep8 = epoch_sleep(&test, &validator_one_rpc, 720)?;

    // Send 30*ETH_reward*(epoch_5-epoch_3) XAN from SK(B) to Christel
    let mut client = run!(
        test,
        Bin::Client,
        vec![
            "transfer",
            "--source",
            B_SPENDING_KEY,
            "--target",
            CHRISTEL,
            "--token",
            XAN,
            "--amount",
            &((amt30 * masp_rewards[&eth()]).0 * (ep5.0 - ep3.0)).to_string(),
            "--ledger-address",
            &validator_one_rpc
        ],
        Some(300)
    )?;
    client.exp_string("Transaction is valid")?;
    client.assert_success();

    // Wait till epoch boundary
    let _ep9 = epoch_sleep(&test, &validator_one_rpc, 720)?;

    // Send 20*BTC_reward*(epoch_6-epoch_0) XAN from SK(A) to Bertha
    let mut client = run!(
        test,
        Bin::Client,
        vec![
            "transfer",
            "--source",
            A_SPENDING_KEY,
            "--target",
            BERTHA,
            "--token",
            XAN,
            "--amount",
            &((amt20 * masp_rewards[&btc()]).0 * (ep6.0 - ep0.0)).to_string(),
            "--ledger-address",
            &validator_one_rpc
        ],
        Some(300)
    )?;
    client.exp_string("Transaction is valid")?;
    client.assert_success();

    // Assert XAN balance at VK(A) is 0
    let mut client = run!(
        test,
        Bin::Client,
        vec![
            "balance",
            "--owner",
            AA_VIEWING_KEY,
            "--token",
            XAN,
            "--ledger-address",
            &validator_one_rpc
        ],
        Some(300)
    )?;
    client.exp_string("No shielded XAN balance found")?;
    client.assert_success();

    // Assert XAN balance at VK(B) is 0
    let mut client = run!(
        test,
        Bin::Client,
        vec![
            "balance",
            "--owner",
            AB_VIEWING_KEY,
            "--token",
            XAN,
            "--ledger-address",
            &validator_one_rpc
        ],
        Some(300)
    )?;
    client.exp_string("No shielded XAN balance found")?;
    client.assert_success();

    // Assert XAN balance at MASP pool is 0
    let mut client = run!(
        test,
        Bin::Client,
        vec![
            "balance",
            "--owner",
            MASP,
            "--token",
            XAN,
            "--ledger-address",
            &validator_one_rpc
        ],
        Some(300)
    )?;
    client.exp_string("XAN: 0")?;
    client.assert_success();

    Ok(())
}

/// In this test we:
/// 1. Run the ledger node
/// 2. Submit an invalid transaction (disallowed by state machine)
/// 3. Shut down the ledger
/// 4. Restart the ledger
/// 5. Submit and invalid transactions (malformed)
#[test]
fn invalid_transactions() -> Result<()> {
    let test = setup::single_node_net()?;

    // 1. Run the ledger node
    let mut ledger =
        run_as!(test, Who::Validator(0), Bin::Node, &["ledger"], Some(40))?;
    ledger.exp_string("Anoma ledger node started")?;
    // Wait to commit a block
    ledger.exp_regex(r"Committed block hash.*, height: [0-9]+")?;

    let bg_ledger = ledger.background();

    // 2. Submit a an invalid transaction (trying to mint tokens should fail
    // in the token's VP)
    let tx_data_path = test.test_dir.path().join("tx.data");
    let transfer = token::Transfer {
        source: find_address(&test, DAEWON)?,
        target: find_address(&test, ALBERT)?,
        token: find_address(&test, XAN)?,
        amount: token::Amount::whole(1),
        key: None,
        shielded: None,
    };
    let data = transfer
        .try_to_vec()
        .expect("Encoding unsigned transfer shouldn't fail");
    let tx_wasm_path = wasm_abs_path(TX_MINT_TOKENS_WASM);
    std::fs::write(&tx_data_path, data).unwrap();
    let tx_wasm_path = tx_wasm_path.to_string_lossy();
    let tx_data_path = tx_data_path.to_string_lossy();

    let validator_one_rpc = get_actor_rpc(&test, &Who::Validator(0));

    let daewon_lower = DAEWON.to_lowercase();
    let tx_args = vec![
        "tx",
        "--code-path",
        &tx_wasm_path,
        "--data-path",
        &tx_data_path,
        "--signing-key",
        &daewon_lower,
        "--fee-amount",
        "0",
        "--gas-limit",
        "0",
        "--fee-token",
        XAN,
        "--ledger-address",
        &validator_one_rpc,
    ];

    let mut client = run!(test, Bin::Client, tx_args, Some(40))?;
    client.exp_string("Transaction accepted")?;
    client.exp_string("Transaction applied")?;
    client.exp_string("Transaction is invalid")?;
    client.exp_string(r#""code": "1"#)?;

    client.assert_success();
    let mut ledger = bg_ledger.foreground();
    ledger.exp_string("some VPs rejected transaction")?;

    // Wait to commit a block
    ledger.exp_regex(r"Committed block hash.*, height: [0-9]+")?;

    // 3. Shut it down
    ledger.send_control('c')?;
    // Wait for the node to stop running to finish writing the state and tx
    // queue
    ledger.exp_string("Anoma ledger node has shut down.")?;
    ledger.exp_eof()?;
    drop(ledger);

    // 4. Restart the ledger
    let mut ledger =
        run_as!(test, Who::Validator(0), Bin::Node, &["ledger"], Some(40))?;

    ledger.exp_string("Anoma ledger node started")?;

    // There should be previous state now
    ledger.exp_string("Last state root hash:")?;
    let _bg_ledger = ledger.background();

    // 5. Submit an invalid transactions (invalid token address)
    let daewon_lower = DAEWON.to_lowercase();
    let tx_args = vec![
        "transfer",
        "--source",
        DAEWON,
        "--signing-key",
        &daewon_lower,
        "--target",
        ALBERT,
        "--token",
        BERTHA,
        "--amount",
        "1_000_000.1",
        "--fee-amount",
        "0",
        "--gas-limit",
        "0",
        "--fee-token",
        XAN,
        // Force to ignore client check that fails on the balance check of the
        // source address
        "--force",
        "--ledger-address",
        &validator_one_rpc,
    ];

    let mut client = run!(test, Bin::Client, tx_args, Some(40))?;
    client.exp_string("Transaction accepted")?;
    client.exp_string("Transaction applied")?;

    client.exp_string("Error trying to apply a transaction")?;

    client.exp_string(r#""code": "3"#)?;

    client.assert_success();
    Ok(())
}

/// PoS bonding, unbonding and withdrawal tests. In this test we:
///
/// 1. Run the ledger node with shorter epochs for faster progression
/// 2. Submit a self-bond for the genesis validator
/// 3. Submit a delegation to the genesis validator
/// 4. Submit an unbond of the self-bond
/// 5. Submit an unbond of the delegation
/// 6. Wait for the unbonding epoch
/// 7. Submit a withdrawal of the self-bond
/// 8. Submit a withdrawal of the delegation
#[test]
fn pos_bonds() -> Result<()> {
    let unbonding_len = 2;
    let test = setup::network(
        |genesis| {
            let parameters = ParametersConfig {
                min_num_of_blocks: 2,
                min_duration: 1,
                max_expected_time_per_block: 1,
                ..genesis.parameters
            };
            let pos_params = PosParamsConfig {
                pipeline_len: 1,
                unbonding_len,
                ..genesis.pos_params
            };
            GenesisConfig {
                parameters,
                pos_params,
                ..genesis
            }
        },
        None,
    )?;

    // 1. Run the ledger node
    let mut ledger =
        run_as!(test, Who::Validator(0), Bin::Node, &["ledger"], Some(40))?;

    ledger.exp_string("Anoma ledger node started")?;
    let _bg_ledger = ledger.background();

    let validator_one_rpc = get_actor_rpc(&test, &Who::Validator(0));

    // 2. Submit a self-bond for the gepnesis validator
    let tx_args = vec![
        "bond",
        "--validator",
        "validator-0",
        "--amount",
        "10.1",
        "--fee-amount",
        "0",
        "--gas-limit",
        "0",
        "--fee-token",
        XAN,
        "--ledger-address",
        &validator_one_rpc,
    ];
    let mut client =
        run_as!(test, Who::Validator(0), Bin::Client, tx_args, Some(40))?;
    client.exp_string("Transaction is valid.")?;
    client.assert_success();

    // 3. Submit a delegation to the genesis validator
    let tx_args = vec![
        "bond",
        "--validator",
        "validator-0",
        "--source",
        BERTHA,
        "--amount",
        "10.1",
        "--fee-amount",
        "0",
        "--gas-limit",
        "0",
        "--fee-token",
        XAN,
        "--ledger-address",
        &validator_one_rpc,
    ];
    let mut client = run!(test, Bin::Client, tx_args, Some(40))?;
    client.exp_string("Transaction is valid.")?;
    client.assert_success();

    // 4. Submit an unbond of the self-bond
    let tx_args = vec![
        "unbond",
        "--validator",
        "validator-0",
        "--amount",
        "5.1",
        "--fee-amount",
        "0",
        "--gas-limit",
        "0",
        "--fee-token",
        XAN,
        "--ledger-address",
        &validator_one_rpc,
    ];
    let mut client =
        run_as!(test, Who::Validator(0), Bin::Client, tx_args, Some(40))?;
    client.exp_string("Transaction is valid.")?;
    client.assert_success();

    // 5. Submit an unbond of the delegation
    let tx_args = vec![
        "unbond",
        "--validator",
        "validator-0",
        "--source",
        BERTHA,
        "--amount",
        "3.2",
        "--fee-amount",
        "0",
        "--gas-limit",
        "0",
        "--fee-token",
        XAN,
        "--ledger-address",
        &validator_one_rpc,
    ];
    let mut client = run!(test, Bin::Client, tx_args, Some(40))?;
    client.exp_string("Transaction is valid.")?;
    client.assert_success();

    // 6. Wait for the unbonding epoch
    let epoch = get_epoch(&test, &validator_one_rpc)?;
    let earliest_withdrawal_epoch = epoch + unbonding_len;
    println!(
        "Current epoch: {}, earliest epoch for withdrawal: {}",
        epoch, earliest_withdrawal_epoch
    );
    let start = Instant::now();
    let loop_timeout = Duration::new(20, 0);
    loop {
        if Instant::now().duration_since(start) > loop_timeout {
            panic!(
                "Timed out waiting for epoch: {}",
                earliest_withdrawal_epoch
            );
        }
        let epoch = get_epoch(&test, &validator_one_rpc)?;
        if epoch >= earliest_withdrawal_epoch {
            break;
        }
    }

    // 7. Submit a withdrawal of the self-bond
    let tx_args = vec![
        "withdraw",
        "--validator",
        "validator-0",
        "--fee-amount",
        "0",
        "--gas-limit",
        "0",
        "--fee-token",
        XAN,
        "--ledger-address",
        &validator_one_rpc,
    ];
    let mut client =
        run_as!(test, Who::Validator(0), Bin::Client, tx_args, Some(40))?;
    client.exp_string("Transaction is valid.")?;
    client.assert_success();

    // 8. Submit a withdrawal of the delegation
    let tx_args = vec![
        "withdraw",
        "--validator",
        "validator-0",
        "--source",
        BERTHA,
        "--fee-amount",
        "0",
        "--gas-limit",
        "0",
        "--fee-token",
        XAN,
        "--ledger-address",
        &validator_one_rpc,
    ];
    let mut client = run!(test, Bin::Client, tx_args, Some(40))?;
    client.exp_string("Transaction is valid.")?;
    client.assert_success();

    Ok(())
}

/// PoS validator creation test. In this test we:
///
/// 1. Run the ledger node with shorter epochs for faster progression
/// 2. Initialize a new validator account
/// 3. Submit a delegation to the new validator
/// 4. Transfer some XAN to the new validator
/// 5. Submit a self-bond for the new validator
/// 6. Wait for the pipeline epoch
/// 7. Check the new validator's voting power
#[test]
fn pos_init_validator() -> Result<()> {
    let pipeline_len = 1;
    let test = setup::network(
        |genesis| {
            let parameters = ParametersConfig {
                min_num_of_blocks: 2,
                min_duration: 1,
                max_expected_time_per_block: 1,
                ..genesis.parameters
            };
            let pos_params = PosParamsConfig {
                pipeline_len,
                unbonding_len: 2,
                ..genesis.pos_params
            };
            GenesisConfig {
                parameters,
                pos_params,
                ..genesis
            }
        },
        None,
    )?;

    // 1. Run the ledger node
    let mut ledger =
        run_as!(test, Who::Validator(0), Bin::Node, &["ledger"], Some(40))?;

    ledger.exp_string("Anoma ledger node started")?;
    let _bg_ledger = ledger.background();

    let validator_one_rpc = get_actor_rpc(&test, &Who::Validator(0));

    // 2. Initialize a new validator account
    let new_validator = "new-validator";
    let new_validator_key = format!("{}-key", new_validator);
    let tx_args = vec![
        "init-validator",
        "--alias",
        new_validator,
        "--source",
        BERTHA,
        "--unsafe-dont-encrypt",
        "--fee-amount",
        "0",
        "--gas-limit",
        "0",
        "--fee-token",
        XAN,
        "--ledger-address",
        &validator_one_rpc,
    ];
    let mut client = run!(test, Bin::Client, tx_args, Some(40))?;
    client.exp_string("Transaction is valid.")?;
    client.assert_success();

    // 3. Submit a delegation to the new validator
    //    First, transfer some tokens to the validator's key for fees:
    let tx_args = vec![
        "transfer",
        "--source",
        BERTHA,
        "--target",
        &new_validator_key,
        "--token",
        XAN,
        "--amount",
        "0.5",
        "--fee-amount",
        "0",
        "--gas-limit",
        "0",
        "--fee-token",
        XAN,
        "--ledger-address",
        &validator_one_rpc,
    ];
    let mut client = run!(test, Bin::Client, tx_args, Some(40))?;
    client.exp_string("Transaction is valid.")?;
    client.assert_success();
    //     Then self-bond the tokens:
    let tx_args = vec![
        "bond",
        "--validator",
        new_validator,
        "--source",
        BERTHA,
        "--amount",
        "1000.5",
        "--fee-amount",
        "0",
        "--gas-limit",
        "0",
        "--fee-token",
        XAN,
        "--ledger-address",
        &validator_one_rpc,
    ];
    let mut client = run!(test, Bin::Client, tx_args, Some(40))?;
    client.exp_string("Transaction is valid.")?;
    client.assert_success();

    // 4. Transfer some XAN to the new validator
    let tx_args = vec![
        "transfer",
        "--source",
        BERTHA,
        "--target",
        new_validator,
        "--token",
        XAN,
        "--amount",
        "10999.5",
        "--fee-amount",
        "0",
        "--gas-limit",
        "0",
        "--fee-token",
        XAN,
        "--ledger-address",
        &validator_one_rpc,
    ];
    let mut client = run!(test, Bin::Client, tx_args, Some(40))?;
    client.exp_string("Transaction is valid.")?;
    client.assert_success();

    // 5. Submit a self-bond for the new validator
    let tx_args = vec![
        "bond",
        "--validator",
        new_validator,
        "--amount",
        "10000",
        "--fee-amount",
        "0",
        "--gas-limit",
        "0",
        "--fee-token",
        XAN,
        "--ledger-address",
        &validator_one_rpc,
    ];
    let mut client = run!(test, Bin::Client, tx_args, Some(40))?;
    client.exp_string("Transaction is valid.")?;
    client.assert_success();

    // 6. Wait for the pipeline epoch when the validator's voting power should
    // be non-zero
    let epoch = get_epoch(&test, &validator_one_rpc)?;
    let earliest_update_epoch = epoch + pipeline_len;
    println!(
        "Current epoch: {}, earliest epoch with updated voting power: {}",
        epoch, earliest_update_epoch
    );
    let start = Instant::now();
    let loop_timeout = Duration::new(20, 0);
    loop {
        if Instant::now().duration_since(start) > loop_timeout {
            panic!("Timed out waiting for epoch: {}", earliest_update_epoch);
        }
        let epoch = get_epoch(&test, &validator_one_rpc)?;
        if epoch >= earliest_update_epoch {
            break;
        }
    }

    // 7. Check the new validator's voting power
    let voting_power =
        find_voting_power(&test, new_validator, &validator_one_rpc)?;
    assert_eq!(voting_power, 11);

    Ok(())
}
/// Test that multiple txs submitted in the same block all get the tx result.
///
/// In this test we:
/// 1. Run the ledger node with 10s consensus timeout
/// 2. Spawn threads each submitting token transfer tx
#[test]
fn ledger_many_txs_in_a_block() -> Result<()> {
    let test = Arc::new(setup::network(
        |genesis| genesis,
        // Set 10s consensus timeout to have more time to submit txs
        Some("10s"),
    )?);

    // 1. Run the ledger node
    let mut ledger =
        run_as!(*test, Who::Validator(0), Bin::Node, &["ledger"], Some(40))?;

    ledger.exp_string("Anoma ledger node started")?;

    // Wait to commit a block
    ledger.exp_regex(r"Committed block hash.*, height: [0-9]+")?;
    let bg_ledger = ledger.background();

    let validator_one_rpc = Arc::new(get_actor_rpc(&test, &Who::Validator(0)));

    // A token transfer tx args
    let tx_args = Arc::new(vec![
        "transfer",
        "--source",
        BERTHA,
        "--target",
        ALBERT,
        "--token",
        XAN,
        "--amount",
        "10.1",
        "--fee-amount",
        "0",
        "--gas-limit",
        "0",
        "--fee-token",
        XAN,
        "--ledger-address",
    ]);

    // 2. Spawn threads each submitting token transfer tx
    // We collect to run the threads in parallel.
    #[allow(clippy::needless_collect)]
    let tasks: Vec<std::thread::JoinHandle<_>> = (0..3)
        .into_iter()
        .map(|_| {
            let test = Arc::clone(&test);
            let validator_one_rpc = Arc::clone(&validator_one_rpc);
            let tx_args = Arc::clone(&tx_args);
            std::thread::spawn(move || {
                let mut args = (*tx_args).clone();
                args.push(&*validator_one_rpc);
                let mut client = run!(*test, Bin::Client, args, Some(40))?;
                client.exp_string("Transaction accepted")?;
                client.exp_string("Transaction applied")?;
                client.exp_string("Transaction is valid.")?;
                client.assert_success();
                let res: Result<()> = Ok(());
                res
            })
        })
        .collect();
    for task in tasks.into_iter() {
        task.join().unwrap()?;
    }
    // Wait to commit a block
    let mut ledger = bg_ledger.foreground();
    ledger.exp_regex(r"Committed block hash.*, height: [0-9]+")?;

    Ok(())
}

/// In this test we:
/// 1. Run the ledger node
/// 2. Submit a valid proposal
/// 3. Query the proposal
/// 4. Query token balance (submitted funds)
/// 5. Query governance address balance
/// 6. Submit an invalid proposal
/// 7. Check invalid proposal was not accepted
/// 8. Query token balance (funds shall not be submitted)
/// 9. Send a yay vote from a validator
/// 10. Send a yay vote from a normal user
/// 11. Query the proposal and check the result
/// 12. Wait proposal grace and check proposal author funds
/// 13. Check governance address funds are 0
#[test]
fn proposal_submission() -> Result<()> {
    let working_dir = setup::working_dir();

    let test = setup::network(
        |genesis| {
            let parameters = ParametersConfig {
                min_num_of_blocks: 1,
                min_duration: 1,
                max_expected_time_per_block: 1,
                vp_whitelist: Some(get_all_wasms_hashes(
                    &working_dir,
                    Some("vp_"),
                )),
                // Enable tx whitelist to test the execution of a
                // non-whitelisted tx by governance
                tx_whitelist: Some(get_all_wasms_hashes(
                    &working_dir,
                    Some("tx_"),
                )),
            };

            GenesisConfig {
                parameters,
                ..genesis
            }
        },
        None,
    )?;

    let anomac_help = vec!["--help"];

    let mut client = run!(test, Bin::Client, anomac_help, Some(40))?;
    client.exp_string("Anoma client command line interface.")?;
    client.assert_success();

    // 1. Run the ledger node
    let mut ledger =
        run_as!(test, Who::Validator(0), Bin::Node, &["ledger"], Some(40))?;

    ledger.exp_string("Anoma ledger node started")?;
    let _bg_ledger = ledger.background();

    let validator_one_rpc = get_actor_rpc(&test, &Who::Validator(0));

    // 1.1 Delegate some token
    let tx_args = vec![
        "bond",
        "--validator",
        "validator-0",
        "--source",
        BERTHA,
        "--amount",
        "900",
        "--fee-amount",
        "0",
        "--gas-limit",
        "0",
        "--fee-token",
        XAN,
        "--ledger-address",
        &validator_one_rpc,
    ];
    let mut client = run!(test, Bin::Client, tx_args, Some(40))?;
    client.exp_string("Transaction is valid.")?;
    client.assert_success();

    // 2. Submit valid proposal
    let proposal_code = wasm_abs_path(TX_PROPOSAL_CODE);

    let albert = find_address(&test, ALBERT)?;
    let valid_proposal_json = json!(
        {
            "content": {
                "title": "TheTitle",
                "authors": "test@test.com",
                "discussions-to": "www.github.com/anoma/aip/1",
                "created": "2022-03-10T08:54:37Z",
                "license": "MIT",
                "abstract": "Ut convallis eleifend orci vel venenatis. Duis vulputate metus in lacus sollicitudin vestibulum. Suspendisse vel velit ac est consectetur feugiat nec ac urna. Ut faucibus ex nec dictum fermentum. Morbi aliquet purus at sollicitudin ultrices. Quisque viverra varius cursus. Praesent sed mauris gravida, pharetra turpis non, gravida eros. Nullam sed ex justo. Ut at placerat ipsum, sit amet rhoncus libero. Sed blandit non purus non suscipit. Phasellus sed quam nec augue bibendum bibendum ut vitae urna. Sed odio diam, ornare nec sapien eget, congue viverra enim.",
                "motivation": "Ut convallis eleifend orci vel venenatis. Duis vulputate metus in lacus sollicitudin vestibulum. Suspendisse vel velit ac est consectetur feugiat nec ac urna. Ut faucibus ex nec dictum fermentum. Morbi aliquet purus at sollicitudin ultrices.",
                "details": "Ut convallis eleifend orci vel venenatis. Duis vulputate metus in lacus sollicitudin vestibulum. Suspendisse vel velit ac est consectetur feugiat nec ac urna. Ut faucibus ex nec dictum fermentum. Morbi aliquet purus at sollicitudin ultrices. Quisque viverra varius cursus. Praesent sed mauris gravida, pharetra turpis non, gravida eros.",
                "requires": "2"
            },
            "author": albert,
            "voting_start_epoch": 12_u64,
            "voting_end_epoch": 24_u64,
            "grace_epoch": 30_u64,
            "proposal_code_path": proposal_code.to_str().unwrap()
        }
    );
    let valid_proposal_json_path =
        test.test_dir.path().join("valid_proposal.json");
    generate_proposal_json_file(
        valid_proposal_json_path.as_path(),
        &valid_proposal_json,
    );

    let validator_one_rpc = get_actor_rpc(&test, &Who::Validator(0));

    let submit_proposal_args = vec![
        "init-proposal",
        "--data-path",
        valid_proposal_json_path.to_str().unwrap(),
        "--ledger-address",
        &validator_one_rpc,
    ];
    let mut client = run!(test, Bin::Client, submit_proposal_args, Some(40))?;
    client.exp_string("Transaction is valid.")?;
    client.assert_success();

    // 3. Query the proposal
    let proposal_query_args = vec![
        "query-proposal",
        "--proposal-id",
        "0",
        "--ledger-address",
        &validator_one_rpc,
    ];

    let mut client = run!(test, Bin::Client, proposal_query_args, Some(40))?;
    client.exp_string("Proposal: 0")?;
    client.assert_success();

    // 4. Query token balance proposal author (submitted funds)
    let query_balance_args = vec![
        "balance",
        "--owner",
        ALBERT,
        "--token",
        XAN,
        "--ledger-address",
        &validator_one_rpc,
    ];

    let mut client = run!(test, Bin::Client, query_balance_args, Some(40))?;
    client.exp_string("XAN: 999500")?;
    client.assert_success();

    // 5. Query token balance governance
    let query_balance_args = vec![
        "balance",
        "--owner",
        GOVERNANCE_ADDRESS,
        "--token",
        XAN,
        "--ledger-address",
        &validator_one_rpc,
    ];

    let mut client = run!(test, Bin::Client, query_balance_args, Some(40))?;
    client.exp_string("XAN: 500")?;
    client.assert_success();

    // 6. Submit an invalid proposal
    // proposal is invalid due to voting_end_epoch - voting_start_epoch < 3
    let albert = find_address(&test, ALBERT)?;
    let invalid_proposal_json = json!(
        {
            "content": {
                "title": "TheTitle",
                "authors": "test@test.com",
                "discussions-to": "www.github.com/anoma/aip/1",
                "created": "2022-03-10T08:54:37Z",
                "license": "MIT",
                "abstract": "Ut convallis eleifend orci vel venenatis. Duis
    vulputate metus in lacus sollicitudin vestibulum. Suspendisse vel velit
    ac est consectetur feugiat nec ac urna. Ut faucibus ex nec dictum
    fermentum. Morbi aliquet purus at sollicitudin ultrices. Quisque viverra
    varius cursus. Praesent sed mauris gravida, pharetra turpis non, gravida
    eros. Nullam sed ex justo. Ut at placerat ipsum, sit amet rhoncus libero.
    Sed blandit non purus non suscipit. Phasellus sed quam nec augue bibendum
    bibendum ut vitae urna. Sed odio diam, ornare nec sapien eget, congue
    viverra enim.",
                "motivation": "Ut convallis eleifend orci vel venenatis. Duis
    vulputate metus in lacus sollicitudin vestibulum. Suspendisse vel velit
    ac est consectetur feugiat nec ac urna. Ut faucibus ex nec dictum
    fermentum. Morbi aliquet purus at sollicitudin ultrices.",
                "details": "Ut convallis eleifend orci vel venenatis. Duis
    vulputate metus in lacus sollicitudin vestibulum. Suspendisse vel velit
    ac est consectetur feugiat nec ac urna. Ut faucibus ex nec dictum
    fermentum. Morbi aliquet purus at sollicitudin ultrices. Quisque viverra
    varius cursus. Praesent sed mauris gravida, pharetra turpis non, gravida
    eros.",             "requires": "2"
            },
            "author": albert,
            "voting_start_epoch": 9999_u64,
            "voting_end_epoch": 10000_u64,
            "grace_epoch": 10009_u64,
        }
    );
    let invalid_proposal_json_path =
        test.test_dir.path().join("invalid_proposal.json");
    generate_proposal_json_file(
        invalid_proposal_json_path.as_path(),
        &invalid_proposal_json,
    );

    let submit_proposal_args = vec![
        "init-proposal",
        "--data-path",
        invalid_proposal_json_path.to_str().unwrap(),
        "--ledger-address",
        &validator_one_rpc,
    ];
    let mut client = run!(test, Bin::Client, submit_proposal_args, Some(40))?;
    client.exp_string(
        "Invalid proposal end epoch: difference between proposal start and \
         end epoch must be at least 3 and at max 27 and end epoch must be a \
         multiple of 3",
    )?;
    client.assert_failure();

    // 7. Check invalid proposal was not accepted
    let proposal_query_args = vec![
        "query-proposal",
        "--proposal-id",
        "1",
        "--ledger-address",
        &validator_one_rpc,
    ];

    let mut client = run!(test, Bin::Client, proposal_query_args, Some(40))?;
    client.exp_string("No valid proposal was found with id 1")?;
    client.assert_success();

    // 8. Query token balance (funds shall not be submitted)
    let query_balance_args = vec![
        "balance",
        "--owner",
        ALBERT,
        "--token",
        XAN,
        "--ledger-address",
        &validator_one_rpc,
    ];

    let mut client = run!(test, Bin::Client, query_balance_args, Some(40))?;
    client.exp_string("XAN: 999500")?;
    client.assert_success();

    // 9. Send a yay vote from a validator
    let mut epoch = get_epoch(&test, &validator_one_rpc).unwrap();
    while epoch.0 <= 13 {
        sleep(1);
        epoch = get_epoch(&test, &validator_one_rpc).unwrap();
    }

    let submit_proposal_vote = vec![
        "vote-proposal",
        "--proposal-id",
        "0",
        "--vote",
        "yay",
        "--signer",
        "validator-0",
        "--ledger-address",
        &validator_one_rpc,
    ];

    let mut client = run_as!(
        test,
        Who::Validator(0),
        Bin::Client,
        submit_proposal_vote,
        Some(15)
    )?;
    client.exp_string("Transaction is valid.")?;
    client.assert_success();

    let submit_proposal_vote_delagator = vec![
        "vote-proposal",
        "--proposal-id",
        "0",
        "--vote",
        "nay",
        "--signer",
        BERTHA,
        "--ledger-address",
        &validator_one_rpc,
    ];

    let mut client =
        run!(test, Bin::Client, submit_proposal_vote_delagator, Some(40))?;
    client.exp_string("Transaction is valid.")?;
    client.assert_success();

    // 10. Send a yay vote from a non-validator/non-delegator user
    let submit_proposal_vote = vec![
        "vote-proposal",
        "--proposal-id",
        "0",
        "--vote",
        "yay",
        "--signer",
        ALBERT,
        "--ledger-address",
        &validator_one_rpc,
    ];

    // this is valid because the client filter ALBERT delegation and there are
    // none
    let mut client = run!(test, Bin::Client, submit_proposal_vote, Some(15))?;
    client.exp_string("Transaction is valid.")?;
    client.assert_success();

    // 11. Query the proposal and check the result
    let mut epoch = get_epoch(&test, &validator_one_rpc).unwrap();
    while epoch.0 <= 25 {
        sleep(1);
        epoch = get_epoch(&test, &validator_one_rpc).unwrap();
    }

    let query_proposal = vec![
        "query-proposal-result",
        "--proposal-id",
        "0",
        "--ledger-address",
        &validator_one_rpc,
    ];

    let mut client = run!(test, Bin::Client, query_proposal, Some(15))?;
    client.exp_string("Result: passed")?;
    client.assert_success();

    // 12. Wait proposal grace and check proposal author funds
    let mut epoch = get_epoch(&test, &validator_one_rpc).unwrap();
    while epoch.0 < 31 {
        sleep(1);
        epoch = get_epoch(&test, &validator_one_rpc).unwrap();
    }

    let query_balance_args = vec![
        "balance",
        "--owner",
        ALBERT,
        "--token",
        XAN,
        "--ledger-address",
        &validator_one_rpc,
    ];

    let mut client = run!(test, Bin::Client, query_balance_args, Some(30))?;
    client.exp_string("XAN: 1000000")?;
    client.assert_success();

    // 13. Check if governance funds are 0
    let query_balance_args = vec![
        "balance",
        "--owner",
        GOVERNANCE_ADDRESS,
        "--token",
        XAN,
        "--ledger-address",
        &validator_one_rpc,
    ];

    let mut client = run!(test, Bin::Client, query_balance_args, Some(30))?;
    client.exp_string("XAN: 0")?;
    client.assert_success();

    // // 14. Query parameters
    let query_protocol_parameters = vec![
        "query-protocol-parameters",
        "--ledger-address",
        &validator_one_rpc,
    ];

    let mut client =
        run!(test, Bin::Client, query_protocol_parameters, Some(30))?;
    client.exp_regex(".*Min. proposal grace epochs: 9.*")?;
    client.assert_success();

    Ok(())
}

/// In this test we:
/// 1. Run the ledger node
/// 2. Create an offline proposal
/// 3. Create an offline vote
/// 4. Tally offline
#[test]
fn proposal_offline() -> Result<()> {
    let test = setup::network(|genesis| genesis, None)?;

    // 1. Run the ledger node
    let mut ledger =
        run_as!(test, Who::Validator(0), Bin::Node, &["ledger"], Some(20))?;

    ledger.exp_string("Anoma ledger node started")?;
    let _bg_ledger = ledger.background();

    let validator_one_rpc = get_actor_rpc(&test, &Who::Validator(0));

    // 1.1 Delegate some token
    let tx_args = vec![
        "bond",
        "--validator",
        "validator-0",
        "--source",
        ALBERT,
        "--amount",
        "900",
        "--fee-amount",
        "0",
        "--gas-limit",
        "0",
        "--fee-token",
        XAN,
        "--ledger-address",
        &validator_one_rpc,
    ];
    let mut client = run!(test, Bin::Client, tx_args, Some(40))?;
    client.exp_string("Transaction is valid.")?;
    client.assert_success();

    // 2. Create an offline
    let albert = find_address(&test, ALBERT)?;
    let valid_proposal_json = json!(
        {
            "content": {
                "title": "TheTitle",
                "authors": "test@test.com",
                "discussions-to": "www.github.com/anoma/aip/1",
                "created": "2022-03-10T08:54:37Z",
                "license": "MIT",
                "abstract": "Ut convallis eleifend orci vel venenatis. Duis vulputate metus in lacus sollicitudin vestibulum. Suspendisse vel velit ac est consectetur feugiat nec ac urna. Ut faucibus ex nec dictum fermentum. Morbi aliquet purus at sollicitudin ultrices. Quisque viverra varius cursus. Praesent sed mauris gravida, pharetra turpis non, gravida eros. Nullam sed ex justo. Ut at placerat ipsum, sit amet rhoncus libero. Sed blandit non purus non suscipit. Phasellus sed quam nec augue bibendum bibendum ut vitae urna. Sed odio diam, ornare nec sapien eget, congue viverra enim.",
                "motivation": "Ut convallis eleifend orci vel venenatis. Duis vulputate metus in lacus sollicitudin vestibulum. Suspendisse vel velit ac est consectetur feugiat nec ac urna. Ut faucibus ex nec dictum fermentum. Morbi aliquet purus at sollicitudin ultrices.",
                "details": "Ut convallis eleifend orci vel venenatis. Duis vulputate metus in lacus sollicitudin vestibulum. Suspendisse vel velit ac est consectetur feugiat nec ac urna. Ut faucibus ex nec dictum fermentum. Morbi aliquet purus at sollicitudin ultrices. Quisque viverra varius cursus. Praesent sed mauris gravida, pharetra turpis non, gravida eros.",
                "requires": "2"
            },
            "author": albert,
            "voting_start_epoch": 3_u64,
            "voting_end_epoch": 9_u64,
            "grace_epoch": 18_u64
        }
    );
    let valid_proposal_json_path =
        test.test_dir.path().join("valid_proposal.json");
    generate_proposal_json_file(
        valid_proposal_json_path.as_path(),
        &valid_proposal_json,
    );

    let validator_one_rpc = get_actor_rpc(&test, &Who::Validator(0));

    let offline_proposal_args = vec![
        "init-proposal",
        "--data-path",
        valid_proposal_json_path.to_str().unwrap(),
        "--offline",
        "--ledger-address",
        &validator_one_rpc,
    ];

    let mut client = run!(test, Bin::Client, offline_proposal_args, Some(15))?;
    client.exp_string("Proposal created: ")?;
    client.assert_success();

    // 3. Generate an offline yay vote
    let mut epoch = get_epoch(&test, &validator_one_rpc).unwrap();
    while epoch.0 <= 2 {
        sleep(1);
        epoch = get_epoch(&test, &validator_one_rpc).unwrap();
    }

    let proposal_path = test.test_dir.path().join("proposal");

    let submit_proposal_vote = vec![
        "vote-proposal",
        "--data-path",
        proposal_path.to_str().unwrap(),
        "--vote",
        "yay",
        "--signer",
        ALBERT,
        "--offline",
        "--ledger-address",
        &validator_one_rpc,
    ];

    let mut client = run!(test, Bin::Client, submit_proposal_vote, Some(15))?;
    client.exp_string("Proposal vote created: ")?;
    client.assert_success();

    let expected_file_name = format!("proposal-vote-{}", albert);
    let expected_path_vote = test.test_dir.path().join(&expected_file_name);
    assert!(expected_path_vote.exists());

    // 4. Compute offline tally
    let tally_offline = vec![
        "query-proposal-result",
        "--data-path",
        test.test_dir.path().to_str().unwrap(),
        "--offline",
        "--ledger-address",
        &validator_one_rpc,
    ];

    let mut client = run!(test, Bin::Client, tally_offline, Some(15))?;
    client.exp_string("Result: rejected")?;
    client.assert_success();

    Ok(())
}

fn generate_proposal_json_file(
    proposal_path: &std::path::Path,
    proposal_content: &serde_json::Value,
) {
    let intent_writer = std::fs::OpenOptions::new()
        .create(true)
        .write(true)
        .truncate(true)
        .open(proposal_path)
        .unwrap();

    serde_json::to_writer(intent_writer, proposal_content).unwrap();
}

/// In this test we:
/// 1. Setup 2 genesis validators
/// 2. Initialize a new network with the 2 validators
/// 3. Setup and start the 2 genesis validator nodes and a non-validator node
/// 4. Submit a valid token transfer tx from one validator to the other
/// 5. Check that all the nodes processed the tx with the same result
#[test]
fn test_genesis_validators() -> Result<()> {
    use std::collections::HashMap;
    use std::net::SocketAddr;
    use std::str::FromStr;

    use namada::types::chain::ChainId;
    use namada_apps::config::genesis::genesis_config::{
        self, ValidatorPreGenesisConfig,
    };
    use namada_apps::config::Config;

    // This test is not using the `setup::network`, because we're setting up
    // custom genesis validators
    setup::INIT.call_once(|| {
        if let Err(err) = color_eyre::install() {
            eprintln!("Failed setting up colorful error reports {}", err);
        }
    });

    let working_dir = setup::working_dir();
    let test_dir = setup::TestDir::new();
    let checksums_path = working_dir
        .join("wasm/checksums.json")
        .to_string_lossy()
        .into_owned();

    // Same as in `genesis/e2e-tests-single-node.toml` for `validator-0`
    let net_address_0 = SocketAddr::from_str("127.0.0.1:27656").unwrap();
    let net_address_port_0 = net_address_0.port();
    // Find the first port (ledger P2P) that should be used for a validator at
    // the given index
    let get_first_port = |ix: u8| net_address_port_0 + 6 * (ix as u16 + 1);

    // 1. Setup 2 genesis validators, one with ed25519 keys (0) and one with
    // secp256k1 keys (1)
    let validator_0_alias = "validator-0";
    let validator_1_alias = "validator-1";

    let mut init_genesis_validator_0 = setup::run_cmd(
        Bin::Client,
        [
            "utils",
            "init-genesis-validator",
            "--unsafe-dont-encrypt",
            "--alias",
            validator_0_alias,
            "--scheme",
            "ed25519",
            "--net-address",
            &format!("127.0.0.1:{}", get_first_port(0)),
        ],
        Some(5),
        &working_dir,
        &test_dir,
        "validator",
        format!("{}:{}", std::file!(), std::line!()),
    )?;
    init_genesis_validator_0.assert_success();
    let validator_0_pre_genesis_dir =
        namada_apps::client::utils::validator_pre_genesis_dir(
            test_dir.path(),
            validator_0_alias,
        );
    let config = std::fs::read_to_string(
        namada_apps::client::utils::validator_pre_genesis_file(
            &validator_0_pre_genesis_dir,
        ),
    )
    .unwrap();
    let mut validator_0_config: ValidatorPreGenesisConfig =
        toml::from_str(&config).unwrap();
    let validator_0_config = validator_0_config
        .validator
        .remove(validator_0_alias)
        .unwrap();

    let mut init_genesis_validator_1 = setup::run_cmd(
        Bin::Client,
        [
            "utils",
            "init-genesis-validator",
            "--unsafe-dont-encrypt",
            "--alias",
            validator_1_alias,
            "--scheme",
            "secp256k1",
            "--net-address",
            &format!("127.0.0.1:{}", get_first_port(1)),
        ],
        Some(5),
        &working_dir,
        &test_dir,
        "validator",
        format!("{}:{}", std::file!(), std::line!()),
    )?;
    init_genesis_validator_1.assert_success();
    let validator_1_pre_genesis_dir =
        namada_apps::client::utils::validator_pre_genesis_dir(
            test_dir.path(),
            validator_1_alias,
        );
    let config = std::fs::read_to_string(
        &namada_apps::client::utils::validator_pre_genesis_file(
            &validator_1_pre_genesis_dir,
        ),
    )
    .unwrap();
    let mut validator_1_config: ValidatorPreGenesisConfig =
        toml::from_str(&config).unwrap();
    let validator_1_config = validator_1_config
        .validator
        .remove(validator_1_alias)
        .unwrap();

    // 2. Initialize a new network with the 2 validators
    let mut genesis = genesis_config::open_genesis_config(
        working_dir.join(setup::SINGLE_NODE_NET_GENESIS),
    )?;
    let update_validator_config =
        |ix: u8, mut config: genesis_config::ValidatorConfig| {
            // Setup tokens balances and validity predicates
            config.tokens = Some(200000);
            config.non_staked_balance = Some(1000000000000);
            config.validator_vp = Some("vp_user".into());
            config.staking_reward_vp = Some("vp_user".into());
            // Setup the validator ports same as what
            // `setup::add_validators` would do
            let mut net_address = net_address_0;
            // 6 ports for each validator
            let first_port = get_first_port(ix);
            net_address.set_port(first_port);
            config.net_address = Some(net_address.to_string());
            config
        };
    genesis.validator = HashMap::from_iter([
        (
            validator_0_alias.to_owned(),
            update_validator_config(0, validator_0_config),
        ),
        (
            validator_1_alias.to_owned(),
            update_validator_config(1, validator_1_config),
        ),
    ]);
    let genesis_file = test_dir.path().join("e2e-test-genesis-src.toml");
    genesis_config::write_genesis_config(&genesis, &genesis_file);
    let genesis_path = genesis_file.to_string_lossy();

    let archive_dir = test_dir.path().to_string_lossy().to_string();
    let args = vec![
        "utils",
        "init-network",
        "--unsafe-dont-encrypt",
        "--genesis-path",
        &genesis_path,
        "--chain-prefix",
        "e2e-test",
        "--localhost",
        "--allow-duplicate-ip",
        "--wasm-checksums-path",
        &checksums_path,
        "--archive-dir",
        &archive_dir,
    ];
    let mut init_network = setup::run_cmd(
        Bin::Client,
        args,
        Some(5),
        &working_dir,
        &test_dir,
        "validator",
        format!("{}:{}", std::file!(), std::line!()),
    )?;

    // Get the generated chain_id` from result of the last command
    let (unread, matched) =
        init_network.exp_regex(r"Derived chain ID: .*\n")?;
    let chain_id_raw =
        matched.trim().split_once("Derived chain ID: ").unwrap().1;
    let chain_id = ChainId::from_str(chain_id_raw.trim())?;
    println!("'init-network' output: {}", unread);
    let net = setup::Network {
        chain_id: chain_id.clone(),
    };
    let test = setup::Test {
        working_dir: working_dir.clone(),
        test_dir,
        net,
        genesis,
    };

    // Host the network archive to make it available for `join-network` commands
    let network_archive_server = file_serve::Server::new(&working_dir);
    let network_archive_addr = network_archive_server.addr().to_owned();
    std::thread::spawn(move || {
        network_archive_server.serve().unwrap();
    });

    // 3. Setup and start the 2 genesis validator nodes and a non-validator node

    // Clean-up the chain dir from the existing validator dir that were created
    // by `init-network`, because we want to set them up with `join-network`
    // instead
    let validator_0_base_dir = test.get_base_dir(&Who::Validator(0));
    let validator_1_base_dir = test.get_base_dir(&Who::Validator(1));
    std::fs::remove_dir_all(&validator_0_base_dir).unwrap();
    std::fs::remove_dir_all(&validator_1_base_dir).unwrap();

    std::env::set_var(
        namada_apps::client::utils::ENV_VAR_NETWORK_CONFIGS_SERVER,
        format!("http://{network_archive_addr}/{}", archive_dir),
    );
    let pre_genesis_path = validator_0_pre_genesis_dir.to_string_lossy();
    let mut join_network_val_0 = run_as!(
        test,
        Who::Validator(0),
        Bin::Client,
        [
            "utils",
            "join-network",
            "--chain-id",
            chain_id.as_str(),
            "--pre-genesis-path",
            pre_genesis_path.as_ref(),
            "--dont-prefetch-wasm",
        ],
        Some(5)
    )?;
    join_network_val_0.exp_string("Successfully configured for chain")?;

    let pre_genesis_path = validator_1_pre_genesis_dir.to_string_lossy();
    let mut join_network_val_1 = run_as!(
        test,
        Who::Validator(1),
        Bin::Client,
        [
            "utils",
            "join-network",
            "--chain-id",
            chain_id.as_str(),
            "--pre-genesis-path",
            pre_genesis_path.as_ref(),
            "--dont-prefetch-wasm",
        ],
        Some(5)
    )?;
    join_network_val_1.exp_string("Successfully configured for chain")?;

    // We have to update the ports in the configs again, because the ones from
    // `join-network` use the defaults
    let update_config = |ix: u8, mut config: Config| {
        let first_port = net_address_port_0 + 6 * (ix as u16 + 1);
        config.ledger.tendermint.p2p_address.set_port(first_port);
        config
            .ledger
            .tendermint
            .rpc_address
            .set_port(first_port + 1);
        config.ledger.shell.ledger_address.set_port(first_port + 2);
        config
    };

    let validator_0_config = update_config(
        0,
        Config::load(&validator_0_base_dir, &test.net.chain_id, None),
    );
    validator_0_config
        .write(&validator_0_base_dir, &chain_id, true)
        .unwrap();

    let validator_1_config = update_config(
        1,
        Config::load(&validator_1_base_dir, &test.net.chain_id, None),
    );
    validator_1_config
        .write(&validator_1_base_dir, &chain_id, true)
        .unwrap();

    // Copy WASMs to each node's chain dir
    let chain_dir = test.test_dir.path().join(chain_id.as_str());
    setup::copy_wasm_to_chain_dir(
        &working_dir,
        &chain_dir,
        &chain_id,
        test.genesis.validator.keys(),
    );

    let args = ["ledger"];
    let mut validator_0 =
        run_as!(test, Who::Validator(0), Bin::Node, args, Some(40))?;
    validator_0.exp_string("Anoma ledger node started")?;
    validator_0.exp_string("This node is a validator")?;

    let mut validator_1 =
        run_as!(test, Who::Validator(1), Bin::Node, args, Some(40))?;
    validator_1.exp_string("Anoma ledger node started")?;
    validator_1.exp_string("This node is a validator")?;

    let mut non_validator =
        run_as!(test, Who::NonValidator, Bin::Node, args, Some(40))?;
    non_validator.exp_string("Anoma ledger node started")?;
    non_validator.exp_string("This node is not a validator")?;

    let bg_validator_0 = validator_0.background();
    let bg_validator_1 = validator_1.background();
    let bg_non_validator = non_validator.background();

    // 4. Submit a valid token transfer tx
    let validator_one_rpc = get_actor_rpc(&test, &Who::Validator(0));
    let tx_args = [
        "transfer",
        "--source",
        validator_0_alias,
        "--target",
        validator_1_alias,
        "--token",
        XAN,
        "--amount",
        "10.1",
        "--fee-amount",
        "0",
        "--gas-limit",
        "0",
        "--fee-token",
        XAN,
        "--ledger-address",
        &validator_one_rpc,
    ];
    let mut client =
        run_as!(test, Who::Validator(0), Bin::Client, tx_args, Some(40))?;
    client.exp_string("Transaction is valid.")?;
    client.assert_success();

    // 3. Check that all the nodes processed the tx with the same result
    let mut validator_0 = bg_validator_0.foreground();
    let mut validator_1 = bg_validator_1.foreground();
    let mut non_validator = bg_non_validator.foreground();

    let expected_result = "all VPs accepted transaction";
    validator_0.exp_string(expected_result)?;
    validator_1.exp_string(expected_result)?;
    non_validator.exp_string(expected_result)?;

    Ok(())
}

/// In this test we intentionally make a validator node double sign blocks
/// to test that slashing evidence is received and processed by the ledger
/// correctly:
/// 1. Run 2 genesis validator ledger nodes
/// 2. Copy the first genesis validator base-dir
/// 3. Increment its ports and generate new node ID to avoid conflict
/// 4. Run it to get it to double vote and sign blocks
/// 5. Submit a valid token transfer tx to validator 0
/// 6. Wait for double signing evidence
#[test]
fn double_signing_gets_slashed() -> Result<()> {
    use std::net::SocketAddr;
    use std::str::FromStr;

    use namada::types::key::{self, ed25519, SigScheme};
    use namada_apps::client;
    use namada_apps::config::Config;

    // Setup 2 genesis validator nodes
    let test =
        setup::network(|genesis| setup::add_validators(1, genesis), None)?;

    // 1. Run 2 genesis validator ledger nodes
    let args = ["ledger"];
    let mut validator_0 =
        run_as!(test, Who::Validator(0), Bin::Node, args, Some(40))?;
    validator_0.exp_string("Anoma ledger node started")?;
    validator_0.exp_string("This node is a validator")?;
    let _bg_validator_0 = validator_0.background();
    let mut validator_1 =
        run_as!(test, Who::Validator(1), Bin::Node, args, Some(40))?;
    validator_1.exp_string("Anoma ledger node started")?;
    validator_1.exp_string("This node is a validator")?;
    let bg_validator_1 = validator_1.background();

    // 2. Copy the first genesis validator base-dir
    let validator_0_base_dir = test.get_base_dir(&Who::Validator(0));
    let validator_0_base_dir_copy =
        test.test_dir.path().join("validator-0-copy");
    fs_extra::dir::copy(
        &validator_0_base_dir,
        &validator_0_base_dir_copy,
        &fs_extra::dir::CopyOptions {
            copy_inside: true,
            ..Default::default()
        },
    )
    .unwrap();

    // 3. Increment its ports and generate new node ID to avoid conflict

    // Same as in `genesis/e2e-tests-single-node.toml` for `validator-0`
    let net_address_0 = SocketAddr::from_str("127.0.0.1:27656").unwrap();
    let net_address_port_0 = net_address_0.port();

    let update_config = |ix: u8, mut config: Config| {
        let first_port = net_address_port_0 + 6 * (ix as u16 + 1);
        config.ledger.tendermint.p2p_address.set_port(first_port);
        config
            .ledger
            .tendermint
            .rpc_address
            .set_port(first_port + 1);
        config.ledger.shell.ledger_address.set_port(first_port + 2);
        config
    };

    let validator_0_copy_config = update_config(
        2,
        Config::load(&validator_0_base_dir_copy, &test.net.chain_id, None),
    );
    validator_0_copy_config
        .write(&validator_0_base_dir_copy, &test.net.chain_id, true)
        .unwrap();

    // Generate a new node key
    use rand::prelude::ThreadRng;
    use rand::thread_rng;

    let mut rng: ThreadRng = thread_rng();
    let node_sk = ed25519::SigScheme::generate(&mut rng);
    let node_sk = key::common::SecretKey::Ed25519(node_sk);
    let tm_home_dir = validator_0_base_dir_copy
        .join(test.net.chain_id.as_str())
        .join("tendermint");
    let _node_pk =
        client::utils::write_tendermint_node_key(&tm_home_dir, node_sk);

    // 4. Run it to get it to double vote and sign block
    let loc = format!("{}:{}", std::file!(), std::line!());
    // This node will only connect to `validator_1`, so that nodes
    // `validator_0` and `validator_0_copy` should start double signing
    let mut validator_0_copy = setup::run_cmd(
        Bin::Node,
        args,
        Some(40),
        &test.working_dir,
        validator_0_base_dir_copy,
        "validator",
        loc,
    )?;
    validator_0_copy.exp_string("Anoma ledger node started")?;
    validator_0_copy.exp_string("This node is a validator")?;
    let _bg_validator_0_copy = validator_0_copy.background();

    // 5. Submit a valid token transfer tx to validator 0
    let validator_one_rpc = get_actor_rpc(&test, &Who::Validator(0));
    let tx_args = [
        "transfer",
        "--source",
        BERTHA,
        "--target",
        ALBERT,
        "--token",
        XAN,
        "--amount",
        "10.1",
        "--fee-amount",
        "0",
        "--gas-limit",
        "0",
        "--fee-token",
        XAN,
        "--ledger-address",
        &validator_one_rpc,
    ];
    let mut client = run!(test, Bin::Client, tx_args, Some(40))?;
    client.exp_string("Transaction is valid.")?;
    client.assert_success();

    // 6. Wait for double signing evidence
    let mut validator_1 = bg_validator_1.foreground();
    validator_1.exp_string("Processing evidence")?;
    validator_1.exp_string("Slashing")?;

    Ok(())
}<|MERGE_RESOLUTION|>--- conflicted
+++ resolved
@@ -17,11 +17,8 @@
 
 use borsh::BorshSerialize;
 use color_eyre::eyre::Result;
-<<<<<<< HEAD
 use namada::types::address::{btc, eth, masp_rewards};
-=======
 use data_encoding::HEXLOWER;
->>>>>>> 836a6dea
 use namada::types::token;
 use namada_apps::client::tx::ShieldedContext;
 use namada_apps::config::genesis::genesis_config::{
@@ -135,12 +132,7 @@
     client.exp_string("Transaction is valid.")?;
     client.assert_success();
 
-<<<<<<< HEAD
     // 4. Check that all the nodes processed the tx with the same result
-=======
-    // 3. Check that all the nodes processed the tx and report the same balance
-
->>>>>>> 836a6dea
     let mut validator_0 = bg_validator_0.foreground();
     let mut validator_1 = bg_validator_1.foreground();
     let expected_result = "all VPs accepted transaction";
@@ -497,27 +489,7 @@
         ledger.exp_string("Started node")?;
     }
 
-<<<<<<< HEAD
     let _bg_ledger = ledger.background();
-=======
-    // 2. Submit a an invalid transaction (trying to mint tokens should fail
-    // in the token's VP)
-    let tx_data_path = test.test_dir.path().join("tx.data");
-    let transfer = token::Transfer {
-        source: find_address(&test, DAEWON)?,
-        target: find_address(&test, ALBERT)?,
-        token: find_address(&test, XAN)?,
-        sub_prefix: None,
-        amount: token::Amount::whole(1),
-    };
-    let data = transfer
-        .try_to_vec()
-        .expect("Encoding unsigned transfer shouldn't fail");
-    let tx_wasm_path = wasm_abs_path(TX_MINT_TOKENS_WASM);
-    std::fs::write(&tx_data_path, data).unwrap();
-    let tx_wasm_path = tx_wasm_path.to_string_lossy();
-    let tx_data_path = tx_data_path.to_string_lossy();
->>>>>>> 836a6dea
 
     let validator_one_rpc = get_actor_rpc(&test, &Who::Validator(0));
 
@@ -1644,6 +1616,7 @@
         source: find_address(&test, DAEWON)?,
         target: find_address(&test, ALBERT)?,
         token: find_address(&test, XAN)?,
+        sub_prefix: None,
         amount: token::Amount::whole(1),
         key: None,
         shielded: None,
