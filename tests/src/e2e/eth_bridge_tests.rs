--- conflicted
+++ resolved
@@ -11,12 +11,9 @@
 use namada::types::ethereum_events::EthAddress;
 use namada::types::{address, token};
 use namada_apps::config::ethereum_bridge;
-<<<<<<< HEAD
-use namada_apps::wallet::defaults::bertha_address;
-=======
 use namada_core::ledger::eth_bridge::ADDRESS as BRIDGE_ADDRESS;
 use namada_core::types::address::Address;
->>>>>>> 35d7c16d
+use namada_apps::wallet::defaults::bertha_address;
 use namada_core::types::ethereum_events::EthereumEvent;
 use namada_tx_prelude::ethereum_events::TransferToNamada;
 
@@ -291,7 +288,6 @@
         run!(test, Bin::Relayer, proof_args, Some(QUERY_TIMEOUT_SECONDS),)
             .unwrap();
     namadar.exp_string("Ethereum ABI-encoded proof:").unwrap();
-    assert!(false)
 }
 
 /// Tests transfers of wNAM ERC20s from Ethereum are treated differently to
