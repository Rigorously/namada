--- conflicted
+++ resolved
@@ -29,8 +29,6 @@
     self as merkle_tree, ics23_specs, MembershipProof, MerkleTree,
     MerkleTreeStoresRead, MerkleTreeStoresWrite, StoreRef, StoreType,
 };
-<<<<<<< HEAD
-use namada_parameters::{self};
 pub use namada_storage as storage;
 pub use namada_storage::conversion_state::{
     ConversionState, WithConversionState,
@@ -42,15 +40,6 @@
     DbError, DbResult, Error as StorageError, OptionExt,
     Result as StorageResult, ResultExt, StorageHasher, StorageRead,
     StorageWrite, DB,
-=======
-use namada_merkle_tree::{Error as MerkleTreeError, MerkleRoot};
-use namada_parameters::{EpochDuration, Parameters};
-pub use namada_storage::{Error as StorageError, Result as StorageResult, *};
-use thiserror::Error;
-use tx_queue::{ExpiredTxsQueue, TxQueue};
-pub use wl_storage::{
-    iter_prefix_post, iter_prefix_pre, PrefixIter, TempWlStorage, WlStorage,
->>>>>>> 92fc1f67
 };
 use thiserror::Error;
 pub use wl_state::{FullAccessState, TempWlState, WlState};
@@ -145,303 +134,6 @@
         }
     }
 
-<<<<<<< HEAD
-=======
-    #[allow(dead_code)]
-    /// Check if the given address exists on chain and return the gas cost.
-    pub fn exists(&self, addr: &Address) -> Result<(bool, u64)> {
-        let key = Key::validity_predicate(addr);
-        self.has_key(&key)
-    }
-
-    /// Get the chain ID as a raw string
-    pub fn get_chain_id(&self) -> (String, u64) {
-        (
-            self.chain_id.to_string(),
-            CHAIN_ID_LENGTH as u64 * MEMORY_ACCESS_GAS_PER_BYTE,
-        )
-    }
-
-    /// Get the block height
-    pub fn get_block_height(&self) -> (BlockHeight, u64) {
-        (
-            self.block.height,
-            BLOCK_HEIGHT_LENGTH as u64 * MEMORY_ACCESS_GAS_PER_BYTE,
-        )
-    }
-
-    /// Get the block hash
-    pub fn get_block_hash(&self) -> (BlockHash, u64) {
-        (
-            self.block.hash.clone(),
-            BLOCK_HASH_LENGTH as u64 * MEMORY_ACCESS_GAS_PER_BYTE,
-        )
-    }
-
-    /// Rebuild full Merkle tree after [`read_last_block()`]
-    fn rebuild_full_merkle_tree(
-        &self,
-        height: BlockHeight,
-    ) -> Result<MerkleTree<H>> {
-        self.get_merkle_tree(height, None)
-    }
-
-    /// Rebuild Merkle tree with diffs in the DB.
-    /// Base tree and the specified `store_type` subtree is rebuilt.
-    /// If `store_type` isn't given, full Merkle tree is restored.
-    pub fn get_merkle_tree(
-        &self,
-        height: BlockHeight,
-        store_type: Option<StoreType>,
-    ) -> Result<MerkleTree<H>> {
-        // `0` means last committed height
-        let height = if height == BlockHeight(0) {
-            self.get_last_block_height()
-        } else {
-            height
-        };
-
-        let epoch =
-            self.block.pred_epochs.get_epoch(height).unwrap_or_default();
-        let epoch_start_height =
-            match self.block.pred_epochs.get_start_height_of_epoch(epoch) {
-                Some(BlockHeight(0)) => BlockHeight(1),
-                Some(height) => height,
-                None => BlockHeight(1),
-            };
-        let stores = self
-            .db
-            .read_merkle_tree_stores(epoch, epoch_start_height, store_type)?
-            .ok_or(Error::NoMerkleTree { height })?;
-        let prefix = store_type.and_then(|st| st.provable_prefix());
-        let mut tree = match store_type {
-            Some(_) => MerkleTree::<H>::new_partial(stores),
-            None => MerkleTree::<H>::new(stores).expect("invalid stores"),
-        };
-        // Restore the tree state with diffs
-        let mut target_height = epoch_start_height;
-        while target_height < height {
-            target_height = target_height.next_height();
-            let mut old_diff_iter =
-                self.db.iter_old_diffs(target_height, prefix.as_ref());
-            let mut new_diff_iter =
-                self.db.iter_new_diffs(target_height, prefix.as_ref());
-
-            let mut old_diff = old_diff_iter.next();
-            let mut new_diff = new_diff_iter.next();
-            loop {
-                match (&old_diff, &new_diff) {
-                    (Some(old), Some(new)) => {
-                        let old_key = Key::parse(old.0.clone())
-                            .expect("the key should be parsable");
-                        let new_key = Key::parse(new.0.clone())
-                            .expect("the key should be parsable");
-
-                        // compare keys as String
-                        match old.0.cmp(&new.0) {
-                            Ordering::Equal => {
-                                // the value was updated
-                                if (self.merkle_tree_key_filter)(&new_key) {
-                                    tree.update(
-                                        &new_key,
-                                        if is_pending_transfer_key(&new_key) {
-                                            target_height.serialize_to_vec()
-                                        } else {
-                                            new.1.clone()
-                                        },
-                                    )?;
-                                }
-                                old_diff = old_diff_iter.next();
-                                new_diff = new_diff_iter.next();
-                            }
-                            Ordering::Less => {
-                                // the value was deleted
-                                if (self.merkle_tree_key_filter)(&old_key) {
-                                    tree.delete(&old_key)?;
-                                }
-                                old_diff = old_diff_iter.next();
-                            }
-                            Ordering::Greater => {
-                                // the value was inserted
-                                if (self.merkle_tree_key_filter)(&new_key) {
-                                    tree.update(
-                                        &new_key,
-                                        if is_pending_transfer_key(&new_key) {
-                                            target_height.serialize_to_vec()
-                                        } else {
-                                            new.1.clone()
-                                        },
-                                    )?;
-                                }
-                                new_diff = new_diff_iter.next();
-                            }
-                        }
-                    }
-                    (Some(old), None) => {
-                        // the value was deleted
-                        let key = Key::parse(old.0.clone())
-                            .expect("the key should be parsable");
-
-                        if (self.merkle_tree_key_filter)(&key) {
-                            tree.delete(&key)?;
-                        }
-
-                        old_diff = old_diff_iter.next();
-                    }
-                    (None, Some(new)) => {
-                        // the value was inserted
-                        let key = Key::parse(new.0.clone())
-                            .expect("the key should be parsable");
-
-                        if (self.merkle_tree_key_filter)(&key) {
-                            tree.update(
-                                &key,
-                                if is_pending_transfer_key(&key) {
-                                    target_height.serialize_to_vec()
-                                } else {
-                                    new.1.clone()
-                                },
-                            )?;
-                        }
-
-                        new_diff = new_diff_iter.next();
-                    }
-                    (None, None) => break,
-                }
-            }
-        }
-        if let Some(st) = store_type {
-            // Add the base tree with the given height
-            let mut stores = self
-                .db
-                .read_merkle_tree_stores(epoch, height, Some(StoreType::Base))?
-                .ok_or(Error::NoMerkleTree { height })?;
-            let restored_stores = tree.stores();
-            // Set the root and store of the rebuilt subtree
-            stores.set_root(&st, *restored_stores.root(&st));
-            stores.set_store(restored_stores.store(&st).to_owned());
-            tree = MerkleTree::<H>::new_partial(stores);
-        }
-        Ok(tree)
-    }
-
-    /// Get a Tendermint-compatible existence proof.
-    ///
-    /// Proofs from the Ethereum bridge pool are not
-    /// Tendermint-compatible. Requesting for a key
-    /// belonging to the bridge pool will cause this
-    /// method to error.
-    pub fn get_existence_proof(
-        &self,
-        key: &Key,
-        value: namada_merkle_tree::StorageBytes,
-        height: BlockHeight,
-    ) -> Result<ProofOps> {
-        use std::array;
-
-        // `0` means last committed height
-        let height = if height == BlockHeight(0) {
-            self.get_last_block_height()
-        } else {
-            height
-        };
-
-        if height > self.get_last_block_height() {
-            if let MembershipProof::ICS23(proof) = self
-                .block
-                .tree
-                .get_sub_tree_existence_proof(array::from_ref(key), vec![value])
-                .map_err(Error::MerkleTreeError)?
-            {
-                self.block
-                    .tree
-                    .get_sub_tree_proof(key, proof)
-                    .map(Into::into)
-                    .map_err(Error::MerkleTreeError)
-            } else {
-                Err(Error::MerkleTreeError(MerkleTreeError::TendermintProof))
-            }
-        } else {
-            let (store_type, _) = StoreType::sub_key(key)?;
-            let tree = self.get_merkle_tree(height, Some(store_type))?;
-            if let MembershipProof::ICS23(proof) = tree
-                .get_sub_tree_existence_proof(array::from_ref(key), vec![value])
-                .map_err(Error::MerkleTreeError)?
-            {
-                tree.get_sub_tree_proof(key, proof)
-                    .map(Into::into)
-                    .map_err(Error::MerkleTreeError)
-            } else {
-                Err(Error::MerkleTreeError(MerkleTreeError::TendermintProof))
-            }
-        }
-    }
-
-    /// Get the non-existence proof
-    pub fn get_non_existence_proof(
-        &self,
-        key: &Key,
-        height: BlockHeight,
-    ) -> Result<ProofOps> {
-        // `0` means last committed height
-        let height = if height == BlockHeight(0) {
-            self.get_last_block_height()
-        } else {
-            height
-        };
-
-        if height > self.get_last_block_height() {
-            Err(Error::Temporary {
-                error: format!(
-                    "The block at the height {} hasn't committed yet",
-                    height,
-                ),
-            })
-        } else {
-            let (store_type, _) = StoreType::sub_key(key)?;
-            self.get_merkle_tree(height, Some(store_type))?
-                .get_non_existence_proof(key)
-                .map(Into::into)
-                .map_err(Error::MerkleTreeError)
-        }
-    }
-
-    /// Get the current (yet to be committed) block epoch
-    pub fn get_current_epoch(&self) -> (Epoch, u64) {
-        (
-            self.block.epoch,
-            EPOCH_TYPE_LENGTH as u64 * MEMORY_ACCESS_GAS_PER_BYTE,
-        )
-    }
-
-    /// Get the epoch of the last committed block
-    pub fn get_last_epoch(&self) -> (Epoch, u64) {
-        (
-            self.last_epoch,
-            EPOCH_TYPE_LENGTH as u64 * MEMORY_ACCESS_GAS_PER_BYTE,
-        )
-    }
-
-    /// Initialize the first epoch. The first epoch begins at genesis time.
-    pub fn init_genesis_epoch(
-        &mut self,
-        initial_height: BlockHeight,
-        genesis_time: DateTimeUtc,
-        parameters: &Parameters,
-    ) -> Result<()> {
-        let EpochDuration {
-            min_num_of_blocks,
-            min_duration,
-        } = parameters.epoch_duration;
-        self.next_epoch_min_start_height = initial_height + min_num_of_blocks;
-        self.next_epoch_min_start_time = genesis_time + min_duration;
-        self.block.pred_epochs = Epochs {
-            first_block_heights: vec![initial_height],
-        };
-        self.update_epoch_in_merkle_tree()
-    }
-
->>>>>>> 92fc1f67
     /// Get the block header
     fn get_block_header(
         &self,
@@ -889,16 +581,11 @@
 /// Helpers for testing components that depend on storage
 #[cfg(any(test, feature = "testing"))]
 pub mod testing {
-<<<<<<< HEAD
     use namada_core::address;
     use namada_core::address::EstablishedAddressGen;
     use namada_core::chain::ChainId;
-    use namada_core::hash::Sha256Hasher;
     use namada_core::time::DateTimeUtc;
     use namada_storage::tx_queue::{ExpiredTxsQueue, TxQueue};
-=======
-    use namada_core::types::address;
->>>>>>> 92fc1f67
 
     use super::mockdb::MockDB;
     use super::*;
@@ -961,19 +648,13 @@
     use std::collections::BTreeMap;
 
     use chrono::{TimeZone, Utc};
-<<<<<<< HEAD
     use namada_core::address::InternalAddress;
     use namada_core::borsh::{BorshDeserialize, BorshSerializeExt};
     use namada_core::dec::Dec;
     use namada_core::storage::DbKeySeg;
     use namada_core::time::{self, DateTimeUtc, Duration};
     use namada_core::token;
-    use namada_parameters::{EpochDuration, Parameters};
-=======
-    use namada_core::types::dec::Dec;
-    use namada_core::types::time::{self, Duration};
-    use namada_core::types::token;
->>>>>>> 92fc1f67
+    use namada_parameters::EpochDuration;
     use proptest::prelude::*;
     use proptest::test_runner::Config;
     // Use `RUST_LOG=info` (or another tracing level) and `--nocapture` to
