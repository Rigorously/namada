//! The ledger's protocol
use std::cell::RefCell;
use std::collections::BTreeSet;
use std::fmt::Debug;

use eyre::{eyre, WrapErr};
use namada_core::booleans::BoolResultUnitExt;
use namada_core::hash::Hash;
use namada_core::masp::MaspTxRefs;
use namada_events::extend::{
    ComposeEvent, Height as HeightAttr, TxHash as TxHashAttr,
};
use namada_events::EventLevel;
use namada_gas::TxGasMeter;
use namada_state::TxWrites;
use namada_token::event::{TokenEvent, TokenOperation, UserAccount};
use namada_token::utils::is_masp_transfer;
use namada_tx::action::Read;
use namada_tx::data::protocol::{ProtocolTx, ProtocolTxType};
use namada_tx::data::{
    BatchResults, BatchedTxResult, ExtendedTxResult, TxResult, VpStatusFlags,
    VpsResult, WrapperTx,
};
use namada_tx::{BatchedTxRef, Tx, TxCommitments};
use namada_vote_ext::EthereumTxData;
use rayon::iter::{IntoParallelRefIterator, ParallelIterator};
use smooth_operator::checked;
use thiserror::Error;

use crate::address::{Address, InternalAddress};
use crate::ledger::gas::{GasMetering, VpGasMeter};
use crate::ledger::governance::GovernanceVp;
use crate::ledger::native_vp::ethereum_bridge::bridge_pool_vp::BridgePoolVp;
use crate::ledger::native_vp::ethereum_bridge::nut::NonUsableTokens;
use crate::ledger::native_vp::ethereum_bridge::vp::EthBridge;
use crate::ledger::native_vp::ibc::Ibc;
use crate::ledger::native_vp::masp::MaspVp;
use crate::ledger::native_vp::multitoken::MultitokenVp;
use crate::ledger::native_vp::parameters::{self, ParametersVp};
use crate::ledger::native_vp::{self, NativeVp};
use crate::ledger::pgf::PgfVp;
use crate::ledger::pos::{self, PosVP};
use crate::state::{DBIter, State, StorageHasher, StorageRead, WlState, DB};
use crate::storage;
use crate::storage::TxIndex;
use crate::token::Amount;
use crate::vm::wasm::{TxCache, VpCache};
use crate::vm::{self, wasm, WasmCacheAccess};

#[allow(missing_docs)]
#[derive(Error, Debug)]
pub enum Error {
    #[error("No inner transactions were found")]
    MissingInnerTxs,
    #[error("Missing tx section: {0}")]
    MissingSection(String),
    #[error("State error: {0}")]
    StateError(namada_state::Error),
    #[error("Storage error: {0}")]
    StorageError(namada_state::StorageError),
    #[error("Wrapper tx runner error: {0}")]
    WrapperRunnerError(String),
    #[error("Transaction runner error: {0}")]
    TxRunnerError(vm::wasm::run::Error),
    #[error("{0:?}")]
    ProtocolTxError(#[from] eyre::Error),
    #[error("The atomic batch failed at inner transaction {0}")]
    FailingAtomicBatch(Hash),
    #[error("Gas error: {0}")]
    GasError(String),
    #[error("Error while processing transaction's fees: {0}")]
    FeeError(String),
    #[error("Invalid transaction section signature: {0}")]
    InvalidSectionSignature(String),
    #[error(
        "The decrypted transaction {0} has already been applied in this block"
    )]
    ReplayAttempt(Hash),
    #[error("Error executing VP for addresses: {0:?}")]
    VpRunnerError(vm::wasm::run::Error),
    #[error("The address {0} doesn't exist")]
    MissingAddress(Address),
    #[error("IBC native VP: {0}")]
    IbcNativeVpError(crate::ledger::native_vp::ibc::Error),
    #[error("PoS native VP: {0}")]
    PosNativeVpError(pos::vp::Error),
    #[error("PoS native VP panicked")]
    PosNativeVpRuntime,
    #[error("Parameters native VP: {0}")]
    ParametersNativeVpError(parameters::Error),
    #[error("Multitoken native VP: {0}")]
    MultitokenNativeVpError(crate::ledger::native_vp::multitoken::Error),
    #[error("Governance native VP error: {0}")]
    GovernanceNativeVpError(crate::ledger::governance::Error),
    #[error("Pgf native VP error: {0}")]
    PgfNativeVpError(crate::ledger::pgf::Error),
    #[error("Ethereum bridge native VP error: {0:?}")]
    EthBridgeNativeVpError(native_vp::ethereum_bridge::vp::Error),
    #[error("Ethereum bridge pool native VP error: {0:?}")]
    BridgePoolNativeVpError(native_vp::ethereum_bridge::bridge_pool_vp::Error),
    #[error("Non usable tokens native VP error: {0:?}")]
    NutNativeVpError(native_vp::ethereum_bridge::nut::Error),
    #[error("MASP native VP error: {0}")]
    MaspNativeVpError(native_vp::masp::Error),
    #[error("Access to an internal address {0:?} is forbidden")]
    AccessForbidden(InternalAddress),
}

impl Error {
    /// Determine if the error originates from an invalid transaction
    /// section signature. This is required for replay protection.
    const fn invalid_section_signature_flag(&self) -> VpStatusFlags {
        if matches!(self, Self::InvalidSectionSignature(_)) {
            VpStatusFlags::INVALID_SIGNATURE
        } else {
            VpStatusFlags::empty()
        }
    }
}

/// Shell parameters for running wasm transactions.
#[allow(missing_docs)]
#[derive(Debug)]
pub struct ShellParams<'a, S, D, H, CA>
where
    S: State<D = D, H = H> + Sync,
    D: 'static + DB + for<'iter> DBIter<'iter> + Sync,
    H: 'static + StorageHasher + Sync,
    CA: 'static + WasmCacheAccess + Sync,
{
    pub tx_gas_meter: &'a RefCell<TxGasMeter>,
    pub state: &'a mut S,
    pub vp_wasm_cache: &'a mut VpCache<CA>,
    pub tx_wasm_cache: &'a mut TxCache<CA>,
}

impl<'a, S, D, H, CA> ShellParams<'a, S, D, H, CA>
where
    S: State<D = D, H = H> + Sync,
    D: 'static + DB + for<'iter> DBIter<'iter> + Sync,
    H: 'static + StorageHasher + Sync,
    CA: 'static + WasmCacheAccess + Sync,
{
    /// Create a new instance of `ShellParams`
    pub fn new(
        tx_gas_meter: &'a RefCell<TxGasMeter>,
        state: &'a mut S,
        vp_wasm_cache: &'a mut VpCache<CA>,
        tx_wasm_cache: &'a mut TxCache<CA>,
    ) -> Self {
        Self {
            tx_gas_meter,
            state,
            vp_wasm_cache,
            tx_wasm_cache,
        }
    }
}

/// Result of applying a transaction
pub type Result<T> = std::result::Result<T, Error>;

/// The result of a call to [`dispatch_tx`]
pub struct DispatchError {
    /// The result of the function call
    pub error: Error,
    /// The extended tx result produced. It could be produced even in case of
    /// an error
    pub tx_result: Option<ExtendedTxResult<Error>>,
}

impl From<Error> for DispatchError {
    fn from(error: Error) -> Self {
        Self {
            error,
            tx_result: None,
        }
    }
}

/// Arguments for transactions' execution
pub enum DispatchArgs<'a, CA: 'static + WasmCacheAccess + Sync> {
    /// Protocol tx data
    Protocol(&'a ProtocolTx),
    /// Raw tx data
    Raw {
        /// The tx index
        tx_index: TxIndex,
        /// Hash of the header of the wrapper tx containing
        /// this raw tx
        wrapper_hash: Option<&'a Hash>,
        /// The result of the corresponding wrapper tx (missing if governance
        /// transaction)
        wrapper_tx_result: Option<ExtendedTxResult<Error>>,
        /// Vp cache
        vp_wasm_cache: &'a mut VpCache<CA>,
        /// Tx cache
        tx_wasm_cache: &'a mut TxCache<CA>,
    },
    /// Wrapper tx data
    Wrapper {
        /// The wrapper header
        wrapper: &'a WrapperTx,
        /// The transaction bytes for gas accounting
        tx_bytes: &'a [u8],
        /// The tx index
        tx_index: TxIndex,
        /// The block proposer
        block_proposer: &'a Address,
        /// Vp cache
        vp_wasm_cache: &'a mut VpCache<CA>,
        /// Tx cache
        tx_wasm_cache: &'a mut TxCache<CA>,
    },
}

/// Dispatch a given transaction to be applied based on its type. Some storage
/// updates may be derived and applied natively rather than via the wasm
/// environment, in which case validity predicates will be bypassed.
pub fn dispatch_tx<'a, D, H, CA>(
    tx: &Tx,
    dispatch_args: DispatchArgs<'a, CA>,
    tx_gas_meter: &'a RefCell<TxGasMeter>,
    state: &'a mut WlState<D, H>,
) -> std::result::Result<ExtendedTxResult<Error>, DispatchError>
where
    D: 'static + DB + for<'iter> DBIter<'iter> + Sync,
    H: 'static + StorageHasher + Sync,
    CA: 'static + WasmCacheAccess + Sync,
{
    match dispatch_args {
        DispatchArgs::Raw {
            tx_index,
            wrapper_hash,
            wrapper_tx_result,
            vp_wasm_cache,
            tx_wasm_cache,
        } => {
            if let Some(tx_result) = wrapper_tx_result {
                // Replay protection check on the batch
                let tx_hash = tx.raw_header_hash();
                if state.write_log().has_replay_protection_entry(&tx_hash) {
                    // If the same batch has already been committed in
                    // this block, skip execution and return
                    return Err(DispatchError {
                        error: Error::ReplayAttempt(tx_hash),
                        tx_result: None,
                    });
                }

                dispatch_inner_txs(
                    tx,
                    wrapper_hash,
                    tx_result,
                    tx_index,
                    tx_gas_meter,
                    state,
                    vp_wasm_cache,
                    tx_wasm_cache,
                )
            } else {
                // Governance proposal. We don't allow tx batches in this case,
                // just take the first one
                let cmt =
                    tx.first_commitments().ok_or(Error::MissingInnerTxs)?;
                let batched_tx_result = apply_wasm_tx(
                    tx.batch_ref_tx(cmt),
                    &tx_index,
                    ShellParams {
                        tx_gas_meter,
                        state,
                        vp_wasm_cache,
                        tx_wasm_cache,
                    },
                )?;

                Ok(TxResult {
                    gas_used: tx_gas_meter.borrow().get_tx_consumed_gas(),
                    batch_results: {
                        let mut batch_results = BatchResults::new();
                        batch_results.insert_inner_tx_result(
                            wrapper_hash,
                            either::Right(cmt),
                            Ok(batched_tx_result),
                        );
                        batch_results
                    },
                }
                .to_extended_result(None))
            }
        }
        DispatchArgs::Protocol(protocol_tx) => {
            // No bundles of protocol transactions, only take the first one
            let cmt = tx.first_commitments().ok_or(Error::MissingInnerTxs)?;
            let batched_tx_result =
                apply_protocol_tx(protocol_tx.tx, tx.data(cmt), state)?;

            Ok(TxResult {
                batch_results: {
                    let mut batch_results = BatchResults::new();
                    batch_results.insert_inner_tx_result(
                        None,
                        either::Right(cmt),
                        Ok(batched_tx_result),
                    );
                    batch_results
                },
                ..Default::default()
            }
            .to_extended_result(None))
        }
        DispatchArgs::Wrapper {
            wrapper,
            tx_bytes,
            tx_index,
            block_proposer,
            vp_wasm_cache,
            tx_wasm_cache,
        } => {
            let mut shell_params = ShellParams::new(
                tx_gas_meter,
                state,
                vp_wasm_cache,
                tx_wasm_cache,
            );

            apply_wrapper_tx(
                tx,
                wrapper,
                tx_bytes,
                &tx_index,
                tx_gas_meter,
                &mut shell_params,
                Some(block_proposer),
            )
            .map_err(|e| Error::WrapperRunnerError(e.to_string()).into())
        }
    }
}

<<<<<<< HEAD
#[allow(clippy::too_many_arguments)]
fn dispatch_inner_txs<'a, D, H, CA>(
    tx: &Tx,
    wrapper_hash: Option<&'a Hash>,
    tx_result: TxResult<Error>,
=======
pub(crate) fn get_batch_txs_to_execute<'a>(
    tx: &'a Tx,
    masp_tx_refs: &MaspTxRefs,
) -> impl Iterator<Item = &'a TxCommitments> {
    let mut batch_iter = tx.commitments().iter();
    if !masp_tx_refs.0.is_empty() {
        // If fees were paid via masp skip the first transaction of the batch
        // which has already been executed
        batch_iter.next();
    }

    batch_iter
}

fn dispatch_inner_txs<'a, D, H, CA>(
    tx: &Tx,
    mut extended_tx_result: ExtendedTxResult<Error>,
>>>>>>> e1b58578
    tx_index: TxIndex,
    tx_gas_meter: &'a RefCell<TxGasMeter>,
    state: &'a mut WlState<D, H>,
    vp_wasm_cache: &'a mut VpCache<CA>,
    tx_wasm_cache: &'a mut TxCache<CA>,
) -> std::result::Result<ExtendedTxResult<Error>, DispatchError>
where
    D: 'static + DB + for<'iter> DBIter<'iter> + Sync,
    H: 'static + StorageHasher + Sync,
    CA: 'static + WasmCacheAccess + Sync,
{
    for cmt in get_batch_txs_to_execute(tx, &extended_tx_result.masp_tx_refs) {
        match apply_wasm_tx(
            tx.batch_ref_tx(cmt),
            &tx_index,
            ShellParams {
                tx_gas_meter,
                state,
                vp_wasm_cache,
                tx_wasm_cache,
            },
        ) {
            Err(Error::GasError(ref msg)) => {
                // Gas error aborts the execution of the entire batch
                extended_tx_result.tx_result.gas_used =
                    tx_gas_meter.borrow().get_tx_consumed_gas();
                extended_tx_result
                    .tx_result
                    .batch_results
                    .insert_inner_tx_result(
                        wrapper_hash,
                        either::Right(cmt),
                        Err(Error::GasError(msg.to_owned())),
                    );
                state.write_log_mut().drop_tx();
                return Err(DispatchError {
                    error: Error::GasError(msg.to_owned()),
                    tx_result: Some(extended_tx_result),
                });
            }
            res => {
                let is_accepted =
                    matches!(&res, Ok(result) if result.is_accepted());

                extended_tx_result
                    .tx_result
                    .batch_results
                    .insert_inner_tx_result(
                        wrapper_hash,
                        either::Right(cmt),
                        res,
                    );
                extended_tx_result.tx_result.gas_used =
                    tx_gas_meter.borrow().get_tx_consumed_gas();
                if is_accepted {
                    // If the transaction was a masp one append the
                    // transaction refs for the events
                    if let Some(masp_section_ref) =
                        namada_tx::action::get_masp_section_ref(state)
                            .map_err(Error::StateError)?
                    {
                        extended_tx_result
                            .masp_tx_refs
                            .0
                            .push(masp_section_ref);
                    }
                    state.write_log_mut().commit_tx_to_batch();
                } else {
                    state.write_log_mut().drop_tx();

                    if tx.header.atomic {
                        // Stop the execution of an atomic batch at the
                        // first failed transaction
                        return Err(DispatchError {
                            error: Error::FailingAtomicBatch(cmt.get_hash()),
                            tx_result: Some(extended_tx_result),
                        });
                    }
                }
            }
        };
    }

    Ok(extended_tx_result)
}

/// Performs the required operation on a wrapper transaction:
///  - replay protection
///  - fee payment
///  - gas accounting
pub(crate) fn apply_wrapper_tx<S, D, H, CA>(
    tx: &Tx,
    wrapper: &WrapperTx,
    tx_bytes: &[u8],
    tx_index: &TxIndex,
    tx_gas_meter: &RefCell<TxGasMeter>,
    shell_params: &mut ShellParams<'_, S, D, H, CA>,
    block_proposer: Option<&Address>,
) -> Result<ExtendedTxResult<Error>>
where
    S: State<D = D, H = H> + Read<Err = namada_state::Error> + TxWrites + Sync,
    D: 'static + DB + for<'iter> DBIter<'iter> + Sync,
    H: 'static + StorageHasher + Sync,
    CA: 'static + WasmCacheAccess + Sync,
{
    // Write wrapper tx hash to storage
    shell_params
        .state
        .write_log_mut()
        .write_tx_hash(tx.header_hash())
        .expect("Error while writing tx hash to storage");

    // Charge or check fees, propagate any errors to prevent committing invalid
    // data
    let payment_result = match block_proposer {
        Some(block_proposer) => {
            transfer_fee(shell_params, block_proposer, tx, wrapper, tx_index)?
        }
        None => check_fees(shell_params, tx, wrapper)?,
    };

    // Commit tx to the block write log even in case of subsequent errors (if
    // the fee payment failed instead, than the previous two functions must
    // have propagated an error)
    shell_params.state.write_log_mut().commit_batch();

    let (batch_results, masp_tx_refs) = payment_result.map_or_else(
        || (BatchResults::default(), None),
        |(batched_result, masp_section_ref)| {
            let mut batch = BatchResults::default();
            batch.0.insert(
                // Ok to unwrap cause if we have a batched result it means
                // we've executed the first tx in the batch
                tx.first_commitments().unwrap().get_hash(),
                Ok(batched_result),
            );
            (batch, Some(MaspTxRefs(vec![masp_section_ref])))
        },
    );

    // Account for gas
    tx_gas_meter
        .borrow_mut()
        .add_wrapper_gas(tx_bytes)
        .map_err(|err| Error::GasError(err.to_string()))?;

    Ok(TxResult {
        gas_used: tx_gas_meter.borrow().get_tx_consumed_gas(),
        batch_results,
    }
    .to_extended_result(masp_tx_refs))
}

/// Perform the actual transfer of fees from the fee payer to the block
/// proposer. No modifications to the write log are committed or dropped in this
/// function: this logic is up to the caller.
pub fn transfer_fee<S, D, H, CA>(
    shell_params: &mut ShellParams<'_, S, D, H, CA>,
    block_proposer: &Address,
    tx: &Tx,
    wrapper: &WrapperTx,
    tx_index: &TxIndex,
) -> Result<Option<(BatchedTxResult, Hash)>>
where
    S: State<D = D, H = H>
        + StorageRead
        + TxWrites
        + Read<Err = namada_state::Error>
        + Sync,
    D: 'static + DB + for<'iter> DBIter<'iter> + Sync,
    H: 'static + StorageHasher + Sync,
    CA: 'static + WasmCacheAccess + Sync,
{
    match wrapper.get_tx_fee() {
        Ok(fees) => {
            let fees = crate::token::denom_to_amount(
                fees,
                &wrapper.fee.token,
                shell_params.state,
            )
            .map_err(Error::StorageError)?;

            let balance = crate::token::read_balance(
                shell_params.state,
                &wrapper.fee.token,
                &wrapper.fee_payer(),
            )
            .map_err(Error::StorageError)?;

            let (post_bal, valid_batched_tx_result) = if let Some(post_bal) =
                balance.checked_sub(fees)
            {
                fee_token_transfer(
                    shell_params.state,
                    &wrapper.fee.token,
                    &wrapper.fee_payer(),
                    block_proposer,
                    fees,
                )?;

                (post_bal, None)
            } else {
                // See if the first inner transaction of the batch pays the fees
                // with a masp unshield
                if let Ok(Some(valid_batched_tx_result)) =
                    try_masp_fee_payment(shell_params, tx, tx_index)
                {
                    let balance = crate::token::read_balance(
                        shell_params.state,
                        &wrapper.fee.token,
                        &wrapper.fee_payer(),
                    )
                    .expect("Could not read balance key from storage");

                    let post_bal = match balance.checked_sub(fees) {
                        Some(post_bal) => {
                            // This cannot fail given the checked_sub check here
                            // above
                            fee_token_transfer(
                                shell_params.state,
                                &wrapper.fee.token,
                                &wrapper.fee_payer(),
                                block_proposer,
                                fees,
                            )?;

                            post_bal
                        }
                        None => {
                            // This shouldn't happen as it should be prevented
                            // from process_proposal.
                            tracing::error!(
                                "Transfer of tx fee cannot be applied to due \
                                 to insufficient funds. This shouldn't happen."
                            );
                            return Err(Error::FeeError(
                                "Insufficient funds for fee payment"
                                    .to_string(),
                            ));
                        }
                    };

                    // Batched tx result must be returned (and considered) only
                    // if fee payment was successful
                    (post_bal, Some(valid_batched_tx_result))
                } else {
                    // This shouldn't happen as it should be prevented by
                    // process_proposal.
                    tracing::error!(
                        "Transfer of tx fee cannot be applied to due to \
                         insufficient funds. This shouldn't happen."
                    );
                    return Err(Error::FeeError(
                        "Insufficient funds for fee payment".to_string(),
                    ));
                }
            };

            let target_post_balance = Some(
                namada_token::read_balance(
                    shell_params.state,
                    &wrapper.fee.token,
                    block_proposer,
                )
                .map_err(Error::StorageError)?
                .into(),
            );

            const FEE_PAYMENT_DESCRIPTOR: std::borrow::Cow<'static, str> =
                std::borrow::Cow::Borrowed("wrapper-fee-payment");
            let current_block_height = shell_params
                .state
                .in_mem()
                .get_last_block_height()
                .next_height();
            shell_params.state.write_log_mut().emit_event(
                TokenEvent {
                    descriptor: FEE_PAYMENT_DESCRIPTOR,
                    level: EventLevel::Tx,
                    token: wrapper.fee.token.clone(),
                    operation: TokenOperation::Transfer {
                        amount: fees.into(),
                        source: UserAccount::Internal(wrapper.fee_payer()),
                        target: UserAccount::Internal(block_proposer.clone()),
                        source_post_balance: post_bal.into(),
                        target_post_balance,
                    },
                }
                .with(HeightAttr(current_block_height))
                .with(TxHashAttr(tx.header_hash())),
            );

            Ok(valid_batched_tx_result)
        }
        Err(e) => {
            // Fee overflow. This shouldn't happen as it should be prevented
            // by process_proposal.
            tracing::error!(
                "Transfer of tx fee cannot be applied to due to fee overflow. \
                 This shouldn't happen."
            );
            Err(Error::FeeError(format!("{}", e)))
        }
    }
}

fn try_masp_fee_payment<S, D, H, CA>(
    ShellParams {
        tx_gas_meter,
        state,
        vp_wasm_cache,
        tx_wasm_cache,
    }: &mut ShellParams<'_, S, D, H, CA>,
    tx: &Tx,
    tx_index: &TxIndex,
) -> Result<Option<(BatchedTxResult, Hash)>>
where
    S: State<D = D, H = H>
        + StorageRead
        + Read<Err = namada_state::Error>
        + Sync,
    D: 'static + DB + for<'iter> DBIter<'iter> + Sync,
    H: 'static + StorageHasher + Sync,
    CA: 'static + WasmCacheAccess + Sync,
{
    // The fee payment is subject to a gas limit imposed by a protocol
    // parameter. Here we instantiate a custom gas meter for this step and
    // initialize it with the already consumed gas. The gas limit should
    // actually be the lowest between the protocol parameter and the actual gas
    // limit of the transaction
    let max_gas_limit = state
        .read::<u64>(
            &namada_parameters::storage::get_masp_fee_payment_gas_limit_key(),
        )
        .expect("Error reading the storage")
        .expect("Missing masp fee payment gas limit in storage")
        .min(tx_gas_meter.borrow().tx_gas_limit.into());

    let mut gas_meter = TxGasMeter::new(
        namada_gas::Gas::from_whole_units(max_gas_limit).ok_or_else(|| {
            Error::GasError("Overflow in gas expansion".to_string())
        })?,
    );
    gas_meter
        .copy_consumed_gas_from(&tx_gas_meter.borrow())
        .map_err(|e| Error::GasError(e.to_string()))?;
    let ref_unshield_gas_meter = RefCell::new(gas_meter);

    let valid_batched_tx_result = {
        match apply_wasm_tx(
            tx.batch_ref_first_tx()
                .ok_or_else(|| Error::MissingInnerTxs)?,
            tx_index,
            ShellParams {
                tx_gas_meter: &ref_unshield_gas_meter,
                state: *state,
                vp_wasm_cache,
                tx_wasm_cache,
            },
        ) {
            Ok(result) => {
                // NOTE: do not commit yet cause this could be exploited to get
                // free masp operations. We can commit only after the entire fee
                // payment has been deemed valid. Also, do not commit to batch
                // cause we might need to discard the effects of this valid
                // unshield (e.g. if it unshield an amount which is not enough
                // to pay the fees)
                if !result.is_accepted() {
                    state.write_log_mut().drop_tx();
                    tracing::error!(
                        "The fee unshielding tx is invalid, some VPs rejected \
                         it: {:#?}",
                        result.vps_result.rejected_vps
                    );
                }

                let masp_ref = namada_tx::action::get_masp_section_ref(*state)
                    .map_err(Error::StateError)?;
                // Ensure that the transaction is actually a masp one, otherwise
                // reject
                (is_masp_transfer(&result.changed_keys) && result.is_accepted())
                    .then(|| {
                        masp_ref
                            .map(|masp_section_ref| (result, masp_section_ref))
                    })
                    .flatten()
            }
            Err(e) => {
                state.write_log_mut().drop_tx();
                tracing::error!(
                    "The fee unshielding tx is invalid, wasm run failed: {}",
                    e
                );
                if let Error::GasError(_) = e {
                    // Propagate only if it is a gas error
                    return Err(e);
                }

                None
            }
        }
    };

    tx_gas_meter
        .borrow_mut()
        .copy_consumed_gas_from(&ref_unshield_gas_meter.borrow())
        .map_err(|e| Error::GasError(e.to_string()))?;

    Ok(valid_batched_tx_result)
}

// Manage the token transfer for the fee payment. If an error is detected the
// write log is dropped to prevent committing an inconsistent state. Propagates
// the result to the caller
fn fee_token_transfer<WLS>(
    state: &mut WLS,
    token: &Address,
    src: &Address,
    dest: &Address,
    amount: Amount,
) -> Result<()>
where
    WLS: State + StorageRead + TxWrites,
{
    crate::token::transfer(
        &mut state.with_tx_writes(),
        token,
        src,
        dest,
        amount,
    )
    .map_err(|err| {
        state.write_log_mut().drop_tx();

        Error::StorageError(err)
    })
}

/// Check if the fee payer has enough transparent balance to pay fees
pub fn check_fees<S, D, H, CA>(
    shell_params: &mut ShellParams<'_, S, D, H, CA>,
    tx: &Tx,
    wrapper: &WrapperTx,
) -> Result<Option<(BatchedTxResult, Hash)>>
where
    S: State<D = D, H = H>
        + StorageRead
        + Read<Err = namada_state::Error>
        + Sync,
    D: 'static + DB + for<'iter> DBIter<'iter> + Sync,
    H: 'static + StorageHasher + Sync,
    CA: 'static + WasmCacheAccess + Sync,
{
    match wrapper.get_tx_fee() {
        Ok(fees) => {
            let fees = crate::token::denom_to_amount(
                fees,
                &wrapper.fee.token,
                shell_params.state,
            )
            .map_err(Error::StorageError)?;

            let balance = crate::token::read_balance(
                shell_params.state,
                &wrapper.fee.token,
                &wrapper.fee_payer(),
            )
            .map_err(Error::StorageError)?;

            checked!(balance - fees).map_or_else(
                |_| {
                    // See if the first inner transaction of the batch pays
                    // the fees with a masp unshield
                    if let Ok(valid_batched_tx_result @ Some(_)) =
                        try_masp_fee_payment(
                            shell_params,
                            tx,
                            &TxIndex::default(),
                        )
                    {
                        let balance = crate::token::read_balance(
                            shell_params.state,
                            &wrapper.fee.token,
                            &wrapper.fee_payer(),
                        )
                        .map_err(Error::StorageError)?;

                        checked!(balance - fees).map_or_else(
                            |_| {
                                Err(Error::FeeError(
                                    "Masp fee payment unshielded an \
                                     insufficient amount"
                                        .to_string(),
                                ))
                            },
                            |_| Ok(valid_batched_tx_result),
                        )
                    } else {
                        Err(Error::FeeError(
                            "Failed masp fee payment".to_string(),
                        ))
                    }
                },
                |_| Ok(None),
            )
        }
        Err(e) => Err(Error::FeeError(e.to_string())),
    }
}

/// Apply a transaction going via the wasm environment. Gas will be metered and
/// validity predicates will be triggered in the normal way.
pub fn apply_wasm_tx<'a, S, D, H, CA>(
    batched_tx: BatchedTxRef<'_>,
    tx_index: &TxIndex,
    shell_params: ShellParams<'a, S, D, H, CA>,
) -> Result<BatchedTxResult>
where
    S: State<D = D, H = H> + Sync,
    D: 'static + DB + for<'iter> DBIter<'iter> + Sync,
    H: 'static + StorageHasher + Sync,
    CA: 'static + WasmCacheAccess + Sync,
{
    let ShellParams {
        tx_gas_meter,
        state,
        vp_wasm_cache,
        tx_wasm_cache,
    } = shell_params;

    let verifiers = execute_tx(
        &batched_tx,
        tx_index,
        state,
        tx_gas_meter,
        vp_wasm_cache,
        tx_wasm_cache,
    )?;

    let vps_result = check_vps(CheckVps {
        batched_tx: &batched_tx,
        tx_index,
        state,
        tx_gas_meter: &mut tx_gas_meter.borrow_mut(),
        verifiers_from_tx: &verifiers,
        vp_wasm_cache,
    })?;

    let initialized_accounts = state.write_log().get_initialized_accounts();
    let changed_keys = state.write_log().get_keys();
    let events = state.write_log_mut().take_events();

    Ok(BatchedTxResult {
        changed_keys,
        vps_result,
        initialized_accounts,
        events,
    })
}

/// Apply a derived transaction to storage based on some protocol transaction.
/// The logic here must be completely deterministic and will be executed by all
/// full nodes every time a protocol transaction is included in a block. Storage
/// is updated natively rather than via the wasm environment, so gas does not
/// need to be metered and validity predicates are bypassed. A [`TxResult`]
/// containing changed keys and the like should be returned in the normal way.
pub(crate) fn apply_protocol_tx<D, H>(
    tx: ProtocolTxType,
    data: Option<Vec<u8>>,
    state: &mut WlState<D, H>,
) -> Result<BatchedTxResult>
where
    D: 'static + DB + for<'iter> DBIter<'iter> + Sync,
    H: 'static + StorageHasher + Sync,
{
    use namada_ethereum_bridge::protocol::transactions;
    use namada_vote_ext::{ethereum_events, validator_set_update};

    let Some(data) = data else {
        return Err(Error::ProtocolTxError(eyre!(
            "Protocol tx data must be present"
        )));
    };
    let ethereum_tx_data = EthereumTxData::deserialize(&tx, &data)
        .wrap_err_with(|| {
            format!(
                "Attempt made to apply an unsupported protocol transaction! - \
                 {tx:?}",
            )
        })
        .map_err(Error::ProtocolTxError)?;

    match ethereum_tx_data {
        EthereumTxData::EthEventsVext(
            namada_vote_ext::ethereum_events::SignedVext(ext),
        ) => {
            let ethereum_events::VextDigest { events, .. } =
                ethereum_events::VextDigest::singleton(ext);
            transactions::ethereum_events::apply_derived_tx(state, events)
                .map_err(Error::ProtocolTxError)
        }
        EthereumTxData::BridgePoolVext(ext) => {
            transactions::bridge_pool_roots::apply_derived_tx(state, ext.into())
                .map_err(Error::ProtocolTxError)
        }
        EthereumTxData::ValSetUpdateVext(ext) => {
            // NOTE(feature = "abcipp"): with ABCI++, we can write the
            // complete proof to storage in one go. the decided vote extension
            // digest must already have >2/3 of the voting power behind it.
            // with ABCI+, multiple vote extension protocol txs may be needed
            // to reach a complete proof.
            let signing_epoch = ext.data.signing_epoch;
            transactions::validator_set_update::aggregate_votes(
                state,
                validator_set_update::VextDigest::singleton(ext),
                signing_epoch,
            )
            .map_err(Error::ProtocolTxError)
        }
        EthereumTxData::EthereumEvents(_)
        | EthereumTxData::BridgePool(_)
        | EthereumTxData::ValidatorSetUpdate(_) => {
            // TODO(namada#198): implement this
            tracing::warn!(
                "Attempt made to apply an unimplemented protocol transaction, \
                 no actions will be taken"
            );
            Ok(BatchedTxResult::default())
        }
    }
}

/// Execute a transaction code. Returns verifiers requested by the transaction.
#[allow(clippy::too_many_arguments)]
fn execute_tx<S, D, H, CA>(
    batched_tx: &BatchedTxRef<'_>,
    tx_index: &TxIndex,
    state: &mut S,
    tx_gas_meter: &RefCell<TxGasMeter>,
    vp_wasm_cache: &mut VpCache<CA>,
    tx_wasm_cache: &mut TxCache<CA>,
) -> Result<BTreeSet<Address>>
where
    S: State<D = D, H = H>,
    D: 'static + DB + for<'iter> DBIter<'iter> + Sync,
    H: 'static + StorageHasher + Sync,
    CA: 'static + WasmCacheAccess + Sync,
{
    wasm::run::tx(
        state,
        tx_gas_meter,
        tx_index,
        batched_tx.tx,
        batched_tx.cmt,
        vp_wasm_cache,
        tx_wasm_cache,
    )
    .map_err(|err| match err {
        wasm::run::Error::GasError(msg) => Error::GasError(msg),
        wasm::run::Error::MissingSection(msg) => Error::MissingSection(msg),
        _ => Error::TxRunnerError(err),
    })
}

/// Arguments to [`check_vps`].
struct CheckVps<'a, S, CA>
where
    S: State,
    CA: 'static + WasmCacheAccess + Sync,
{
    batched_tx: &'a BatchedTxRef<'a>,
    tx_index: &'a TxIndex,
    state: &'a S,
    tx_gas_meter: &'a mut TxGasMeter,
    verifiers_from_tx: &'a BTreeSet<Address>,
    vp_wasm_cache: &'a mut VpCache<CA>,
}

/// Check the acceptance of a transaction by validity predicates
fn check_vps<S, CA>(
    CheckVps {
        batched_tx: tx,
        tx_index,
        state,
        tx_gas_meter,
        verifiers_from_tx,
        vp_wasm_cache,
    }: CheckVps<'_, S, CA>,
) -> Result<VpsResult>
where
    S: State + Sync,
    CA: 'static + WasmCacheAccess + Sync,
{
    let (verifiers, keys_changed) = state
        .write_log()
        .verifiers_and_changed_keys(verifiers_from_tx);

    let vps_result = execute_vps(
        verifiers,
        keys_changed,
        tx,
        tx_index,
        state,
        tx_gas_meter,
        vp_wasm_cache,
    )?;
    tracing::debug!("Total VPs gas cost {:?}", vps_result.gas_used);

    tx_gas_meter
        .add_vps_gas(&vps_result.gas_used)
        .map_err(|err| Error::GasError(err.to_string()))?;

    Ok(vps_result)
}

/// Execute verifiers' validity predicates
#[allow(clippy::too_many_arguments)]
fn execute_vps<S, CA>(
    verifiers: BTreeSet<Address>,
    keys_changed: BTreeSet<storage::Key>,
    batched_tx: &BatchedTxRef<'_>,
    tx_index: &TxIndex,
    state: &S,
    tx_gas_meter: &TxGasMeter,
    vp_wasm_cache: &mut VpCache<CA>,
) -> Result<VpsResult>
where
    S: State + Sync,
    CA: 'static + WasmCacheAccess + Sync,
{
    let vps_result = verifiers
        .par_iter()
        .try_fold(VpsResult::default, |mut result, addr| {
            let gas_meter =
                RefCell::new(VpGasMeter::new_from_tx_meter(tx_gas_meter));
            let tx_accepted = match &addr {
                Address::Implicit(_) | Address::Established(_) => {
                    let (vp_hash, gas) = state
                        .validity_predicate(addr)
                        .map_err(Error::StateError)?;
                    gas_meter
                        .borrow_mut()
                        .consume(gas)
                        .map_err(|err| Error::GasError(err.to_string()))?;
                    let Some(vp_code_hash) = vp_hash else {
                        return Err(Error::MissingAddress(addr.clone()));
                    };

                    wasm::run::vp(
                        vp_code_hash,
                        batched_tx,
                        tx_index,
                        addr,
                        state,
                        &gas_meter,
                        &keys_changed,
                        &verifiers,
                        vp_wasm_cache.clone(),
                    )
                    .map_err(|err| match err {
                        wasm::run::Error::GasError(msg) => Error::GasError(msg),
                        wasm::run::Error::InvalidSectionSignature(msg) => {
                            Error::InvalidSectionSignature(msg)
                        }
                        _ => Error::VpRunnerError(err),
                    })
                }
                Address::Internal(internal_addr) => {
                    let ctx = native_vp::Ctx::new(
                        addr,
                        state,
                        batched_tx.tx,
                        batched_tx.cmt,
                        tx_index,
                        &gas_meter,
                        &keys_changed,
                        &verifiers,
                        vp_wasm_cache.clone(),
                    );

                    match internal_addr {
                        InternalAddress::PoS => {
                            let pos = PosVP { ctx };
                            pos.validate_tx(
                                batched_tx,
                                &keys_changed,
                                &verifiers,
                            )
                            .map_err(Error::PosNativeVpError)
                        }
                        InternalAddress::Ibc => {
                            let ibc = Ibc { ctx };
                            ibc.validate_tx(
                                batched_tx,
                                &keys_changed,
                                &verifiers,
                            )
                            .map_err(Error::IbcNativeVpError)
                        }
                        InternalAddress::Parameters => {
                            let parameters = ParametersVp { ctx };
                            parameters
                                .validate_tx(
                                    batched_tx,
                                    &keys_changed,
                                    &verifiers,
                                )
                                .map_err(Error::ParametersNativeVpError)
                        }
                        InternalAddress::PosSlashPool => Err(
                            Error::AccessForbidden((*internal_addr).clone()),
                        ),
                        InternalAddress::Governance => {
                            let governance = GovernanceVp { ctx };
                            governance
                                .validate_tx(
                                    batched_tx,
                                    &keys_changed,
                                    &verifiers,
                                )
                                .map_err(Error::GovernanceNativeVpError)
                        }
                        InternalAddress::Multitoken => {
                            let multitoken = MultitokenVp { ctx };
                            multitoken
                                .validate_tx(
                                    batched_tx,
                                    &keys_changed,
                                    &verifiers,
                                )
                                .map_err(Error::MultitokenNativeVpError)
                        }
                        InternalAddress::EthBridge => {
                            let bridge = EthBridge { ctx };
                            bridge
                                .validate_tx(
                                    batched_tx,
                                    &keys_changed,
                                    &verifiers,
                                )
                                .map_err(Error::EthBridgeNativeVpError)
                        }
                        InternalAddress::EthBridgePool => {
                            let bridge_pool = BridgePoolVp { ctx };
                            bridge_pool
                                .validate_tx(
                                    batched_tx,
                                    &keys_changed,
                                    &verifiers,
                                )
                                .map_err(Error::BridgePoolNativeVpError)
                        }
                        InternalAddress::Pgf => {
                            let pgf_vp = PgfVp { ctx };
                            pgf_vp
                                .validate_tx(
                                    batched_tx,
                                    &keys_changed,
                                    &verifiers,
                                )
                                .map_err(Error::PgfNativeVpError)
                        }
                        InternalAddress::Nut(_) => {
                            let non_usable_tokens = NonUsableTokens { ctx };
                            non_usable_tokens
                                .validate_tx(
                                    batched_tx,
                                    &keys_changed,
                                    &verifiers,
                                )
                                .map_err(Error::NutNativeVpError)
                        }
                        internal_addr @ (InternalAddress::IbcToken(_)
                        | InternalAddress::Erc20(_)) => {
                            // The address should be a part of a multitoken
                            // key
                            verifiers
                                .contains(&Address::Internal(
                                    InternalAddress::Multitoken,
                                ))
                                .ok_or_else(|| {
                                    Error::AccessForbidden(
                                        internal_addr.clone(),
                                    )
                                })
                        }
                        InternalAddress::Masp => {
                            let masp = MaspVp { ctx };
                            masp.validate_tx(
                                batched_tx,
                                &keys_changed,
                                &verifiers,
                            )
                            .map_err(Error::MaspNativeVpError)
                        }
                        InternalAddress::TempStorage => Err(
                            // Temp storage changes must never be committed
                            Error::AccessForbidden((*internal_addr).clone()),
                        ),
                        InternalAddress::ReplayProtection => Err(
                            // Replay protection entries should never be
                            // written to
                            // via transactions
                            Error::AccessForbidden((*internal_addr).clone()),
                        ),
                    }
                }
            };

            tx_accepted.map_or_else(
                |err| {
                    result
                        .status_flags
                        .insert(err.invalid_section_signature_flag());
                    result.rejected_vps.insert(addr.clone());
                    result.errors.push((addr.clone(), err.to_string()));
                },
                |()| {
                    result.accepted_vps.insert(addr.clone());
                },
            );

            // Execution of VPs can (and must) be short-circuited
            // only in case of a gas overflow to prevent the
            // transaction from consuming resources that have not
            // been acquired in the corresponding wrapper tx. For
            // all the other errors we keep evaluating the vps. This
            // allows to display a consistent VpsResult across all
            // nodes and find any invalid signatures
            result
                .gas_used
                .set(gas_meter.into_inner())
                .map_err(|err| Error::GasError(err.to_string()))?;

            Ok(result)
        })
        .try_reduce(VpsResult::default, |a, b| {
            merge_vp_results(a, b, tx_gas_meter)
        })?;

    Ok(vps_result)
}

/// Merge VP results from parallel runs
fn merge_vp_results(
    a: VpsResult,
    mut b: VpsResult,
    tx_gas_meter: &TxGasMeter,
) -> Result<VpsResult> {
    let mut accepted_vps = a.accepted_vps;
    let mut rejected_vps = a.rejected_vps;
    accepted_vps.extend(b.accepted_vps);
    rejected_vps.extend(b.rejected_vps);
    let mut errors = a.errors;
    errors.append(&mut b.errors);
    let status_flags = a.status_flags | b.status_flags;
    let mut gas_used = a.gas_used;

    gas_used
        .merge(b.gas_used, tx_gas_meter)
        .map_err(|err| Error::GasError(err.to_string()))?;

    Ok(VpsResult {
        accepted_vps,
        rejected_vps,
        gas_used,
        errors,
        status_flags,
    })
}

#[cfg(test)]
mod tests {
    use eyre::Result;
    use namada_core::collections::HashMap;
    use namada_core::ethereum_events::testing::DAI_ERC20_ETH_ADDRESS;
    use namada_core::ethereum_events::{EthereumEvent, TransferToNamada};
    use namada_core::keccak::keccak_hash;
    use namada_core::storage::BlockHeight;
    use namada_core::voting_power::FractionalVotingPower;
    use namada_core::{address, key};
    use namada_ethereum_bridge::protocol::transactions::votes::{
        EpochedVotingPower, Votes,
    };
    use namada_ethereum_bridge::storage::eth_bridge_queries::EthBridgeQueries;
    use namada_ethereum_bridge::storage::proof::EthereumProof;
    use namada_ethereum_bridge::storage::{vote_tallies, vp};
    use namada_ethereum_bridge::test_utils;
    use namada_tx::{SignableEthMessage, Signed};
    use namada_vote_ext::bridge_pool_roots::BridgePoolRootVext;
    use namada_vote_ext::ethereum_events::EthereumEventsVext;

    use super::*;

    fn apply_eth_tx<D, H>(
        tx: EthereumTxData,
        state: &mut WlState<D, H>,
    ) -> Result<BatchedTxResult>
    where
        D: 'static + DB + for<'iter> DBIter<'iter> + Sync,
        H: 'static + StorageHasher + Sync,
    {
        let (data, tx) = tx.serialize();
        let tx_result = apply_protocol_tx(tx, Some(data), state)?;
        Ok(tx_result)
    }

    #[test]
    /// Tests that if the same [`ProtocolTxType::EthEventsVext`] is applied
    /// twice within the same block, it doesn't result in voting power being
    /// double counted.
    fn test_apply_protocol_tx_duplicate_eth_events_vext() -> Result<()> {
        let validator_a = address::testing::established_address_2();
        let validator_b = address::testing::established_address_3();
        let validator_a_stake = Amount::native_whole(100);
        let validator_b_stake = Amount::native_whole(100);
        let total_stake = validator_a_stake + validator_b_stake;
        let (mut state, _) = test_utils::setup_storage_with_validators(
            HashMap::from_iter(vec![
                (validator_a.clone(), validator_a_stake),
                (validator_b, validator_b_stake),
            ]),
        );
        let event = EthereumEvent::TransfersToNamada {
            nonce: 0.into(),
            transfers: vec![TransferToNamada {
                amount: Amount::from(100),
                asset: DAI_ERC20_ETH_ADDRESS,
                receiver: address::testing::established_address_4(),
            }],
        };
        let vext = EthereumEventsVext {
            block_height: BlockHeight(100),
            validator_addr: address::testing::established_address_2(),
            ethereum_events: vec![event.clone()],
        };
        let signing_key = key::testing::keypair_1();
        let signed = vext.sign(&signing_key);
        let tx = EthereumTxData::EthEventsVext(
            namada_vote_ext::ethereum_events::SignedVext(signed),
        );

        apply_eth_tx(tx.clone(), &mut state)?;
        apply_eth_tx(tx, &mut state)?;

        let eth_msg_keys = vote_tallies::Keys::from(&event);
        let seen_by: Votes = state.read(&eth_msg_keys.seen_by())?.unwrap();
        assert_eq!(seen_by, Votes::from([(validator_a, BlockHeight(100))]));

        // the vote should have only be applied once
        let voting_power: EpochedVotingPower =
            state.read(&eth_msg_keys.voting_power())?.unwrap();
        let expected = EpochedVotingPower::from([(
            0.into(),
            FractionalVotingPower::HALF * total_stake,
        )]);
        assert_eq!(voting_power, expected);

        Ok(())
    }

    #[test]
    /// Tests that if the same [`ProtocolTxType::BridgePoolVext`] is applied
    /// twice within the same block, it doesn't result in voting power being
    /// double counted.
    fn test_apply_protocol_tx_duplicate_bp_roots_vext() -> Result<()> {
        let validator_a = address::testing::established_address_2();
        let validator_b = address::testing::established_address_3();
        let validator_a_stake = Amount::native_whole(100);
        let validator_b_stake = Amount::native_whole(100);
        let total_stake = validator_a_stake + validator_b_stake;
        let (mut state, keys) = test_utils::setup_storage_with_validators(
            HashMap::from_iter(vec![
                (validator_a.clone(), validator_a_stake),
                (validator_b, validator_b_stake),
            ]),
        );
        vp::bridge_pool::init_storage(&mut state);

        let root = state.ethbridge_queries().get_bridge_pool_root();
        let nonce = state.ethbridge_queries().get_bridge_pool_nonce();
        test_utils::commit_bridge_pool_root_at_height(
            &mut state,
            &root,
            100.into(),
        );
        let to_sign = keccak_hash([root.0, nonce.to_bytes()].concat());
        let signing_key = key::testing::keypair_1();
        let hot_key =
            &keys[&address::testing::established_address_2()].eth_bridge;
        let sig = Signed::<_, SignableEthMessage>::new(hot_key, to_sign).sig;
        let vext = BridgePoolRootVext {
            block_height: BlockHeight(100),
            validator_addr: address::testing::established_address_2(),
            sig,
        }
        .sign(&signing_key);
        let tx = EthereumTxData::BridgePoolVext(vext);
        apply_eth_tx(tx.clone(), &mut state)?;
        apply_eth_tx(tx, &mut state)?;

        let bp_root_keys = vote_tallies::Keys::from((
            &vote_tallies::BridgePoolRoot(EthereumProof::new((root, nonce))),
            100.into(),
        ));
        let root_seen_by: Votes = state.read(&bp_root_keys.seen_by())?.unwrap();
        assert_eq!(
            root_seen_by,
            Votes::from([(validator_a, BlockHeight(100))])
        );
        // the vote should have only be applied once
        let voting_power: EpochedVotingPower =
            state.read(&bp_root_keys.voting_power())?.unwrap();
        let expected = EpochedVotingPower::from([(
            0.into(),
            FractionalVotingPower::HALF * total_stake,
        )]);
        assert_eq!(voting_power, expected);

        Ok(())
    }

    #[test]
    fn test_native_vp_out_of_gas() {
        let (mut state, _validators) = test_utils::setup_default_storage();

        // some random token address
        let token_address = Address::Established([0xff; 20].into());

        let src_address = Address::Established([0xab; 20].into());
        let dst_address = Address::Established([0xba; 20].into());

        // supply an address with 1000 of said token
        namada_token::credit_tokens(
            &mut state,
            &token_address,
            &src_address,
            1000.into(),
        )
        .unwrap();

        // commit storage changes. this will act as the
        // initial state of the chain
        state.commit_tx_batch();
        state.commit_block().unwrap();

        // "execute" a dummy tx, by manually performing its state changes
        let (dummy_tx, changed_keys, verifiers) = {
            let mut tx = Tx::from_type(namada_tx::data::TxType::Raw);
            tx.set_code(namada_tx::Code::new(vec![], None));
            tx.set_data(namada_tx::Data::new(vec![]));

            // transfer half of the supply of src to dst
            namada_token::transfer(
                &mut state,
                &token_address,
                &src_address,
                &dst_address,
                500.into(),
            )
            .unwrap();

            let changed_keys = {
                let mut set = BTreeSet::new();
                set.insert(namada_token::storage_key::balance_key(
                    &token_address,
                    &src_address,
                ));
                set.insert(namada_token::storage_key::balance_key(
                    &token_address,
                    &dst_address,
                ));
                set
            };

            let verifiers = {
                let mut set = BTreeSet::new();
                set.insert(Address::Internal(InternalAddress::Multitoken));
                set
            };

            (tx, changed_keys, verifiers)
        };

        // temp vp cache
        let (mut vp_cache, _) =
            wasm::compilation_cache::common::testing::cache();

        // gas meter with no gas left
        let gas_meter = TxGasMeter::new(0);

        let batched_tx = dummy_tx.batch_ref_first_tx().unwrap();
        let result = execute_vps(
            verifiers,
            changed_keys,
            &batched_tx,
            &TxIndex::default(),
            &state,
            &gas_meter,
            &mut vp_cache,
        );
        assert!(matches!(result.unwrap_err(), Error::GasError(_)));
    }
}<|MERGE_RESOLUTION|>--- conflicted
+++ resolved
@@ -12,6 +12,7 @@
 };
 use namada_events::EventLevel;
 use namada_gas::TxGasMeter;
+use namada_parameters::get_gas_scale;
 use namada_state::TxWrites;
 use namada_token::event::{TokenEvent, TokenOperation, UserAccount};
 use namada_token::utils::is_masp_transfer;
@@ -338,13 +339,6 @@
     }
 }
 
-<<<<<<< HEAD
-#[allow(clippy::too_many_arguments)]
-fn dispatch_inner_txs<'a, D, H, CA>(
-    tx: &Tx,
-    wrapper_hash: Option<&'a Hash>,
-    tx_result: TxResult<Error>,
-=======
 pub(crate) fn get_batch_txs_to_execute<'a>(
     tx: &'a Tx,
     masp_tx_refs: &MaspTxRefs,
@@ -359,10 +353,11 @@
     batch_iter
 }
 
+#[allow(clippy::too_many_arguments)]
 fn dispatch_inner_txs<'a, D, H, CA>(
     tx: &Tx,
+    wrapper_hash: Option<&'a Hash>,
     mut extended_tx_result: ExtendedTxResult<Error>,
->>>>>>> e1b58578
     tx_index: TxIndex,
     tx_gas_meter: &'a RefCell<TxGasMeter>,
     state: &'a mut WlState<D, H>,
@@ -493,10 +488,11 @@
         || (BatchResults::default(), None),
         |(batched_result, masp_section_ref)| {
             let mut batch = BatchResults::default();
-            batch.0.insert(
+            batch.insert_inner_tx_result(
                 // Ok to unwrap cause if we have a batched result it means
                 // we've executed the first tx in the batch
-                tx.first_commitments().unwrap().get_hash(),
+                tx.wrapper_hash().as_ref(),
+                either::Right(tx.first_commitments().unwrap()),
                 Ok(batched_result),
             );
             (batch, Some(MaspTxRefs(vec![masp_section_ref])))
@@ -700,11 +696,13 @@
         .expect("Error reading the storage")
         .expect("Missing masp fee payment gas limit in storage")
         .min(tx_gas_meter.borrow().tx_gas_limit.into());
+    let gas_scale = get_gas_scale(&**state).map_err(Error::StorageError)?;
 
     let mut gas_meter = TxGasMeter::new(
-        namada_gas::Gas::from_whole_units(max_gas_limit).ok_or_else(|| {
-            Error::GasError("Overflow in gas expansion".to_string())
-        })?,
+        namada_gas::Gas::from_whole_units(max_gas_limit, gas_scale)
+            .ok_or_else(|| {
+                Error::GasError("Overflow in gas expansion".to_string())
+            })?,
     );
     gas_meter
         .copy_consumed_gas_from(&tx_gas_meter.borrow())
