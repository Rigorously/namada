--- conflicted
+++ resolved
@@ -119,11 +119,18 @@
     }
 }
 
-impl From<GasLimit> for Gas {
-    // Derive a Gas instance with a sub amount which is exactly a whole
-    // amount since the limit represents gas in whole units
-    fn from(value: GasLimit) -> Self {
-        Self::from_whole_units(u64::from(value))
+impl TryFrom<GasLimit> for Gas {
+    type Error = std::io::Error;
+
+    /// Derive a Gas instance with a sub amount which is exactly a whole
+    /// amount since the limit represents gas in whole units
+    fn try_from(value: GasLimit) -> Result<Self, Self::Error> {
+        Self::from_whole_units(u64::from(value)).ok_or_else(|| {
+            std::io::Error::new(
+                std::io::ErrorKind::InvalidInput,
+                "gas overflow",
+            )
+        })
     }
 }
 
@@ -172,21 +179,6 @@
         }
     }
 
-<<<<<<< HEAD
-    impl TryFrom<GasLimit> for Gas {
-        type Error = std::io::Error;
-
-        /// Derive a Gas instance with a sub amount which is exactly a whole
-        /// amount since the limit represents gas in whole units
-        fn try_from(value: GasLimit) -> Result<Self, Self::Error> {
-            Self::from_whole_units(u64::from(value)).ok_or_else(|| {
-                std::io::Error::new(
-                    std::io::ErrorKind::InvalidInput,
-                    "gas overflow",
-                )
-            })
-        }
-=======
     /// Get the address of the implicit account associated
     /// with the public key
     /// NOTE: this is safe in case someone tried to use the masp address to
@@ -194,7 +186,6 @@
     /// while the implicit one has no funds leading to a tx failure
     pub fn fee_payer(&self) -> Address {
         Address::from(&self.pk)
->>>>>>> 8c0b9e4b
     }
 
     /// Produce a SHA-256 hash of this section
