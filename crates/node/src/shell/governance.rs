use namada::core::collections::HashMap;
use namada::core::encode;
use namada::core::storage::Epoch;
use namada::governance::event::GovernanceEvent;
use namada::governance::pgf::storage::keys as pgf_storage;
use namada::governance::pgf::storage::steward::StewardDetail;
use namada::governance::pgf::{storage as pgf, ADDRESS};
use namada::governance::storage::proposal::{
    AddRemove, PGFAction, PGFTarget, ProposalType, StoragePgfFunding,
};
use namada::governance::storage::{keys as gov_storage, load_proposals};
use namada::governance::utils::{
    compute_proposal_result, ProposalVotes, TallyResult, TallyType, VotePower,
};
use namada::governance::{
    storage as gov_api, ProposalVote, ADDRESS as gov_address,
};
use namada::ibc;
use namada::ledger::events::extend::{ComposeEvent, Height, UserAccount};
use namada::proof_of_stake::bond_amount;
use namada::proof_of_stake::parameters::PosParams;
use namada::proof_of_stake::storage::{
    read_total_active_stake, validator_state_handle,
};
use namada::proof_of_stake::types::{BondId, ValidatorState};
use namada::sdk::events::{EmitEvents, EventLevel};
use namada::state::StorageWrite;
use namada::token::event::{TokenEvent, TokenOperation};
use namada::token::read_balance;
use namada::tx::{Code, Data};
use namada_sdk::proof_of_stake::storage::read_validator_stake;

use super::utils::force_read;
use super::*;

pub fn finalize_block<D, H>(
    shell: &mut Shell<D, H>,
    events: &mut impl EmitEvents,
    current_epoch: Epoch,
    is_new_epoch: bool,
) -> Result<()>
where
    D: 'static + DB + for<'iter> DBIter<'iter> + Sync,
    H: 'static + StorageHasher + Sync,
{
    if is_new_epoch {
        load_and_execute_governance_proposals(shell, events, current_epoch)?;
    }
    Ok(())
}

#[derive(Default)]
pub struct ProposalsResult {
    passed: Vec<u64>,
    rejected: Vec<u64>,
}

pub fn load_and_execute_governance_proposals<D, H>(
    shell: &mut Shell<D, H>,
    events: &mut impl EmitEvents,
    current_epoch: Epoch,
) -> Result<ProposalsResult>
where
    D: DB + for<'iter> DBIter<'iter> + Sync + 'static,
    H: StorageHasher + Sync + 'static,
{
    let proposal_ids = load_proposals(&shell.state, current_epoch)?;

    let proposals_result =
        execute_governance_proposals(shell, events, proposal_ids)?;

    Ok(proposals_result)
}

fn execute_governance_proposals<D, H>(
    shell: &mut Shell<D, H>,
    events: &mut impl EmitEvents,
    proposal_ids: BTreeSet<u64>,
) -> Result<ProposalsResult>
where
    D: DB + for<'iter> DBIter<'iter> + Sync + 'static,
    H: StorageHasher + Sync + 'static,
{
    let mut proposals_result = ProposalsResult::default();
    let params = read_pos_params(&shell.state)?;

    for id in proposal_ids {
        let proposal_funds_key = gov_storage::get_funds_key(id);
        let proposal_end_epoch_key = gov_storage::get_voting_end_epoch_key(id);
        let proposal_type_key = gov_storage::get_proposal_type_key(id);
        let proposal_author_key = gov_storage::get_author_key(id);

        let funds: token::Amount =
            force_read(&shell.state, &proposal_funds_key)?;
        let proposal_end_epoch: Epoch =
            force_read(&shell.state, &proposal_end_epoch_key)?;
        let proposal_type: ProposalType =
            force_read(&shell.state, &proposal_type_key)?;
        let proposal_author: Address =
            force_read(&shell.state, &proposal_author_key)?;

        let is_steward = pgf::is_steward(&shell.state, &proposal_author)?;

        let total_active_voting_power =
            read_total_active_stake(&shell.state, &params, proposal_end_epoch)?;

        let tally_type = TallyType::from(proposal_type.clone(), is_steward);
        let votes = compute_proposal_votes(
            &shell.state,
            &params,
            id,
            proposal_end_epoch,
        )?;
        let proposal_result = compute_proposal_result(
            votes,
            total_active_voting_power,
            tally_type,
        )
        .expect("Proposal result calculation must not over/underflow");
        gov_api::write_proposal_result(&mut shell.state, id, proposal_result)?;

        let transfer_address = match proposal_result.result {
            TallyResult::Passed => {
                let proposal_event = match proposal_type {
                    ProposalType::Default => {
                        let proposal_code =
                            gov_api::get_proposal_code(&shell.state, id)?
                                .unwrap_or_default();
                        let _result = execute_default_proposal(
                            shell,
                            id,
                            proposal_code.clone(),
                        )?;
                        tracing::info!(
                            "Default Governance proposal {} has been executed \
                             and passed.",
                            id,
                        );

                        GovernanceEvent::passed_proposal(id, false, false)
                    }
                    ProposalType::DefaultWithWasm(_) => {
                        let proposal_code =
                            gov_api::get_proposal_code(&shell.state, id)?
                                .unwrap_or_default();
                        let result = execute_default_proposal(
                            shell,
                            id,
                            proposal_code.clone(),
                        )?;
                        tracing::info!(
                            "DefaultWithWasm Governance proposal {} has been \
                             executed and passed, wasm executiong was {}.",
                            id,
                            if result { "successful" } else { "unsuccessful" }
                        );

                        GovernanceEvent::passed_proposal(id, true, result)
                    }
                    ProposalType::PGFSteward(stewards) => {
                        let result = execute_pgf_steward_proposal(
                            &mut shell.state,
                            stewards,
                        )?;
                        tracing::info!(
                            "Governance proposal #{} for PGF stewards has \
                             been executed. {}.",
                            id,
                            if result {
                                "State changes have been applied successfully"
                            } else {
                                "FAILURE trying to apply the state changes - \
                                 no state change occurred"
                            }
                        );

                        GovernanceEvent::passed_proposal(id, false, false)
                    }
                    ProposalType::PGFPayment(payments) => {
                        let native_token = &shell.state.get_native_token()?;
                        let _result = execute_pgf_funding_proposal(
                            &mut shell.state,
                            events,
                            native_token,
                            payments,
                            id,
                        )?;
                        tracing::info!(
                            "Governance proposal (pgf funding) {} has been \
                             executed and passed.",
                            id
                        );

                        GovernanceEvent::passed_proposal(id, false, false)
                    }
                };
                events.emit(proposal_event);
                proposals_result.passed.push(id);

                // Take events that could have been emitted by PGF
                // over IBC, governance proposal execution, etc
                let current_height =
                    shell.state.in_mem().get_last_block_height().next_height();

                events.emit_many(
                    shell
                        .state
                        .write_log_mut()
                        .take_events()
                        .into_iter()
                        .map(|event| event.with(Height(current_height))),
                );

                gov_api::get_proposal_author(&shell.state, id)?
            }
            TallyResult::Rejected => {
                if let ProposalType::PGFPayment(_) = proposal_type {
                    if proposal_result.two_thirds_nay_over_two_thirds_total() {
                        pgf::remove_steward(
                            &mut shell.state,
                            &proposal_author,
                        )?;

                        tracing::info!(
                            "Governance proposal {} was rejected with 2/3 of \
                             nay votes over 2/3 of the total voting power. If \
                             {} is a steward, it's being removed from the \
                             stewards set.",
                            id,
                            proposal_author
                        );
                    }
                }
                let proposal_event = GovernanceEvent::rejected_proposal(
                    id,
                    matches!(proposal_type, ProposalType::DefaultWithWasm(_)),
                );
                events.emit(proposal_event);
                proposals_result.rejected.push(id);

                tracing::info!(
                    "Governance proposal {} has been executed and rejected.",
                    id
                );

                None
            }
        };

        let native_token = shell.state.get_native_token()?;
        if let Some(address) = transfer_address {
            token::transfer(
                &mut shell.state,
                &native_token,
                &gov_address,
                &address,
                funds,
            )?;

            const DESCRIPTOR: &str = "governance-locked-funds-refund";

            let final_gov_balance =
                read_balance(&shell.state, &native_token, &gov_address)?.into();
            let final_target_balance =
                read_balance(&shell.state, &native_token, &address)?.into();

            events.emit(TokenEvent {
                descriptor: DESCRIPTOR.into(),
                level: EventLevel::Block,
                operation: TokenOperation::transfer(
                    UserAccount::Internal(gov_address),
                    UserAccount::Internal(address),
                    native_token.clone(),
                    funds.into(),
                    final_gov_balance,
                    Some(final_target_balance),
                ),
            });
        } else {
            token::burn_tokens(
                &mut shell.state,
                &native_token,
                &gov_address,
                funds,
            )?;

            const DESCRIPTOR: &str = "governance-locked-funds-burn";

            let final_gov_balance =
                read_balance(&shell.state, &native_token, &gov_address)?.into();

            events.emit(TokenEvent {
                descriptor: DESCRIPTOR.into(),
                level: EventLevel::Block,
                operation: TokenOperation::Burn {
                    token: native_token.clone(),
                    amount: funds.into(),
                    target_account: UserAccount::Internal(gov_address),
                    post_balance: final_gov_balance,
                },
            });
        }
    }

    Ok(proposals_result)
}

fn compute_proposal_votes<S>(
    storage: &S,
    params: &PosParams,
    proposal_id: u64,
    epoch: Epoch,
) -> namada::state::StorageResult<ProposalVotes>
where
    S: StorageRead,
{
    let votes = gov_api::get_proposal_votes(storage, proposal_id)?;

    let mut validators_vote: HashMap<Address, ProposalVote> =
        HashMap::default();
    let mut validator_voting_power: HashMap<Address, VotePower> =
        HashMap::default();
    let mut delegators_vote: HashMap<Address, ProposalVote> =
        HashMap::default();
    let mut delegator_voting_power: HashMap<
        Address,
        HashMap<Address, VotePower>,
    > = HashMap::default();

    for vote in votes {
        // Skip votes involving jailed or inactive validators
        let validator = vote.validator.clone();
        let validator_state =
            validator_state_handle(&validator).get(storage, epoch, params)?;

        if matches!(
            validator_state,
            Some(ValidatorState::Jailed) | Some(ValidatorState::Inactive)
        ) {
            continue;
        }
        if validator_state.is_none() {
            tracing::error!(
                "While computing votes for proposal id {proposal_id} in epoch \
                 {epoch}, encountered validator {validator} that has no \
                 stored state. Please report this as a bug. Skipping this \
                 vote."
            );
            continue;
        }

        // Tally the votes involving active validators
        if vote.is_validator() {
            let vote_data = vote.data.clone();

            let validator_stake =
                read_validator_stake(storage, params, &validator, epoch)
                    .unwrap_or_default();

            validators_vote.insert(validator.clone(), vote_data);
            validator_voting_power.insert(validator, validator_stake);
        } else {
            let delegator = vote.delegator.clone();
            let vote_data = vote.data.clone();

            let bond_id = BondId {
                source: delegator.clone(),
                validator: validator.clone(),
            };
            let delegator_stake = bond_amount(storage, &bond_id, epoch);

            if let Ok(stake) = delegator_stake {
                delegators_vote.insert(delegator.clone(), vote_data);
                delegator_voting_power
                    .entry(delegator)
                    .or_default()
                    .insert(validator, stake);
            } else {
                continue;
            }
        }
    }

    Ok(ProposalVotes {
        validators_vote,
        validator_voting_power,
        delegators_vote,
        delegator_voting_power,
    })
}

fn execute_default_proposal<D, H>(
    shell: &mut Shell<D, H>,
    id: u64,
    proposal_code: Vec<u8>,
) -> namada::state::StorageResult<bool>
where
    D: DB + for<'iter> DBIter<'iter> + Sync + 'static,
    H: StorageHasher + Sync + 'static,
{
    let pending_execution_key = gov_storage::get_proposal_execution_key(id);
    shell.state.write(&pending_execution_key, ())?;

    let mut tx = Tx::from_type(TxType::Raw);
    tx.header.chain_id = shell.chain_id.clone();
    tx.set_data(Data::new(encode(&id)));
    tx.set_code(Code::new(proposal_code, None));
    // Ok to unwrap cause we constructed the tx in protocol
    let cmt = tx.first_commitments().unwrap().to_owned();

    let dispatch_result = protocol::dispatch_tx(
        &tx,
        protocol::DispatchArgs::Raw {
            wrapper_hash: None,
            tx_index: TxIndex::default(),
            wrapper_tx_result: None,
            vp_wasm_cache: &mut shell.vp_wasm_cache,
            tx_wasm_cache: &mut shell.tx_wasm_cache,
        },
        // No gas limit for governance proposal
        &RefCell::new(TxGasMeter::new_from_sub_limit(u64::MAX.into())),
        &mut shell.state,
    );
    shell
        .state
        .delete(&pending_execution_key)
        .expect("Should be able to delete the storage.");
    match dispatch_result {
<<<<<<< HEAD
        Ok(extended_tx_result) => {
            match extended_tx_result.tx_result.0.get(&cmt.get_hash()) {
                Some(Ok(batched_result)) if batched_result.is_accepted() => {
                    shell.state.commit_tx();
                    Ok(true)
                }
                Some(Err(e)) => {
                    tracing::warn!(
                        "Error executing governance proposal {}",
                        e.to_string()
                    );
                    shell.state.drop_tx();
                    Ok(false)
                }
                _ => {
                    tracing::warn!("not sure what happen");
                    shell.state.drop_tx();
                    Ok(false)
                }
=======
        Ok(extended_tx_result) => match extended_tx_result
            .tx_result
            .batch_results
            .get_inner_tx_result(None, either::Right(&cmt))
        {
            Some(Ok(batched_result)) if batched_result.is_accepted() => {
                shell.state.commit_tx_batch();
                Ok(true)
            }
            Some(Err(e)) => {
                tracing::warn!(
                    "Error executing governance proposal {}",
                    e.to_string()
                );
                shell.state.drop_tx_batch();
                Ok(false)
            }
            _ => {
                tracing::warn!("not sure what happen");
                shell.state.drop_tx_batch();
                Ok(false)
>>>>>>> 8479d381
            }
        }
        Err(e) => {
            tracing::warn!(
                "Error executing governance proposal {}",
                e.error.to_string()
            );
            shell.state.drop_tx_batch();
            Ok(false)
        }
    }
}

fn execute_pgf_steward_proposal<S>(
    storage: &mut S,
    stewards: BTreeSet<AddRemove<Address>>,
) -> Result<bool>
where
    S: StorageRead + StorageWrite,
{
    let maximum_number_of_pgf_steward_key =
        pgf_storage::get_maximum_number_of_pgf_steward_key();
    let maximum_number_of_pgf_steward = storage
        .read::<u64>(&maximum_number_of_pgf_steward_key)?
        .expect(
            "Pgf parameter maximum_number_of_pgf_steward must be in storage",
        );

    // First, remove the appropriate addresses
    for address in stewards.iter().filter_map(|action| match action {
        AddRemove::Add(_) => None,
        AddRemove::Remove(address) => Some(address),
    }) {
        pgf_storage::stewards_handle().remove(storage, address)?;
    }

    // Then add new addresses
    let mut steward_count = pgf_storage::stewards_handle().len(storage)?;
    for address in stewards.iter().filter_map(|action| match action {
        AddRemove::Add(address) => Some(address),
        AddRemove::Remove(_) => None,
    }) {
        #[allow(clippy::arithmetic_side_effects)]
        if steward_count + 1 > maximum_number_of_pgf_steward {
            return Ok(false);
        }
        pgf_storage::stewards_handle().insert(
            storage,
            address.to_owned(),
            StewardDetail::base(address.to_owned()),
        )?;

        #[allow(clippy::arithmetic_side_effects)]
        {
            steward_count += 1;
        }
    }

    Ok(true)
}

fn execute_pgf_funding_proposal<D, H>(
    state: &mut WlState<D, H>,
    events: &mut impl EmitEvents,
    token: &Address,
    fundings: BTreeSet<PGFAction>,
    proposal_id: u64,
) -> Result<bool>
where
    D: DB + for<'iter> DBIter<'iter> + Sync + 'static,
    H: StorageHasher + Sync + 'static,
{
    for funding in fundings {
        match funding {
            PGFAction::Continuous(action) => match action {
                AddRemove::Add(target) => {
                    pgf_storage::fundings_handle().insert(
                        state,
                        target.target().clone(),
                        StoragePgfFunding::new(target.clone(), proposal_id),
                    )?;
                    tracing::info!(
                        "Added/Updated ContinuousPgf from proposal id {}: set \
                         {} to {}.",
                        proposal_id,
                        target.amount().to_string_native(),
                        target.target()
                    );
                }
                AddRemove::Remove(target) => {
                    pgf_storage::fundings_handle()
                        .remove(state, &target.target())?;
                    tracing::info!(
                        "Removed ContinuousPgf from proposal id {}: set {} to \
                         {}.",
                        proposal_id,
                        target.amount().to_string_native(),
                        target.target()
                    );
                }
            },
            PGFAction::Retro(target) => {
                let (result, event) = match &target {
                    PGFTarget::Internal(target) => (
                        token::transfer(
                            state,
                            token,
                            &ADDRESS,
                            &target.target,
                            target.amount,
                        ),
                        TokenEvent {
                            descriptor: "pgf-payments".into(),
                            level: EventLevel::Block,
                            operation: TokenOperation::transfer(
                                UserAccount::Internal(ADDRESS),
                                UserAccount::Internal(target.target.clone()),
                                token.clone(),
                                target.amount.into(),
                                read_balance(state, token, &ADDRESS)?.into(),
                                Some(
                                    read_balance(state, token, &target.target)?
                                        .into(),
                                ),
                            ),
                        },
                    ),
                    PGFTarget::Ibc(target) => (
                        ibc::transfer_over_ibc(state, token, &ADDRESS, target),
                        TokenEvent {
                            descriptor: "pgf-payments-over-ibc".into(),
                            level: EventLevel::Block,
                            operation: TokenOperation::transfer(
                                UserAccount::Internal(ADDRESS),
                                UserAccount::External(target.target.clone()),
                                token.clone(),
                                target.amount.into(),
                                read_balance(state, token, &ADDRESS)?.into(),
                                None,
                            ),
                        },
                    ),
                };
                match result {
                    Ok(()) => {
                        tracing::info!(
                            "Execute RetroPgf from proposal id {}: sent {} to \
                             {}.",
                            proposal_id,
                            target.amount().to_string_native(),
                            target.target()
                        );
                        events.emit(event);
                    }
                    Err(e) => tracing::warn!(
                        "Error in RetroPgf transfer from proposal id {}, \
                         amount {} to {}: {}",
                        proposal_id,
                        target.amount().to_string_native(),
                        target.target(),
                        e
                    ),
                }
            }
        }
    }

    Ok(true)
}<|MERGE_RESOLUTION|>--- conflicted
+++ resolved
@@ -426,30 +426,8 @@
         .delete(&pending_execution_key)
         .expect("Should be able to delete the storage.");
     match dispatch_result {
-<<<<<<< HEAD
-        Ok(extended_tx_result) => {
-            match extended_tx_result.tx_result.0.get(&cmt.get_hash()) {
-                Some(Ok(batched_result)) if batched_result.is_accepted() => {
-                    shell.state.commit_tx();
-                    Ok(true)
-                }
-                Some(Err(e)) => {
-                    tracing::warn!(
-                        "Error executing governance proposal {}",
-                        e.to_string()
-                    );
-                    shell.state.drop_tx();
-                    Ok(false)
-                }
-                _ => {
-                    tracing::warn!("not sure what happen");
-                    shell.state.drop_tx();
-                    Ok(false)
-                }
-=======
         Ok(extended_tx_result) => match extended_tx_result
             .tx_result
-            .batch_results
             .get_inner_tx_result(None, either::Right(&cmt))
         {
             Some(Ok(batched_result)) if batched_result.is_accepted() => {
@@ -468,9 +446,8 @@
                 tracing::warn!("not sure what happen");
                 shell.state.drop_tx_batch();
                 Ok(false)
->>>>>>> 8479d381
             }
-        }
+        },
         Err(e) => {
             tracing::warn!(
                 "Error executing governance proposal {}",
