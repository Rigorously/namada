//! Library code for benchmarks provides a wrapper of the ledger's shell
//! `BenchShell` and helper functions to generate transactions.

#![allow(clippy::arithmetic_side_effects)]

use std::cell::RefCell;
use std::collections::BTreeSet;
use std::fs::{File, OpenOptions};
use std::io::{Read, Write};
use std::ops::{Deref, DerefMut};
use std::path::PathBuf;
use std::str::FromStr;
use std::sync::Once;

use borsh::{BorshDeserialize, BorshSerialize};
use borsh_ext::BorshSerializeExt;
use masp_primitives::transaction::Transaction;
use masp_primitives::zip32::ExtendedFullViewingKey;
use masp_proofs::prover::LocalTxProver;
use namada::address::MASP;
use namada::core::address::{self, Address, InternalAddress};
use namada::core::chain::ChainId;
use namada::core::key::common::SecretKey;
use namada::core::masp::{
    ExtendedViewingKey, PaymentAddress, TransferSource, TransferTarget,
};
use namada::core::storage::{BlockHeight, Epoch, Key, KeySeg, TxIndex};
use namada::core::time::DateTimeUtc;
use namada::events::extend::{ComposeEvent, MaspTxBatchRefs, MaspTxBlockIndex};
use namada::events::Event;
use namada::governance::storage::proposal::ProposalType;
use namada::governance::InitProposalData;
use namada::ibc::apps::transfer::types::msgs::transfer::MsgTransfer as IbcMsgTransfer;
use namada::ibc::apps::transfer::types::packet::PacketData;
use namada::ibc::apps::transfer::types::PrefixedCoin;
use namada::ibc::clients::tendermint::client_state::ClientState;
use namada::ibc::clients::tendermint::consensus_state::ConsensusState;
use namada::ibc::clients::tendermint::types::{
    AllowUpdate, ClientState as ClientStateType,
    ConsensusState as ConsensusStateType, TrustThreshold,
};
use namada::ibc::core::channel::types::channel::{
    ChannelEnd, Counterparty as ChannelCounterparty, Order, State,
};
use namada::ibc::core::channel::types::timeout::TimeoutHeight;
use namada::ibc::core::channel::types::Version as ChannelVersion;
use namada::ibc::core::client::types::Height as IbcHeight;
use namada::ibc::core::commitment_types::commitment::{
    CommitmentPrefix, CommitmentRoot,
};
use namada::ibc::core::commitment_types::specs::ProofSpecs;
use namada::ibc::core::connection::types::version::Version;
use namada::ibc::core::connection::types::{
    ConnectionEnd, Counterparty, State as ConnectionState,
};
use namada::ibc::core::host::types::identifiers::{
    ChainId as IbcChainId, ChannelId as NamadaChannelId, ChannelId, ClientId,
    ConnectionId, ConnectionId as NamadaConnectionId, PortId as NamadaPortId,
    PortId,
};
use namada::ibc::core::host::types::path::{
    ClientConsensusStatePath, ClientStatePath, Path as IbcPath,
};
use namada::ibc::primitives::proto::{Any, Protobuf};
use namada::ibc::primitives::Timestamp as IbcTimestamp;
use namada::ibc::storage::{mint_limit_key, port_key, throughput_limit_key};
use namada::ibc::MsgTransfer;
use namada::io::StdIo;
use namada::ledger::dry_run_tx;
use namada::ledger::gas::TxGasMeter;
use namada::ledger::ibc::storage::{channel_key, connection_key};
use namada::ledger::native_vp::ibc::get_dummy_header;
use namada::ledger::queries::{
    Client, EncodedResponseQuery, RequestCtx, RequestQuery, Router, RPC,
};
use namada::masp::MaspTxRefs;
use namada::state::StorageRead;
use namada::token::{Amount, DenominatedAmount, Transfer};
use namada::tx::data::pos::Bond;
use namada::tx::data::{
    BatchResults, BatchedTxResult, Fee, TxResult, VpsResult,
};
use namada::tx::event::{new_tx_event, Batch};
use namada::tx::{
    Authorization, BatchedTx, BatchedTxRef, Code, Data, Section, Tx,
};
use namada::vm::wasm::run;
use namada::{proof_of_stake, tendermint};
use namada_apps_lib::cli;
use namada_apps_lib::cli::context::FromContext;
use namada_apps_lib::cli::Context;
use namada_apps_lib::wallet::{defaults, CliWalletUtils};
use namada_sdk::masp::{
    self, ContextSyncStatus, MaspTransferData, ShieldedContext, ShieldedUtils,
};
pub use namada_sdk::tx::{
    TX_BECOME_VALIDATOR_WASM, TX_BOND_WASM, TX_BRIDGE_POOL_WASM,
    TX_CHANGE_COMMISSION_WASM as TX_CHANGE_VALIDATOR_COMMISSION_WASM,
    TX_CHANGE_CONSENSUS_KEY_WASM,
    TX_CHANGE_METADATA_WASM as TX_CHANGE_VALIDATOR_METADATA_WASM,
    TX_CLAIM_REWARDS_WASM, TX_DEACTIVATE_VALIDATOR_WASM, TX_IBC_WASM,
    TX_INIT_ACCOUNT_WASM, TX_INIT_PROPOSAL as TX_INIT_PROPOSAL_WASM,
    TX_REACTIVATE_VALIDATOR_WASM, TX_REDELEGATE_WASM, TX_RESIGN_STEWARD,
    TX_REVEAL_PK as TX_REVEAL_PK_WASM, TX_TRANSFER_WASM, TX_UNBOND_WASM,
    TX_UNJAIL_VALIDATOR_WASM, TX_UPDATE_ACCOUNT_WASM,
    TX_UPDATE_STEWARD_COMMISSION, TX_VOTE_PROPOSAL as TX_VOTE_PROPOSAL_WASM,
    TX_WITHDRAW_WASM, VP_USER_WASM,
};
use namada_sdk::wallet::Wallet;
use namada_sdk::{Namada, NamadaImpl};
use namada_test_utils::tx_data::TxWriteData;
use rand_core::OsRng;
use sha2::{Digest, Sha256};
use tempfile::TempDir;

use crate::config;
use crate::config::global::GlobalConfig;
use crate::config::TendermintMode;
use crate::facade::tendermint::v0_37::abci::request::InitChain;
use crate::facade::tendermint_proto::google::protobuf::Timestamp;
use crate::facade::tendermint_rpc;
use crate::shell::Shell;

pub const WASM_DIR: &str = "../../wasm";

pub const ALBERT_PAYMENT_ADDRESS: &str = "albert_payment";
pub const ALBERT_SPENDING_KEY: &str = "albert_spending";
pub const BERTHA_PAYMENT_ADDRESS: &str = "bertha_payment";
const BERTHA_SPENDING_KEY: &str = "bertha_spending";

const FILE_NAME: &str = "shielded.dat";
const TMP_FILE_NAME: &str = "shielded.tmp";
const SPECULATIVE_FILE_NAME: &str = "speculative_shielded.dat";
const SPECULATIVE_TMP_FILE_NAME: &str = "speculative_shielded.tmp";

/// For `tracing_subscriber`, which fails if called more than once in the same
/// process
static SHELL_INIT: Once = Once::new();

pub struct BenchShell {
    pub inner: Shell,
    // Cache of the masp transactions and their changed keys in the last block
    // committed, the tx index coincides with the index in this collection
    pub last_block_masp_txs: Vec<(Tx, BTreeSet<Key>)>,
    // NOTE: Temporary directory should be dropped last since Shell need to
    // flush data on drop
    tempdir: TempDir,
}

impl Deref for BenchShell {
    type Target = Shell;

    fn deref(&self) -> &Self::Target {
        &self.inner
    }
}

impl DerefMut for BenchShell {
    fn deref_mut(&mut self) -> &mut Self::Target {
        &mut self.inner
    }
}

impl Default for BenchShell {
    fn default() -> Self {
        SHELL_INIT.call_once(|| {
            tracing_subscriber::fmt()
                .with_env_filter(
                    tracing_subscriber::EnvFilter::from_default_env(),
                )
                .init();
        });

        let (sender, _) = tokio::sync::mpsc::unbounded_channel();
        let tempdir = tempfile::tempdir().unwrap();
        let path = tempdir.path().canonicalize().unwrap();

        let shell = Shell::new(
            config::Ledger::new(path, Default::default(), TendermintMode::Full),
            WASM_DIR.into(),
            sender,
            None,
            None,
            None,
            50 * 1024 * 1024, // 50 kiB
            50 * 1024 * 1024, // 50 kiB
        );
        let mut bench_shell = BenchShell {
            inner: shell,
            last_block_masp_txs: vec![],
            tempdir,
        };

        bench_shell
            .init_chain(
                InitChain {
                    time: Timestamp {
                        seconds: 0,
                        nanos: 0,
                    }
                    .try_into()
                    .unwrap(),
                    chain_id: ChainId::default().to_string(),
                    consensus_params: tendermint::consensus::params::Params {
                        block: tendermint::block::Size {
                            max_bytes: 0,
                            max_gas: 0,
                            time_iota_ms: 0,
                        },
                        evidence: tendermint::evidence::Params {
                            max_age_num_blocks: 0,
                            max_age_duration: tendermint::evidence::Duration(
                                core::time::Duration::MAX,
                            ),
                            max_bytes: 0,
                        },
                        validator:
                            tendermint::consensus::params::ValidatorParams {
                                pub_key_types: vec![],
                            },
                        version: None,
                        abci: tendermint::consensus::params::AbciParams {
                            vote_extensions_enable_height: None,
                        },
                    },
                    validators: vec![],
                    app_state_bytes: vec![].into(),
                    initial_height: 0_u32.into(),
                },
                2,
            )
            .unwrap();
        // Commit tx hashes to storage
        bench_shell.commit_block();

        // Bond from Albert to validator
        let bond = Bond {
            validator: defaults::validator_address(),
            amount: Amount::native_whole(1000),
            source: Some(defaults::albert_address()),
        };
        let params =
            proof_of_stake::storage::read_pos_params(&bench_shell.state)
                .unwrap();
        let signed_tx = bench_shell.generate_tx(
            TX_BOND_WASM,
            bond,
            None,
            None,
            vec![&defaults::albert_keypair()],
        );

        bench_shell.execute_tx(&signed_tx.to_ref());
        bench_shell.state.commit_tx_batch();

        // Initialize governance proposal
        let content_section = Section::ExtraData(Code::new(
            vec![],
            Some(TX_INIT_PROPOSAL_WASM.to_string()),
        ));
        let voting_start_epoch =
            Epoch(2 + params.pipeline_len + params.unbonding_len);
        let signed_tx = bench_shell.generate_tx(
            TX_INIT_PROPOSAL_WASM,
            InitProposalData {
                content: content_section.get_hash(),
                author: defaults::albert_address(),
                r#type: ProposalType::Default,
                voting_start_epoch,
                voting_end_epoch: voting_start_epoch.unchecked_add(3_u64),
                activation_epoch: voting_start_epoch.unchecked_add(9_u64),
            },
            None,
            Some(vec![content_section]),
            vec![&defaults::albert_keypair()],
        );

        bench_shell.execute_tx(&signed_tx.to_ref());
        bench_shell.state.commit_tx_batch();
        bench_shell.commit_block();

        // Advance epoch for pos benches
        for _ in 0..=(params.pipeline_len + params.unbonding_len) {
            bench_shell.advance_epoch();
        }
        // Must start after current epoch
        debug_assert_eq!(
            bench_shell.state.get_block_epoch().unwrap().next(),
            voting_start_epoch
        );

        bench_shell
    }
}

impl BenchShell {
    pub fn generate_tx(
        &self,
        wasm_code_path: &str,
        data: impl BorshSerialize,
        shielded: Option<Transaction>,
        extra_sections: Option<Vec<Section>>,
        signers: Vec<&SecretKey>,
    ) -> BatchedTx {
        let mut tx = Tx::from_type(namada::tx::data::TxType::Raw);

        // NOTE: here we use the code hash to avoid including the cost for the
        // wasm validation. The wasm codes (both txs and vps) are always
        // in cache so we don't end up computing the cost to read and
        // compile the code which is the desired behaviour
        let code_hash = self
            .read_storage_key(&Key::wasm_hash(wasm_code_path))
            .unwrap();
        tx.set_code(Code::from_hash(
            code_hash,
            Some(wasm_code_path.to_string()),
        ));
        tx.set_data(Data::new(borsh::to_vec(&data).unwrap()));

        if let Some(transaction) = shielded {
            tx.add_section(Section::MaspTx(transaction));
        }

        if let Some(sections) = extra_sections {
            for section in sections {
                if let Section::ExtraData(_) = section {
                    tx.add_section(section);
                }
            }
        }

        for signer in signers {
            tx.add_section(Section::Authorization(Authorization::new(
                vec![tx.raw_header_hash()],
                [(0, signer.clone())].into_iter().collect(),
                None,
            )));
        }

        let cmt = tx.first_commitments().unwrap().clone();
        tx.batch_tx(cmt)
    }

    pub fn generate_ibc_tx(
        &self,
        wasm_code_path: &str,
        data: Vec<u8>,
    ) -> BatchedTx {
        // This function avoid serializaing the tx data with Borsh
        let mut tx = Tx::from_type(namada::tx::data::TxType::Raw);
        let code_hash = self
            .read_storage_key(&Key::wasm_hash(wasm_code_path))
            .unwrap();
        tx.set_code(Code::from_hash(
            code_hash,
            Some(wasm_code_path.to_string()),
        ));

        tx.set_data(Data::new(data));
        // NOTE: the Ibc VP doesn't actually check the signature
        let cmt = tx.first_commitments().unwrap().clone();
        tx.batch_tx(cmt)
    }

    pub fn generate_ibc_transfer_tx(&self) -> BatchedTx {
        let token = PrefixedCoin {
            denom: address::testing::nam().to_string().parse().unwrap(),
            amount: Amount::native_whole(1000)
                .to_string_native()
                .split('.')
                .next()
                .unwrap()
                .to_string()
                .parse()
                .unwrap(),
        };

        let timeout_height = TimeoutHeight::At(IbcHeight::new(0, 100).unwrap());

        #[allow(clippy::disallowed_methods)]
        let now: namada::tendermint::Time =
            DateTimeUtc::now().try_into().unwrap();
        let now: IbcTimestamp = now.into();
        let timeout_timestamp =
            (now + std::time::Duration::new(3600, 0)).unwrap();

        let message = IbcMsgTransfer {
            port_id_on_a: PortId::transfer(),
            chan_id_on_a: ChannelId::new(5),
            packet_data: PacketData {
                token,
                sender: defaults::albert_address().to_string().into(),
                receiver: defaults::bertha_address().to_string().into(),
                memo: "".parse().unwrap(),
            },
            timeout_height_on_b: timeout_height,
            timeout_timestamp_on_b: timeout_timestamp,
        };

        let msg = MsgTransfer {
            message,
            transfer: None,
            fee_unshield: None,
        };

        self.generate_ibc_tx(TX_IBC_WASM, msg.serialize_to_vec())
    }

    /// Execute the tx and return a set of verifiers inserted by the tx.
    pub fn execute_tx(
        &mut self,
        batched_tx: &BatchedTxRef<'_>,
    ) -> BTreeSet<Address> {
        let gas_meter =
            RefCell::new(TxGasMeter::new_from_sub_limit(u64::MAX.into()));
        run::tx(
            &mut self.inner.state,
            &gas_meter,
            &TxIndex(0),
            batched_tx.tx,
            batched_tx.cmt,
            &mut self.inner.vp_wasm_cache,
            &mut self.inner.tx_wasm_cache,
        )
        .unwrap()
    }

    pub fn advance_epoch(&mut self) {
        let params =
            proof_of_stake::storage::read_pos_params(&self.inner.state)
                .unwrap();

        self.state.in_mem_mut().block.epoch =
            self.state.in_mem().block.epoch.next();
        let current_epoch = self.state.in_mem().block.epoch;

        proof_of_stake::validator_set_update::copy_validator_sets_and_positions(
            &mut self.state,
            &params,
            current_epoch,
            current_epoch.unchecked_add(params.pipeline_len),
        )
        .unwrap();

        if self.state.is_masp_new_epoch(true).unwrap() {
            namada::token::conversion::update_allowed_conversions(
                &mut self.state,
            )
            .unwrap();
        }
    }

    pub fn init_ibc_client_state(&mut self, addr_key: Key) -> ClientId {
        // Set a dummy header
        self.state
            .in_mem_mut()
            .set_header(get_dummy_header())
            .unwrap();
        // Set client state
        let client_id = ClientId::new("07-tendermint", 1).unwrap();
        let client_state_key = addr_key.join(&Key::from(
            IbcPath::ClientState(ClientStatePath(client_id.clone()))
                .to_string()
                .to_db_key(),
        ));
        let client_state = ClientStateType::new(
            IbcChainId::from_str(&ChainId::default().to_string()).unwrap(),
            TrustThreshold::ONE_THIRD,
            std::time::Duration::new(100, 0),
            std::time::Duration::new(200, 0),
            std::time::Duration::new(1, 0),
            IbcHeight::new(0, 1).unwrap(),
            ProofSpecs::cosmos(),
            vec![],
            AllowUpdate {
                after_expiry: true,
                after_misbehaviour: true,
            },
        )
        .unwrap()
        .into();
        let bytes = <ClientState as Protobuf<Any>>::encode_vec(client_state);
        self.state
            .db_write(&client_state_key, bytes)
            .expect("write failed");

        // Set consensus state
        #[allow(clippy::disallowed_methods)]
        let now: namada::tendermint::Time =
            DateTimeUtc::now().try_into().unwrap();
        let consensus_key = addr_key.join(&Key::from(
            IbcPath::ClientConsensusState(ClientConsensusStatePath {
                client_id: client_id.clone(),
                revision_number: 0,
                revision_height: 1,
            })
            .to_string()
            .to_db_key(),
        ));

        let consensus_state = ConsensusStateType {
            timestamp: now,
            root: CommitmentRoot::from_bytes(&[]),
            next_validators_hash: tendermint::Hash::Sha256([0u8; 32]),
        }
        .into();

        let bytes =
            <ConsensusState as Protobuf<Any>>::encode_vec(consensus_state);
        self.state.db_write(&consensus_key, bytes).unwrap();

        client_id
    }

    pub fn init_ibc_connection(&mut self) -> (Key, ClientId) {
        // Set client state
        let addr_key =
            Key::from(Address::Internal(InternalAddress::Ibc).to_db_key());
        let client_id = self.init_ibc_client_state(addr_key.clone());

        // Set connection open
        let connection = ConnectionEnd::new(
            ConnectionState::Open,
            client_id.clone(),
            Counterparty::new(
                client_id.clone(),
                Some(ConnectionId::new(1)),
                CommitmentPrefix::try_from(b"ibc".to_vec()).unwrap(),
            ),
            Version::compatibles(),
            std::time::Duration::new(100, 0),
        )
        .unwrap();

        let connection_key = connection_key(&NamadaConnectionId::new(1));
        self.state
            .db_write(&connection_key, connection.encode_vec())
            .unwrap();

        // Set port
        let port_key = port_key(&NamadaPortId::transfer());

        let index_key = addr_key
            .join(&Key::from("capabilities/index".to_string().to_db_key()));
        self.state.db_write(&index_key, 1u64.to_be_bytes()).unwrap();
        self.state.db_write(&port_key, 1u64.to_be_bytes()).unwrap();
        let cap_key =
            addr_key.join(&Key::from("capabilities/1".to_string().to_db_key()));
        self.state
            .db_write(&cap_key, PortId::transfer().as_bytes())
            .unwrap();

        (addr_key, client_id)
    }

    pub fn init_ibc_channel(&mut self) {
        let _ = self.init_ibc_connection();

        // Set Channel open
        let counterparty = ChannelCounterparty::new(
            PortId::transfer(),
            Some(ChannelId::new(5)),
        );
        let channel = ChannelEnd::new(
            State::Open,
            Order::Unordered,
            counterparty,
            vec![ConnectionId::new(1)],
            ChannelVersion::new("ics20-1".to_string()),
        )
        .unwrap();
        let channel_key =
            channel_key(&NamadaPortId::transfer(), &NamadaChannelId::new(5));
        self.state
            .db_write(&channel_key, channel.encode_vec())
            .unwrap();
    }

    pub fn enable_ibc_transfer(&mut self) {
        let token = address::testing::nam();
        let mint_limit_key = mint_limit_key(&token);
        self.state
            .db_write(&mint_limit_key, Amount::max_signed().serialize_to_vec())
            .unwrap();
        let throughput_limit_key = throughput_limit_key(&token);
        self.state
            .db_write(
                &throughput_limit_key,
                Amount::max_signed().serialize_to_vec(),
            )
            .unwrap();
    }

    // Update the block height in state to guarantee a valid response to the
    // client queries
    pub fn commit_block(&mut self) {
        let last_height = self.inner.state.in_mem().get_last_block_height();
        self.inner
            .state
            .in_mem_mut()
            .begin_block(last_height.next_height())
            .unwrap();

        self.inner.commit();
        self.inner
            .state
            .in_mem_mut()
            .set_header(get_dummy_header())
            .unwrap();
    }

    // Commit a masp transaction and cache the tx and the changed keys for
    // client queries
    pub fn commit_masp_tx(&mut self, mut masp_tx: Tx) {
        use namada::core::key::RefTo;
        masp_tx.add_wrapper(
            Fee {
                amount_per_gas_unit: DenominatedAmount::native(0.into()),
                token: self.state.in_mem().native_token.clone(),
            },
            defaults::albert_keypair().ref_to(),
            0.into(),
        );
        self.last_block_masp_txs
            .push((masp_tx, self.state.write_log().get_keys()));
        self.state.commit_tx_batch();
    }
}

pub fn generate_foreign_key_tx(signer: &SecretKey) -> BatchedTx {
    let wasm_code =
        std::fs::read("../../wasm_for_tests/tx_write.wasm").unwrap();

    let mut tx = Tx::from_type(namada::tx::data::TxType::Raw);
    tx.set_code(Code::new(wasm_code, None));
    tx.set_data(Data::new(
        TxWriteData {
            key: Key::from("bench_foreign_key".to_string().to_db_key()),
            value: vec![0; 64],
        }
        .serialize_to_vec(),
    ));
    tx.add_section(Section::Authorization(Authorization::new(
        vec![tx.raw_header_hash()],
        [(0, signer.clone())].into_iter().collect(),
        None,
    )));

    let cmt = tx.first_commitments().unwrap().clone();
    tx.batch_tx(cmt)
}

pub struct BenchShieldedCtx {
    pub shielded: ShieldedContext<BenchShieldedUtils>,
    pub shell: BenchShell,
    pub wallet: Wallet<CliWalletUtils>,
}

#[derive(Debug)]
struct WrapperTempDir(TempDir);

// Mock the required traits for ShieldedUtils

impl Default for WrapperTempDir {
    fn default() -> Self {
        Self(TempDir::new().unwrap())
    }
}

impl Clone for WrapperTempDir {
    fn clone(&self) -> Self {
        Self(TempDir::new().unwrap())
    }
}

#[derive(BorshSerialize, BorshDeserialize, Debug, Clone, Default)]
pub struct BenchShieldedUtils {
    #[borsh(skip)]
    context_dir: WrapperTempDir,
}

#[async_trait::async_trait(?Send)]
impl ShieldedUtils for BenchShieldedUtils {
    fn local_tx_prover(&self) -> LocalTxProver {
        if let Ok(params_dir) = std::env::var(masp::ENV_VAR_MASP_PARAMS_DIR) {
            let params_dir = PathBuf::from(params_dir);
            let spend_path = params_dir.join(masp::SPEND_NAME);
            let convert_path = params_dir.join(masp::CONVERT_NAME);
            let output_path = params_dir.join(masp::OUTPUT_NAME);
            LocalTxProver::new(&spend_path, &output_path, &convert_path)
        } else {
            LocalTxProver::with_default_location()
                .expect("unable to load MASP Parameters")
        }
    }

    /// Try to load the last saved shielded context from the given context
    /// directory. If this fails, then leave the current context unchanged.
    async fn load<U: ShieldedUtils>(
        &self,
        ctx: &mut ShieldedContext<U>,
        force_confirmed: bool,
    ) -> std::io::Result<()> {
        // Try to load shielded context from file
        let file_name = if force_confirmed {
            FILE_NAME
        } else {
            match ctx.sync_status {
                ContextSyncStatus::Confirmed => FILE_NAME,
                ContextSyncStatus::Speculative => SPECULATIVE_FILE_NAME,
            }
        };
        let mut ctx_file = File::open(
            self.context_dir.0.path().to_path_buf().join(file_name),
        )?;
        let mut bytes = Vec::new();
        ctx_file.read_to_end(&mut bytes)?;
        // Fill the supplied context with the deserialized object
        *ctx = ShieldedContext {
            utils: ctx.utils.clone(),
            ..ShieldedContext::deserialize(&mut &bytes[..])?
        };
        Ok(())
    }

    /// Save this shielded context into its associated context directory
    async fn save<U: ShieldedUtils>(
        &self,
        ctx: &ShieldedContext<U>,
    ) -> std::io::Result<()> {
        let (tmp_file_name, file_name) = match ctx.sync_status {
            ContextSyncStatus::Confirmed => (TMP_FILE_NAME, FILE_NAME),
            ContextSyncStatus::Speculative => {
                (SPECULATIVE_TMP_FILE_NAME, SPECULATIVE_FILE_NAME)
            }
        };
        let tmp_path =
            self.context_dir.0.path().to_path_buf().join(tmp_file_name);
        {
            // First serialize the shielded context into a temporary file.
            // Inability to create this file implies a simultaneuous write is in
            // progress. In this case, immediately fail. This is unproblematic
            // because the data intended to be stored can always be re-fetched
            // from the blockchain.
            let mut ctx_file = OpenOptions::new()
                .write(true)
                .create_new(true)
                .open(tmp_path.clone())?;
            let mut bytes = Vec::new();
            ctx.serialize(&mut bytes)
                .expect("cannot serialize shielded context");
            ctx_file.write_all(&bytes[..])?;
        }
        // Atomically update the old shielded context file with new data.
        // Atomicity is required to prevent other client instances from reading
        // corrupt data.
        std::fs::rename(
            tmp_path,
            self.context_dir.0.path().to_path_buf().join(file_name),
        )?;

        // Remove the speculative file if present since it's state is
        // overwritten by the confirmed one we just saved
        if let ContextSyncStatus::Confirmed = ctx.sync_status {
            let _ = std::fs::remove_file(
                self.context_dir
                    .0
                    .path()
                    .to_path_buf()
                    .join(SPECULATIVE_FILE_NAME),
            );
        }
        Ok(())
    }
}

#[async_trait::async_trait(?Send)]
impl Client for BenchShell {
    type Error = std::io::Error;

    async fn request(
        &self,
        path: String,
        data: Option<Vec<u8>>,
        height: Option<BlockHeight>,
        prove: bool,
    ) -> Result<EncodedResponseQuery, Self::Error> {
        let data = data.unwrap_or_default();
        let height = height.unwrap_or_default();

        let request = RequestQuery {
            data: data.into(),
            path,
            height: height.try_into().unwrap(),
            prove,
        };

        let ctx = RequestCtx {
            state: &self.state,
            event_log: self.event_log(),
            vp_wasm_cache: self.vp_wasm_cache.read_only(),
            tx_wasm_cache: self.tx_wasm_cache.read_only(),
            storage_read_past_height_limit: None,
        };

        if request.path == RPC.shell().dry_run_tx_path() {
            dry_run_tx(ctx, &request)
        } else {
            RPC.handle(ctx, &request)
        }
        .map_err(|_| std::io::Error::from(std::io::ErrorKind::NotFound))
    }

    async fn perform<R>(
        &self,
        _request: R,
    ) -> Result<R::Output, tendermint_rpc::Error>
    where
        R: tendermint_rpc::SimpleRequest,
    {
        unimplemented!(
            "Arbitrary queries are not implemented in the benchmarks context"
        );
    }

    async fn block<H>(
        &self,
        height: H,
    ) -> Result<tendermint_rpc::endpoint::block::Response, tendermint_rpc::Error>
    where
        H: TryInto<tendermint::block::Height> + Send,
    {
        // NOTE: atm this is only needed to query blocks at a specific height
        // for masp transactions
        let height = BlockHeight(
            height
                .try_into()
                .map_err(|_| {
                    tendermint_rpc::Error::parse(
                        "Failed to cast block height".to_string(),
                    )
                })?
                .into(),
        );

        // Given the way we setup and run benchmarks, the masp transactions can
        // only present in the last block, we can mock the previous
        // responses with an empty set of transactions
        let last_block_txs =
            if height == self.inner.state.in_mem().get_last_block_height() {
                self.last_block_masp_txs.clone()
            } else {
                vec![]
            };
        Ok(tendermint_rpc::endpoint::block::Response {
            block_id: tendermint::block::Id {
                hash: tendermint::Hash::None,
                part_set_header: tendermint::block::parts::Header::default(),
            },
            block: tendermint::block::Block::new(
                tendermint::block::Header {
                    version: tendermint::block::header::Version {
                        block: 0,
                        app: 0,
                    },
                    chain_id: self
                        .inner
                        .chain_id
                        .to_string()
                        .try_into()
                        .unwrap(),
                    height: 1u32.into(),
                    time: tendermint::Time::now(),
                    last_block_id: None,
                    last_commit_hash: None,
                    data_hash: None,
                    validators_hash: tendermint::Hash::None,
                    next_validators_hash: tendermint::Hash::None,
                    consensus_hash: tendermint::Hash::None,
                    app_hash: tendermint::AppHash::default(),
                    last_results_hash: None,
                    evidence_hash: None,
                    proposer_address: tendermint::account::Id::new([0u8; 20]),
                },
                last_block_txs
                    .into_iter()
                    .map(|(tx, _)| tx.to_bytes())
                    .collect(),
                tendermint::evidence::List::default(),
                None,
            )
            .unwrap(),
        })
    }

    async fn block_results<H>(
        &self,
        height: H,
    ) -> Result<
        tendermint_rpc::endpoint::block_results::Response,
        tendermint_rpc::Error,
    >
    where
        H: TryInto<namada::tendermint::block::Height> + Send,
    {
        // NOTE: atm this is only needed to query block results at a specific
        // height for masp transactions
        let height = height.try_into().map_err(|_| {
            tendermint_rpc::Error::parse(
                "Failed to cast block height".to_string(),
            )
        })?;

        // We can expect all the masp tranfers to have happened only in the last
        // block
        let end_block_events = if height.value()
            == self.inner.state.in_mem().get_last_block_height().0
        {
            Some(
                self.last_block_masp_txs
                    .iter()
                    .enumerate()
                    .map(|(idx, (tx, changed_keys))| {
                        let tx_result = TxResult::<String> {
                            gas_used: 0.into(),
                            batch_results: {
                                let mut batch_results = BatchResults::new();
                                batch_results.insert_inner_tx_result(
                                    tx.wrapper_hash().as_ref(),
                                    either::Right(
                                        tx.first_commitments().unwrap(),
                                    ),
                                    Ok(BatchedTxResult {
                                        changed_keys: changed_keys.to_owned(),
                                        vps_result: VpsResult::default(),
                                        initialized_accounts: vec![],
                                        events: BTreeSet::default(),
                                    }),
                                );
                                batch_results
                            },
                        };
                        let event: Event = new_tx_event(tx, height.value())
                            .with(Batch(&tx_result))
                            .with(MaspTxBlockIndex(TxIndex::must_from_usize(
                                idx,
                            )))
                            .with(MaspTxBatchRefs(MaspTxRefs(vec![
                                tx.sections
                                    .iter()
                                    .find_map(|section| {
                                        if let Section::MaspTx(_) = section {
                                            Some(section.get_hash())
                                        } else {
                                            None
                                        }
                                    })
                                    .unwrap(),
                            ])))
                            .into();
                        namada::tendermint::abci::Event::from(event)
                    })
                    .collect(),
            )
        } else {
            None
        };

        Ok(tendermint_rpc::endpoint::block_results::Response {
            height,
            txs_results: None,
            finalize_block_events: vec![],
            begin_block_events: None,
            end_block_events,
            validator_updates: vec![],
            consensus_param_updates: None,
            app_hash: namada::tendermint::hash::AppHash::default(),
        })
    }
}

impl Default for BenchShieldedCtx {
    fn default() -> Self {
        let shell = BenchShell::default();
        let base_dir = shell.tempdir.as_ref().canonicalize().unwrap();

        // Create a global config and an empty wallet in the chain dir - this is
        // needed in `Context::new`
        let config = GlobalConfig::new(shell.inner.chain_id.clone());
        config.write(&base_dir).unwrap();
        let wallet = namada_apps_lib::wallet::CliWalletUtils::new(
            base_dir.join(shell.inner.chain_id.as_str()),
        );
        wallet.save().unwrap();

        let ctx = Context::new::<StdIo>(cli::args::Global {
            is_pre_genesis: false,
            chain_id: Some(shell.inner.chain_id.clone()),
            base_dir,
            wasm_dir: Some(WASM_DIR.into()),
        })
        .unwrap();

        let mut chain_ctx = ctx.take_chain_or_exit();

        // Generate spending key for Albert and Bertha
        chain_ctx.wallet.gen_store_spending_key(
            ALBERT_SPENDING_KEY.to_string(),
            None,
            true,
            &mut OsRng,
        );
        chain_ctx.wallet.gen_store_spending_key(
            BERTHA_SPENDING_KEY.to_string(),
            None,
            true,
            &mut OsRng,
        );
        namada_apps_lib::wallet::save(&chain_ctx.wallet).unwrap();

        // Generate payment addresses for both Albert and Bertha
        for (alias, viewing_alias) in [
            (ALBERT_PAYMENT_ADDRESS, ALBERT_SPENDING_KEY),
            (BERTHA_PAYMENT_ADDRESS, BERTHA_SPENDING_KEY),
        ]
        .map(|(p, s)| (p.to_owned(), s.to_owned()))
        {
            let viewing_key: FromContext<ExtendedViewingKey> = FromContext::new(
                chain_ctx
                    .wallet
                    .find_viewing_key(viewing_alias)
                    .unwrap()
                    .to_string(),
            );
            let viewing_key = ExtendedFullViewingKey::from(
                chain_ctx.get_cached(&viewing_key),
            )
            .fvk
            .vk;
            let (div, _g_d) =
                namada_sdk::masp::find_valid_diversifier(&mut OsRng);
            let payment_addr = viewing_key.to_payment_address(div).unwrap();
            let _ = chain_ctx
                .wallet
                .insert_payment_addr(
                    alias,
                    PaymentAddress::from(payment_addr),
                    true,
                )
                .unwrap();
        }

        namada_apps_lib::wallet::save(&chain_ctx.wallet).unwrap();

        Self {
            shielded: ShieldedContext::default(),
            shell,
            wallet: chain_ctx.wallet,
        }
    }
}

impl BenchShieldedCtx {
    pub fn generate_masp_tx(
        mut self,
        amount: Amount,
        source: TransferSource,
        target: TransferTarget,
    ) -> (Self, BatchedTx) {
        let denominated_amount = DenominatedAmount::native(amount);
        let async_runtime = tokio::runtime::Runtime::new().unwrap();
        let spending_key = self
            .wallet
            .find_spending_key(ALBERT_SPENDING_KEY, None)
            .unwrap();
        self.shielded = async_runtime
            .block_on(namada_apps_lib::client::masp::syncing(
                self.shielded,
                &self.shell,
                &StdIo,
                1,
                None,
                None,
                &[spending_key.into()],
                &[],
            ))
            .unwrap();
        let native_token = self.shell.state.in_mem().native_token.clone();
        let namada = NamadaImpl::native_new(
            self.shell,
            self.wallet,
            self.shielded,
            StdIo,
            native_token,
        );
        let masp_transfer_data = MaspTransferData {
            source: source.clone(),
            target: target.clone(),
            token: address::testing::nam(),
            amount: denominated_amount,
        };
        let shielded = async_runtime
            .block_on(
                ShieldedContext::<BenchShieldedUtils>::gen_shielded_transfer(
                    &namada,
                    vec![masp_transfer_data],
                    None,
                    true,
                ),
            )
            .unwrap()
            .map(
                |masp::ShieldedTransfer {
                     builder: _,
                     masp_tx,
                     metadata: _,
                     epoch: _,
                 }| masp_tx,
            )
            .expect("MASP must have shielded part");

        let mut hasher = Sha256::new();
        let shielded_section_hash = namada::core::hash::Hash(
            Section::MaspTx(shielded.clone())
                .hash(&mut hasher)
                .finalize_reset()
                .into(),
        );
        let tx = if source.effective_address() == MASP
            && target.effective_address() == MASP
        {
            namada.client().generate_tx(
<<<<<<< HEAD
                TX_SHIELDED_TRANSFER_WASM,
                ShieldedTransfer {
                    fee_unshield: None,
                    section_hash: shielded_section_hash,
                },
=======
                TX_TRANSFER_WASM,
                Transfer::masp(shielded_section_hash),
>>>>>>> 98c88ecd
                Some(shielded),
                None,
                vec![&defaults::albert_keypair()],
            )
        } else if target.effective_address() == MASP {
            namada.client().generate_tx(
                TX_TRANSFER_WASM,
                Transfer::masp(shielded_section_hash)
                    .transfer(
                        source.effective_address(),
                        MASP,
                        address::testing::nam(),
                        DenominatedAmount::native(amount),
                    )
                    .unwrap(),
                Some(shielded),
                None,
                vec![&defaults::albert_keypair()],
            )
        } else {
            namada.client().generate_tx(
                TX_TRANSFER_WASM,
                Transfer::masp(shielded_section_hash)
                    .transfer(
                        MASP,
                        target.effective_address(),
                        address::testing::nam(),
                        DenominatedAmount::native(amount),
                    )
                    .unwrap(),
                Some(shielded),
                None,
                vec![&defaults::albert_keypair()],
            )
        };
        let NamadaImpl {
            client,
            wallet,
            shielded,
            ..
        } = namada;
        let ctx = Self {
            shielded: shielded.into_inner(),
            shell: client,
            wallet: wallet.into_inner(),
        };
        (ctx, tx)
    }

    pub fn generate_shielded_action(
        self,
        amount: Amount,
        source: TransferSource,
        target: String,
    ) -> (Self, BatchedTx) {
        let (ctx, tx) = self.generate_masp_tx(
            amount,
            source.clone(),
            TransferTarget::Ibc(target.clone()),
        );

        let token = PrefixedCoin {
            denom: address::testing::nam().to_string().parse().unwrap(),
            amount: amount
                .to_string_native()
                .split('.')
                .next()
                .unwrap()
                .to_string()
                .parse()
                .unwrap(),
        };
        let timeout_height = TimeoutHeight::At(IbcHeight::new(0, 100).unwrap());

        #[allow(clippy::disallowed_methods)]
        let now: namada::tendermint::Time =
            DateTimeUtc::now().try_into().unwrap();
        let now: IbcTimestamp = now.into();
        let timeout_timestamp =
            (now + std::time::Duration::new(3600, 0)).unwrap();
        let msg = IbcMsgTransfer {
            port_id_on_a: PortId::transfer(),
            chan_id_on_a: ChannelId::new(5),
            packet_data: PacketData {
                token,
                sender: source.effective_address().to_string().into(),
                receiver: target.into(),
                memo: "".parse().unwrap(),
            },
            timeout_height_on_b: timeout_height,
            timeout_timestamp_on_b: timeout_timestamp,
        };

        let vectorized_transfer =
            Transfer::deserialize(&mut tx.tx.data(&tx.cmt).unwrap().as_slice())
                .unwrap();
        let sources =
            vec![vectorized_transfer.sources.into_iter().next().unwrap()]
                .into_iter()
                .collect();
        let targets =
            vec![vectorized_transfer.targets.into_iter().next().unwrap()]
                .into_iter()
                .collect();
        let transfer = Transfer {
            sources,
            targets,
            shielded_section_hash: Some(
                vectorized_transfer.shielded_section_hash.unwrap(),
            ),
        };
        let masp_tx = tx
            .tx
            .get_section(&transfer.shielded_section_hash.unwrap())
            .unwrap()
            .masp_tx()
            .unwrap();
        let msg = MsgTransfer {
            message: msg,
            transfer: Some(transfer),
            fee_unshield: None,
        };

        let mut ibc_tx = ctx
            .shell
            .generate_ibc_tx(TX_IBC_WASM, msg.serialize_to_vec());
        ibc_tx.tx.add_masp_tx_section(masp_tx);

        (ctx, ibc_tx)
    }
}<|MERGE_RESOLUTION|>--- conflicted
+++ resolved
@@ -400,7 +400,6 @@
         let msg = MsgTransfer {
             message,
             transfer: None,
-            fee_unshield: None,
         };
 
         self.generate_ibc_tx(TX_IBC_WASM, msg.serialize_to_vec())
@@ -1130,16 +1129,8 @@
             && target.effective_address() == MASP
         {
             namada.client().generate_tx(
-<<<<<<< HEAD
-                TX_SHIELDED_TRANSFER_WASM,
-                ShieldedTransfer {
-                    fee_unshield: None,
-                    section_hash: shielded_section_hash,
-                },
-=======
                 TX_TRANSFER_WASM,
                 Transfer::masp(shielded_section_hash),
->>>>>>> 98c88ecd
                 Some(shielded),
                 None,
                 vec![&defaults::albert_keypair()],
@@ -1260,7 +1251,6 @@
         let msg = MsgTransfer {
             message: msg,
             transfer: Some(transfer),
-            fee_unshield: None,
         };
 
         let mut ibc_tx = ctx
