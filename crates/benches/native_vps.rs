--- conflicted
+++ resolved
@@ -416,14 +416,9 @@
         // Initialize the state according to the target tx
         let (mut shielded_ctx, signed_tx) = prepare_ibc_tx_and_ctx(bench_name);
 
-<<<<<<< HEAD
         let verifiers_from_tx = shielded_ctx.shell.execute_tx(&signed_tx);
         let (verifiers, keys_changed) = shielded_ctx
             .shell
-=======
-        let verifiers_from_tx = shell.execute_tx(signed_tx);
-        let (verifiers, keys_changed) = shell
->>>>>>> 9ffcd2ec
             .state
             .write_log()
             .verifiers_and_changed_keys(&verifiers_from_tx);
@@ -676,7 +671,6 @@
                     &txid_parts,
                 );
 
-<<<<<<< HEAD
                 (ctx, spend, sighash)
             },
             |(ctx, spend, sighash)| {
@@ -686,12 +680,6 @@
         )
     });
 }
-=======
-    for bench_name in ["shielding", "unshielding", "shielded"] {
-        group.bench_function(bench_name, |b| {
-            let (_, _verifiers_from_tx, signed_tx) =
-                setup_storage_for_masp_verification(bench_name);
->>>>>>> 9ffcd2ec
 
 fn masp_check_convert(c: &mut Criterion) {
     let convert_vk = &preload_verifying_keys().convert_vk;
@@ -1300,11 +1288,7 @@
     ] {
         let (mut shielded_ctx, signed_tx) = prepare_ibc_tx_and_ctx(bench_name);
 
-<<<<<<< HEAD
         let verifiers_from_tx = shielded_ctx.shell.execute_tx(&signed_tx);
-=======
-        let verifiers_from_tx = shell.execute_tx(signed_tx);
->>>>>>> 9ffcd2ec
         let tx_data = signed_tx.data().unwrap();
         let (verifiers, keys_changed) = shielded_ctx
             .shell
@@ -1336,15 +1320,10 @@
         let mut actions = IbcActions::new(ctx.clone(), verifiers.clone());
         actions.set_validation_params(ibc.validation_params().unwrap());
 
-<<<<<<< HEAD
-        let module = TransferModule::new(ctx.clone());
+        let module = TransferModule::new(ctx.clone(), verifiers);
         actions.add_transfer_module(module);
         let module = NftTransferModule::new(ctx);
         actions.add_transfer_module(module);
-=======
-        let module = TransferModule::new(ctx, verifiers);
-        actions.add_transfer_module(module.module_id(), module);
->>>>>>> 9ffcd2ec
 
         group.bench_function(bench_name, |b| {
             b.iter(|| actions.validate(&tx_data).unwrap())
@@ -1365,11 +1344,7 @@
     ] {
         let (mut shielded_ctx, signed_tx) = prepare_ibc_tx_and_ctx(bench_name);
 
-<<<<<<< HEAD
         let verifiers_from_tx = shielded_ctx.shell.execute_tx(&signed_tx);
-=======
-        let verifiers_from_tx = shell.execute_tx(signed_tx);
->>>>>>> 9ffcd2ec
         let tx_data = signed_tx.data().unwrap();
         let (verifiers, keys_changed) = shielded_ctx
             .shell
@@ -1402,15 +1377,10 @@
         let mut actions = IbcActions::new(ctx.clone(), verifiers.clone());
         actions.set_validation_params(ibc.validation_params().unwrap());
 
-<<<<<<< HEAD
-        let module = TransferModule::new(ctx.clone());
+        let module = TransferModule::new(ctx.clone(), verifiers);
         actions.add_transfer_module(module);
         let module = NftTransferModule::new(ctx);
         actions.add_transfer_module(module);
-=======
-        let module = TransferModule::new(ctx, verifiers);
-        actions.add_transfer_module(module.module_id(), module);
->>>>>>> 9ffcd2ec
 
         group.bench_function(bench_name, |b| {
             b.iter(|| actions.execute(&tx_data).unwrap())
