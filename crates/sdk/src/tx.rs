//! SDK functions to construct different types of transactions

use std::borrow::Cow;
use std::collections::BTreeMap;
use std::fs::File;
use std::path::{Path, PathBuf};
use std::time::Duration;

use borsh::BorshSerialize;
use borsh_ext::BorshSerializeExt;
use masp_primitives::asset_type::AssetType;
use masp_primitives::transaction::builder::Builder;
use masp_primitives::transaction::components::sapling::fees::{
    ConvertView, InputView as SaplingInputView, OutputView as SaplingOutputView,
};
use masp_primitives::transaction::components::transparent::fees::{
    InputView as TransparentInputView, OutputView as TransparentOutputView,
};
use masp_primitives::transaction::components::I128Sum;
use masp_primitives::transaction::{builder, Transaction as MaspTransaction};
use masp_primitives::zip32::ExtendedFullViewingKey;
use namada_account::{InitAccount, UpdateAccount};
use namada_core::address::{Address, InternalAddress, MASP};
use namada_core::arith::checked;
use namada_core::collections::HashSet;
use namada_core::dec::Dec;
use namada_core::hash::Hash;
use namada_core::ibc::apps::nft_transfer::types::msgs::transfer::MsgTransfer as IbcMsgNftTransfer;
use namada_core::ibc::apps::nft_transfer::types::packet::PacketData as NftPacketData;
use namada_core::ibc::apps::nft_transfer::types::PrefixedClassId;
use namada_core::ibc::apps::transfer::types::msgs::transfer::MsgTransfer as IbcMsgTransfer;
use namada_core::ibc::apps::transfer::types::packet::PacketData;
use namada_core::ibc::apps::transfer::types::PrefixedCoin;
use namada_core::ibc::core::channel::types::timeout::TimeoutHeight;
use namada_core::ibc::core::client::types::Height as IbcHeight;
use namada_core::ibc::core::host::types::identifiers::{ChannelId, PortId};
use namada_core::ibc::primitives::Timestamp as IbcTimestamp;
use namada_core::key::{self, *};
use namada_core::masp::{
    AssetData, ExtendedSpendingKey, MaspEpoch, PaymentAddress, TransferSource,
    TransferTarget,
};
use namada_core::storage;
use namada_core::storage::Epoch;
use namada_core::time::DateTimeUtc;
use namada_governance::cli::onchain::{
    DefaultProposal, OnChainProposal, PgfFundingProposal, PgfStewardProposal,
};
use namada_governance::pgf::cli::steward::Commission;
use namada_governance::storage::proposal::{
    InitProposalData, ProposalType, VoteProposalData,
};
use namada_governance::storage::vote::ProposalVote;
use namada_ibc::storage::{channel_key, ibc_token};
use namada_ibc::{is_nft_trace, MsgNftTransfer, MsgTransfer};
use namada_proof_of_stake::parameters::{
    PosParams, MAX_VALIDATOR_METADATA_LEN,
};
use namada_proof_of_stake::types::{CommissionPair, ValidatorState};
use namada_token as token;
use namada_token::storage_key::balance_key;
use namada_token::DenominatedAmount;
use namada_tx::data::pgf::UpdateStewardCommission;
use namada_tx::data::pos::{BecomeValidator, ConsensusKeyChange};
use namada_tx::data::{
    compute_inner_tx_hash, pos, BatchedTxResult, ResultCode, TxResult,
};
pub use namada_tx::{Authorization, *};
use num_traits::Zero;
use rand_core::{OsRng, RngCore};

use crate::args::{
    SdkTypes, TxShieldedTransferData, TxShieldingTransferData,
    TxTransparentTransferData, TxUnshieldingTransferData,
};
use crate::control_flow::time;
use crate::error::{EncodingError, Error, QueryError, Result, TxSubmitError};
use crate::io::Io;
use crate::masp::TransferErr::Build;
use crate::masp::{
    MaspDataLog, MaspFeeData, MaspTransferData, ShieldedContext,
    ShieldedTransfer,
};
use crate::queries::Client;
use crate::rpc::{
    self, get_validator_stake, query_wasm_code_hash, validate_amount,
    InnerTxResult, TxBroadcastData, TxResponse,
};
use crate::signing::{
    self, validate_fee, validate_transparent_fee, SigningTxData,
};
use crate::tendermint_rpc::endpoint::broadcast::tx_sync::Response;
use crate::tendermint_rpc::error::Error as RpcError;
use crate::wallet::WalletIo;
use crate::{args, display_line, edisplay_line, Namada};

/// Initialize account transaction WASM
pub const TX_INIT_ACCOUNT_WASM: &str = "tx_init_account.wasm";
/// Become validator transaction WASM path
pub const TX_BECOME_VALIDATOR_WASM: &str = "tx_become_validator.wasm";
/// Unjail validator transaction WASM path
pub const TX_UNJAIL_VALIDATOR_WASM: &str = "tx_unjail_validator.wasm";
/// Deactivate validator transaction WASM path
pub const TX_DEACTIVATE_VALIDATOR_WASM: &str = "tx_deactivate_validator.wasm";
/// Reactivate validator transaction WASM path
pub const TX_REACTIVATE_VALIDATOR_WASM: &str = "tx_reactivate_validator.wasm";
/// Initialize proposal transaction WASM path
pub const TX_INIT_PROPOSAL: &str = "tx_init_proposal.wasm";
/// Vote transaction WASM path
pub const TX_VOTE_PROPOSAL: &str = "tx_vote_proposal.wasm";
/// Reveal public key transaction WASM path
pub const TX_REVEAL_PK: &str = "tx_reveal_pk.wasm";
/// Update validity predicate WASM path
pub const TX_UPDATE_ACCOUNT_WASM: &str = "tx_update_account.wasm";
/// Transparent transfer transaction WASM path
pub const TX_TRANSFER_WASM: &str = "tx_transfer.wasm";
/// IBC transaction WASM path
pub const TX_IBC_WASM: &str = "tx_ibc.wasm";
/// User validity predicate WASM path
pub const VP_USER_WASM: &str = "vp_user.wasm";
/// Bond WASM path
pub const TX_BOND_WASM: &str = "tx_bond.wasm";
/// Unbond WASM path
pub const TX_UNBOND_WASM: &str = "tx_unbond.wasm";
/// Withdraw WASM path
pub const TX_WITHDRAW_WASM: &str = "tx_withdraw.wasm";
/// Claim-rewards WASM path
pub const TX_CLAIM_REWARDS_WASM: &str = "tx_claim_rewards.wasm";
/// Bridge pool WASM path
pub const TX_BRIDGE_POOL_WASM: &str = "tx_bridge_pool.wasm";
/// Change commission WASM path
pub const TX_CHANGE_COMMISSION_WASM: &str =
    "tx_change_validator_commission.wasm";
/// Change consensus key WASM path
pub const TX_CHANGE_CONSENSUS_KEY_WASM: &str = "tx_change_consensus_key.wasm";
/// Change validator metadata WASM path
pub const TX_CHANGE_METADATA_WASM: &str = "tx_change_validator_metadata.wasm";
/// Resign steward WASM path
pub const TX_RESIGN_STEWARD: &str = "tx_resign_steward.wasm";
/// Update steward commission WASM path
pub const TX_UPDATE_STEWARD_COMMISSION: &str =
    "tx_update_steward_commission.wasm";
/// Redelegate transaction WASM path
pub const TX_REDELEGATE_WASM: &str = "tx_redelegate.wasm";

/// Default timeout in seconds for requests to the `/accepted`
/// and `/applied` ABCI query endpoints.
const DEFAULT_NAMADA_EVENTS_MAX_WAIT_TIME_SECONDS: u64 = 60;

/// Capture the result of running a transaction
#[derive(Debug)]
pub enum ProcessTxResponse {
    /// Result of submitting a transaction to the blockchain
    Applied(TxResponse),
    /// Result of submitting a transaction to the mempool
    Broadcast(Response),
    /// Result of dry running transaction
    DryRun(TxResult<String>),
}

impl ProcessTxResponse {
    /// Returns a `TxResult` if the transaction applied and was it accepted by
    /// all VPs. Note that this always returns false for dry-run transactions.
    pub fn is_applied_and_valid(
        &self,
        wrapper_hash: Option<&Hash>,
        cmt: &TxCommitments,
    ) -> Option<&BatchedTxResult> {
        match self {
            ProcessTxResponse::Applied(resp) => {
                if resp.code == ResultCode::Ok {
                    if let Some(InnerTxResult::Success(result)) =
                        resp.batch_result().get(&compute_inner_tx_hash(
                            wrapper_hash,
                            either::Right(cmt),
                        ))
                    {
                        return Some(result);
                    }
                }
                None
            }
            ProcessTxResponse::DryRun(_) | ProcessTxResponse::Broadcast(_) => {
                None
            }
        }
    }
}

/// Build and dump a transaction either to file or to screen
pub fn dump_tx<IO: Io>(io: &IO, args: &args::Tx, tx: Tx) {
    let tx_id = tx.header_hash();
    let serialized_tx = tx.serialize();
    match args.output_folder.to_owned() {
        Some(path) => {
            let tx_filename = format!("{}.tx", tx_id);
            let tx_path = path.join(tx_filename);
            let out = File::create(&tx_path).unwrap();
            serde_json::to_writer_pretty(out, &serialized_tx)
                .expect("Should be able to write to file.");
            display_line!(
                io,
                "Transaction serialized to {}.",
                tx_path.to_string_lossy()
            );
        }
        None => {
            display_line!(io, "Below the serialized transaction: \n");
            display_line!(io, "{}", serialized_tx)
        }
    }
}

/// Prepare a transaction for signing and submission by adding a wrapper header
/// to it.
pub async fn prepare_tx(
    args: &args::Tx,
    tx: &mut Tx,
    fee_amount: DenominatedAmount,
    fee_payer: common::PublicKey,
) -> Result<()> {
    if !args.dry_run {
        signing::wrap_tx(tx, args, fee_amount, fee_payer).await
    } else {
        Ok(())
    }
}

/// Submit transaction and wait for result. Returns a list of addresses
/// initialized in the transaction if any. In dry run, this is always empty.
pub async fn process_tx(
    context: &impl Namada,
    args: &args::Tx,
    tx: Tx,
) -> Result<ProcessTxResponse> {
    // NOTE: use this to print the request JSON body:

    // let request =
    // tendermint_rpc::endpoint::broadcast::tx_commit::Request::new(
    //     tx_bytes.clone().into(),
    // );
    // use tendermint_rpc::Request;
    // let request_body = request.into_json();
    // println!("HTTP request body: {}", request_body);

    if args.dry_run || args.dry_run_wrapper {
        expect_dry_broadcast(TxBroadcastData::DryRun(tx), context).await
    } else {
        // We use this to determine when the wrapper tx makes it on-chain
        let tx_hash = tx.header_hash().to_string();
        let cmts = tx.commitments().clone();
        let wrapper_hash = tx.wrapper_hash();
        // We use this to determine when the decrypted inner tx makes it
        // on-chain
        let to_broadcast = TxBroadcastData::Live { tx, tx_hash };
        if args.broadcast_only {
            broadcast_tx(context, &to_broadcast)
                .await
                .map(ProcessTxResponse::Broadcast)
        } else {
            match submit_tx(context, to_broadcast).await {
                Ok(resp) => {
                    for cmt in cmts {
                        if let Some(InnerTxResult::Success(result)) =
                            resp.batch_result().get(&compute_inner_tx_hash(
                                wrapper_hash.as_ref(),
                                either::Right(&cmt),
                            ))
                        {
                            save_initialized_accounts(
                                context,
                                args,
                                result.initialized_accounts.clone(),
                            )
                            .await;
                        }
                    }
                    Ok(ProcessTxResponse::Applied(resp))
                }
                Err(x) => Err(x),
            }
        }
    }
}

/// Check if a reveal public key transaction is needed
pub async fn is_reveal_pk_needed<C: crate::queries::Client + Sync>(
    client: &C,
    address: &Address,
) -> Result<bool> {
    // Check if PK revealed
    Ok(!has_revealed_pk(client, address).await?)
}

/// Check if the public key for the given address has been revealed
pub async fn has_revealed_pk<C: crate::queries::Client + Sync>(
    client: &C,
    address: &Address,
) -> Result<bool> {
    rpc::is_public_key_revealed(client, address).await
}

/// Submit transaction to reveal the given public key
pub async fn build_reveal_pk(
    context: &impl Namada,
    args: &args::Tx,
    public_key: &common::PublicKey,
) -> Result<(Tx, SigningTxData)> {
    let signing_data =
        signing::aux_signing_data(context, args, None, Some(public_key.into()))
            .await?;
    let (fee_amount, _) =
        validate_transparent_fee(context, args, &signing_data.fee_payer)
            .await?;

    build(
        context,
        args,
        args.tx_reveal_code_path.clone(),
        public_key,
        do_nothing,
        fee_amount,
        &signing_data.fee_payer,
    )
    .await
    .map(|tx| (tx, signing_data))
}

/// Broadcast a transaction to be included in the blockchain and checks that
/// the tx has been successfully included into the mempool of a node
///
/// In the case of errors in any of those stages, an error message is returned
pub async fn broadcast_tx(
    context: &impl Namada,
    to_broadcast: &TxBroadcastData,
) -> Result<Response> {
    let (tx, tx_hash) = match to_broadcast {
        TxBroadcastData::Live { tx, tx_hash } => Ok((tx, tx_hash)),
        TxBroadcastData::DryRun(tx) => {
            Err(TxSubmitError::ExpectLiveRun(tx.clone()))
        }
    }?;

    tracing::debug!(
        transaction = ?to_broadcast,
        "Broadcasting transaction",
    );

    let response = lift_rpc_error(
        context.client().broadcast_tx_sync(tx.to_bytes()).await,
    )?;

    if response.code == 0.into() {
        display_line!(context.io(), "Transaction added to mempool.");
        tracing::debug!("Transaction mempool response: {response:#?}");
        // Print the transaction identifiers to enable the extraction of
        // acceptance/application results later
        {
            display_line!(context.io(), "Transaction hash: {tx_hash}",);
        }
        Ok(response)
    } else {
        Err(Error::from(TxSubmitError::TxBroadcast(RpcError::server(
            serde_json::to_string(&response).map_err(|err| {
                Error::from(EncodingError::Serde(err.to_string()))
            })?,
        ))))
    }
}

/// Broadcast a transaction to be included in the blockchain.
///
/// Checks that
/// 1. The tx has been successfully included into the mempool of a validator
/// 2. The tx with encrypted payload has been included on the blockchain
/// 3. The decrypted payload of the tx has been included on the blockchain.
///
/// In the case of errors in any of those stages, an error message is returned
pub async fn submit_tx(
    context: &impl Namada,
    to_broadcast: TxBroadcastData,
) -> Result<TxResponse> {
    let (_, tx_hash) = match &to_broadcast {
        TxBroadcastData::Live { tx, tx_hash } => Ok((tx, tx_hash)),
        TxBroadcastData::DryRun(tx) => {
            Err(TxSubmitError::ExpectLiveRun(tx.clone()))
        }
    }?;

    // Broadcast the supplied transaction
    broadcast_tx(context, &to_broadcast).await?;

    #[allow(clippy::disallowed_methods)]
    let deadline = time::Instant::now()
        + time::Duration::from_secs(
            DEFAULT_NAMADA_EVENTS_MAX_WAIT_TIME_SECONDS,
        );

    tracing::debug!(
        transaction = ?to_broadcast,
        ?deadline,
        "Awaiting transaction approval",
    );

    // The transaction is now on chain. We wait for it to be applied
    let tx_query = rpc::TxEventQuery::Applied(tx_hash.as_str());
    let event = rpc::query_tx_status(context, tx_query, deadline).await?;
    let response = TxResponse::from_event(event);
    display_batch_resp(context, &response);
    Ok(response)
}

/// Display a result of a tx batch.
pub fn display_batch_resp(context: &impl Namada, resp: &TxResponse) {
    for (inner_hash, result) in resp.batch_result() {
        match result {
            InnerTxResult::Success(_) => {
                display_line!(
                    context.io(),
                    "Transaction {} was successfully applied at height {}, \
                     consuming {} gas units.",
                    inner_hash,
                    resp.height,
                    resp.gas_used
                );
            }
            InnerTxResult::VpsRejected(inner) => {
                let changed_keys: Vec<_> = inner
                    .changed_keys
                    .iter()
                    .map(storage::Key::to_string)
                    .collect();
                edisplay_line!(
                    context.io(),
                    "Transaction {} was rejected by VPs: {}\nErrors: \
                     {}\nChanged keys: {}",
                    inner_hash,
                    serde_json::to_string_pretty(
                        &inner.vps_result.rejected_vps
                    )
                    .unwrap(),
                    serde_json::to_string_pretty(&inner.vps_result.errors)
                        .unwrap(),
                    serde_json::to_string_pretty(&changed_keys).unwrap(),
                );
            }
            InnerTxResult::OtherFailure => {
                edisplay_line!(
                    context.io(),
                    "Transaction {} failed.\nDetails: {}",
                    inner_hash,
                    serde_json::to_string_pretty(&resp).unwrap()
                );
            }
        }
    }

    tracing::debug!(
        "Full result: {}",
        serde_json::to_string_pretty(&resp).unwrap()
    );
}

/// Save accounts initialized from a tx into the wallet, if any.
pub async fn save_initialized_accounts<N: Namada>(
    context: &N,
    args: &args::Tx,
    initialized_accounts: Vec<Address>,
) {
    let len = initialized_accounts.len();
    if len != 0 {
        // Store newly initialized account addresses in the wallet
        display_line!(
            context.io(),
            "The transaction initialized {} new account{}",
            len,
            if len == 1 { "" } else { "s" }
        );
        // Store newly initialized account addresses in the wallet
        for (ix, address) in initialized_accounts.iter().enumerate() {
            let encoded = address.encode();
            let alias: Cow<'_, str> = match &args.initialized_account_alias {
                Some(initialized_account_alias) => {
                    if len == 1 {
                        // If there's only one account, use the
                        // alias as is
                        initialized_account_alias.into()
                    } else {
                        // If there're multiple accounts, use
                        // the alias as prefix, followed by
                        // index number
                        format!("{}{}", initialized_account_alias, ix).into()
                    }
                }
                None => N::WalletUtils::read_alias(&encoded).into(),
            };
            let alias = alias.into_owned();
            let added = context.wallet_mut().await.insert_address(
                alias.clone(),
                address.clone(),
                args.wallet_alias_force,
            );
            match added {
                Some(new_alias) if new_alias != encoded => {
                    display_line!(
                        context.io(),
                        "Added alias {} for address {}.",
                        new_alias,
                        encoded
                    );
                }
                _ => {
                    display_line!(
                        context.io(),
                        "No alias added for address {}.",
                        encoded
                    )
                }
            };
        }
    }
}

/// Submit validator commission rate change
pub async fn build_change_consensus_key(
    context: &impl Namada,
    args::ConsensusKeyChange {
        tx: tx_args,
        validator,
        consensus_key,
        tx_code_path,
        unsafe_dont_encrypt: _,
    }: &args::ConsensusKeyChange,
) -> Result<(Tx, SigningTxData)> {
    let consensus_key = if let Some(consensus_key) = consensus_key {
        consensus_key
    } else {
        edisplay_line!(context.io(), "Consensus key must must be present.");
        return Err(Error::from(TxSubmitError::Other(
            "Consensus key must must be present.".to_string(),
        )));
    };

    // Check that the new consensus key is unique
    let consensus_keys = rpc::get_consensus_keys(context.client()).await?;

    if consensus_keys.contains(consensus_key) {
        edisplay_line!(
            context.io(),
            "The consensus key is already being used."
        );
        return Err(Error::from(TxSubmitError::ConsensusKeyNotUnique));
    }

    let data = ConsensusKeyChange {
        validator: validator.clone(),
        consensus_key: consensus_key.clone(),
    };

    let signing_data = signing::init_validator_signing_data(
        context,
        tx_args,
        vec![consensus_key.clone()],
    )
    .await?;

    let (fee_amount, _updated_balance) =
        validate_transparent_fee(context, tx_args, &signing_data.fee_payer)
            .await?;

    build(
        context,
        tx_args,
        tx_code_path.clone(),
        data,
        do_nothing,
        fee_amount,
        &signing_data.fee_payer,
    )
    .await
    .map(|tx| (tx, signing_data))
}

/// Submit validator commission rate change
pub async fn build_validator_commission_change(
    context: &impl Namada,
    args::CommissionRateChange {
        tx: tx_args,
        validator,
        rate,
        tx_code_path,
    }: &args::CommissionRateChange,
) -> Result<(Tx, SigningTxData)> {
    let default_signer = Some(validator.clone());
    let signing_data = signing::aux_signing_data(
        context,
        tx_args,
        Some(validator.clone()),
        default_signer,
    )
    .await?;
    let (fee_amount, _) =
        validate_transparent_fee(context, tx_args, &signing_data.fee_payer)
            .await?;

    let epoch = rpc::query_epoch(context.client()).await?;

    let params: PosParams = rpc::get_pos_params(context.client()).await?;

    let validator = validator.clone();
    if rpc::is_validator(context.client(), &validator).await? {
        if *rate < Dec::zero() || *rate > Dec::one() {
            edisplay_line!(
                context.io(),
                "Invalid new commission rate, received {}",
                rate
            );
            return Err(Error::from(TxSubmitError::InvalidCommissionRate(
                *rate,
            )));
        }

        let pipeline_epoch_minus_one =
            epoch.unchecked_add(params.pipeline_len - 1);

        let CommissionPair {
            commission_rate,
            max_commission_change_per_epoch,
            epoch: _,
        } = rpc::query_commission_rate(
            context.client(),
            &validator,
            Some(pipeline_epoch_minus_one),
        )
        .await?;

        match (commission_rate, max_commission_change_per_epoch) {
            (Some(commission_rate), Some(max_commission_change_per_epoch)) => {
                if rate.is_negative() || *rate > Dec::one() {
                    edisplay_line!(
                        context.io(),
                        "New rate is outside of the allowed range of values \
                         between 0.0 and 1.0."
                    );
                    if !tx_args.force {
                        return Err(Error::from(
                            TxSubmitError::InvalidCommissionRate(*rate),
                        ));
                    }
                }
                if rate.abs_diff(commission_rate)?
                    > max_commission_change_per_epoch
                {
                    edisplay_line!(
                        context.io(),
                        "New rate is too large of a change with respect to \
                         the predecessor epoch in which the rate will take \
                         effect."
                    );
                    if !tx_args.force {
                        return Err(Error::from(
                            TxSubmitError::InvalidCommissionRate(*rate),
                        ));
                    }
                }
            }
            (None, None) => {
                edisplay_line!(
                    context.io(),
                    "Error retrieving commission data from validator storage. \
                     This address may not yet be a validator."
                );
                if !tx_args.force {
                    return Err(Error::from(TxSubmitError::Retrieval));
                }
            }
            _ => {
                edisplay_line!(
                    context.io(),
                    "Error retrieving some of the commission data from \
                     validator storage, while other data was found. This is a \
                     bug and should be reported."
                );
                if !tx_args.force {
                    return Err(Error::from(TxSubmitError::Retrieval));
                }
            }
        }
    } else {
        edisplay_line!(
            context.io(),
            "The given address {validator} is not a validator."
        );
        if !tx_args.force {
            return Err(Error::from(TxSubmitError::InvalidValidatorAddress(
                validator,
            )));
        }
    }

    let data = pos::CommissionChange {
        validator: validator.clone(),
        new_rate: *rate,
    };

    build(
        context,
        tx_args,
        tx_code_path.clone(),
        data,
        do_nothing,
        fee_amount,
        &signing_data.fee_payer,
    )
    .await
    .map(|tx| (tx, signing_data))
}

/// Submit validator metadata change
pub async fn build_validator_metadata_change(
    context: &impl Namada,
    args::MetaDataChange {
        tx: tx_args,
        validator,
        email,
        description,
        website,
        discord_handle,
        avatar,
        name,
        commission_rate,
        tx_code_path,
    }: &args::MetaDataChange,
) -> Result<(Tx, SigningTxData)> {
    let default_signer = Some(validator.clone());
    let signing_data = signing::aux_signing_data(
        context,
        tx_args,
        Some(validator.clone()),
        default_signer,
    )
    .await?;
    let (fee_amount, _) =
        validate_transparent_fee(context, tx_args, &signing_data.fee_payer)
            .await?;

    let epoch = rpc::query_epoch(context.client()).await?;

    let params: PosParams = rpc::get_pos_params(context.client()).await?;

    // The validator must actually be a validator
    let validator =
        known_validator_or_err(validator.clone(), tx_args.force, context)
            .await?;

    // If there is a new email, it cannot be an empty string that indicates to
    // remove the data (email data cannot be removed)
    if let Some(email) = email.as_ref() {
        if email.is_empty() {
            edisplay_line!(
                context.io(),
                "Cannot remove a validator's email, which was implied by the \
                 empty string"
            );
            return Err(Error::from(TxSubmitError::InvalidEmail));
        }
        // Check that the email is within MAX_VALIDATOR_METADATA_LEN characters
        if email.len() as u64 > MAX_VALIDATOR_METADATA_LEN {
            edisplay_line!(
                context.io(),
                "Email provided is too long, must be within \
                 {MAX_VALIDATOR_METADATA_LEN} characters"
            );
            if !tx_args.force {
                return Err(Error::from(TxSubmitError::MetadataTooLong));
            }
        }
    }

    // Check that any new metadata provided is within MAX_VALIDATOR_METADATA_LEN
    // characters
    if let Some(description) = description.as_ref() {
        if description.len() as u64 > MAX_VALIDATOR_METADATA_LEN {
            edisplay_line!(
                context.io(),
                "Description provided is too long, must be within \
                 {MAX_VALIDATOR_METADATA_LEN} characters"
            );
            if !tx_args.force {
                return Err(Error::from(TxSubmitError::MetadataTooLong));
            }
        }
    }
    if let Some(website) = website.as_ref() {
        if website.len() as u64 > MAX_VALIDATOR_METADATA_LEN {
            edisplay_line!(
                context.io(),
                "Website provided is too long, must be within \
                 {MAX_VALIDATOR_METADATA_LEN} characters"
            );
            if !tx_args.force {
                return Err(Error::from(TxSubmitError::MetadataTooLong));
            }
        }
    }
    if let Some(discord_handle) = discord_handle.as_ref() {
        if discord_handle.len() as u64 > MAX_VALIDATOR_METADATA_LEN {
            edisplay_line!(
                context.io(),
                "Discord handle provided is too long, must be within \
                 {MAX_VALIDATOR_METADATA_LEN} characters"
            );
            if !tx_args.force {
                return Err(Error::from(TxSubmitError::MetadataTooLong));
            }
        }
    }
    if let Some(avatar) = avatar.as_ref() {
        if avatar.len() as u64 > MAX_VALIDATOR_METADATA_LEN {
            edisplay_line!(
                context.io(),
                "Avatar provided is too long, must be within \
                 {MAX_VALIDATOR_METADATA_LEN} characters"
            );
            if !tx_args.force {
                return Err(Error::from(TxSubmitError::MetadataTooLong));
            }
        }
    }

    // If there's a new commission rate, it must be valid
    if let Some(rate) = commission_rate.as_ref() {
        if *rate < Dec::zero() || *rate > Dec::one() {
            edisplay_line!(
                context.io(),
                "Invalid new commission rate, received {}",
                rate
            );
            if !tx_args.force {
                return Err(Error::from(TxSubmitError::InvalidCommissionRate(
                    *rate,
                )));
            }
        }
        let pipeline_epoch_minus_one =
            epoch.unchecked_add(params.pipeline_len - 1);

        let CommissionPair {
            commission_rate,
            max_commission_change_per_epoch,
            epoch: _,
        } = rpc::query_commission_rate(
            context.client(),
            &validator,
            Some(pipeline_epoch_minus_one),
        )
        .await?;

        match (commission_rate, max_commission_change_per_epoch) {
            (Some(commission_rate), Some(max_commission_change_per_epoch)) => {
                if rate.is_negative() || *rate > Dec::one() {
                    edisplay_line!(
                        context.io(),
                        "New rate is outside of the allowed range of values \
                         between 0.0 and 1.0."
                    );
                    if !tx_args.force {
                        return Err(Error::from(
                            TxSubmitError::InvalidCommissionRate(*rate),
                        ));
                    }
                }
                if rate.abs_diff(commission_rate)?
                    > max_commission_change_per_epoch
                {
                    edisplay_line!(
                        context.io(),
                        "New rate is too large of a change with respect to \
                         the predecessor epoch in which the rate will take \
                         effect."
                    );
                    if !tx_args.force {
                        return Err(Error::from(
                            TxSubmitError::InvalidCommissionRate(*rate),
                        ));
                    }
                }
            }
            (None, None) => {
                edisplay_line!(
                    context.io(),
                    "Error retrieving commission data from validator storage. \
                     This address may not yet be a validator."
                );
                if !tx_args.force {
                    return Err(Error::from(TxSubmitError::Retrieval));
                }
            }
            _ => {
                edisplay_line!(
                    context.io(),
                    "Error retrieving some of the commission data from \
                     validator storage, while other data was found. This is a \
                     bug and should be reported."
                );
                if !tx_args.force {
                    return Err(Error::from(TxSubmitError::Retrieval));
                }
            }
        }
    }

    let data = pos::MetaDataChange {
        validator: validator.clone(),
        email: email.clone(),
        website: website.clone(),
        description: description.clone(),
        discord_handle: discord_handle.clone(),
        avatar: avatar.clone(),
        name: name.clone(),
        commission_rate: *commission_rate,
    };

    build(
        context,
        tx_args,
        tx_code_path.clone(),
        data,
        do_nothing,
        fee_amount,
        &signing_data.fee_payer,
    )
    .await
    .map(|tx| (tx, signing_data))
}

/// Craft transaction to update a steward commission
pub async fn build_update_steward_commission(
    context: &impl Namada,
    args::UpdateStewardCommission {
        tx: tx_args,
        steward,
        commission,
        tx_code_path,
    }: &args::UpdateStewardCommission,
) -> Result<(Tx, SigningTxData)> {
    let default_signer = Some(steward.clone());
    let signing_data = signing::aux_signing_data(
        context,
        tx_args,
        Some(steward.clone()),
        default_signer,
    )
    .await?;
    let (fee_amount, _) =
        validate_transparent_fee(context, tx_args, &signing_data.fee_payer)
            .await?;

    if !rpc::is_steward(context.client(), steward).await {
        edisplay_line!(
            context.io(),
            "The given address {} is not a steward.",
            &steward
        );
        if !tx_args.force {
            return Err(Error::from(TxSubmitError::InvalidSteward(
                steward.clone(),
            )));
        }
    };

    let commission = Commission::try_from(commission.as_ref())
        .map_err(|e| TxSubmitError::InvalidStewardCommission(e.to_string()))?;

    if !commission.is_valid() {
        edisplay_line!(
            context.io(),
            "The sum of all percentage must not be greater than 1."
        );
        if !tx_args.force {
            return Err(Error::from(TxSubmitError::InvalidStewardCommission(
                "Commission sum is greater than 1.".to_string(),
            )));
        }
    }

    let data = UpdateStewardCommission {
        steward: steward.clone(),
        commission: commission.reward_distribution,
    };

    build(
        context,
        tx_args,
        tx_code_path.clone(),
        data,
        do_nothing,
        fee_amount,
        &signing_data.fee_payer,
    )
    .await
    .map(|tx| (tx, signing_data))
}

/// Craft transaction to resign as a steward
pub async fn build_resign_steward(
    context: &impl Namada,
    args::ResignSteward {
        tx: tx_args,
        steward,
        tx_code_path,
    }: &args::ResignSteward,
) -> Result<(Tx, SigningTxData)> {
    let default_signer = Some(steward.clone());
    let signing_data = signing::aux_signing_data(
        context,
        tx_args,
        Some(steward.clone()),
        default_signer,
    )
    .await?;
    let (fee_amount, _) =
        validate_transparent_fee(context, tx_args, &signing_data.fee_payer)
            .await?;

    if !rpc::is_steward(context.client(), steward).await {
        edisplay_line!(
            context.io(),
            "The given address {} is not a steward.",
            &steward
        );
        if !tx_args.force {
            return Err(Error::from(TxSubmitError::InvalidSteward(
                steward.clone(),
            )));
        }
    };

    build(
        context,
        tx_args,
        tx_code_path.clone(),
        steward.clone(),
        do_nothing,
        fee_amount,
        &signing_data.fee_payer,
    )
    .await
    .map(|tx| (tx, signing_data))
}

/// Submit transaction to unjail a jailed validator
pub async fn build_unjail_validator(
    context: &impl Namada,
    args::TxUnjailValidator {
        tx: tx_args,
        validator,
        tx_code_path,
    }: &args::TxUnjailValidator,
) -> Result<(Tx, SigningTxData)> {
    let default_signer = Some(validator.clone());
    let signing_data = signing::aux_signing_data(
        context,
        tx_args,
        Some(validator.clone()),
        default_signer,
    )
    .await?;
    let (fee_amount, _) =
        validate_transparent_fee(context, tx_args, &signing_data.fee_payer)
            .await?;

    if !rpc::is_validator(context.client(), validator).await? {
        edisplay_line!(
            context.io(),
            "The given address {} is not a validator.",
            &validator
        );
        if !tx_args.force {
            return Err(Error::from(TxSubmitError::InvalidValidatorAddress(
                validator.clone(),
            )));
        }
    }

    let params: PosParams = rpc::get_pos_params(context.client()).await?;
    let current_epoch = rpc::query_epoch(context.client()).await?;
    let pipeline_epoch = current_epoch.unchecked_add(params.pipeline_len);

    let (validator_state_at_pipeline, _) = rpc::get_validator_state(
        context.client(),
        validator,
        Some(pipeline_epoch),
    )
    .await?;
    if validator_state_at_pipeline != Some(ValidatorState::Jailed) {
        edisplay_line!(
            context.io(),
            "The given validator address {} is not jailed at the pipeline \
             epoch when it would be restored to one of the validator sets.",
            &validator
        );
        if !tx_args.force {
            return Err(Error::from(
                TxSubmitError::ValidatorNotCurrentlyJailed(validator.clone()),
            ));
        }
    }

    let last_slash_epoch =
        rpc::query_last_infraction_epoch(context.client(), validator).await;
    match last_slash_epoch {
        Ok(Some(last_slash_epoch)) => {
            // Jailed due to slashing
            let eligible_epoch = last_slash_epoch
                .unchecked_add(params.slash_processing_epoch_offset());
            if current_epoch < eligible_epoch {
                edisplay_line!(
                    context.io(),
                    "The given validator address {} is currently frozen and \
                     will be eligible to be unjailed starting at epoch {}.",
                    &validator,
                    eligible_epoch
                );
                if !tx_args.force {
                    return Err(Error::from(TxSubmitError::ValidatorFrozen(
                        validator.clone(),
                    )));
                }
            }
        }
        Ok(None) => {
            // Jailed due to liveness only. No checks needed.
        }
        Err(err) => {
            if !tx_args.force {
                return Err(err);
            }
        }
    }

    build(
        context,
        tx_args,
        tx_code_path.clone(),
        validator.clone(),
        do_nothing,
        fee_amount,
        &signing_data.fee_payer,
    )
    .await
    .map(|tx| (tx, signing_data))
}

/// Submit transaction to deactivate a validator
pub async fn build_deactivate_validator(
    context: &impl Namada,
    args::TxDeactivateValidator {
        tx: tx_args,
        validator,
        tx_code_path,
    }: &args::TxDeactivateValidator,
) -> Result<(Tx, SigningTxData)> {
    let default_signer = Some(validator.clone());
    let signing_data = signing::aux_signing_data(
        context,
        tx_args,
        Some(validator.clone()),
        default_signer,
    )
    .await?;
    let (fee_amount, _) =
        validate_transparent_fee(context, tx_args, &signing_data.fee_payer)
            .await?;

    // Check if the validator address is actually a validator
    if !rpc::is_validator(context.client(), validator).await? {
        edisplay_line!(
            context.io(),
            "The given address {} is not a validator.",
            &validator
        );
        if !tx_args.force {
            return Err(Error::from(TxSubmitError::InvalidValidatorAddress(
                validator.clone(),
            )));
        }
    }

    let params: PosParams = rpc::get_pos_params(context.client()).await?;
    let current_epoch = rpc::query_epoch(context.client()).await?;
    let pipeline_epoch = current_epoch.unchecked_add(params.pipeline_len);

    let (validator_state_at_pipeline, _) = rpc::get_validator_state(
        context.client(),
        validator,
        Some(pipeline_epoch),
    )
    .await?;
    if validator_state_at_pipeline == Some(ValidatorState::Inactive) {
        edisplay_line!(
            context.io(),
            "The given validator address {} is already inactive at the \
             pipeline epoch {}.",
            &validator,
            &pipeline_epoch
        );
        if !tx_args.force {
            return Err(Error::from(TxSubmitError::ValidatorInactive(
                validator.clone(),
                pipeline_epoch,
            )));
        }
    }

    build(
        context,
        tx_args,
        tx_code_path.clone(),
        validator.clone(),
        do_nothing,
        fee_amount,
        &signing_data.fee_payer,
    )
    .await
    .map(|tx| (tx, signing_data))
}

/// Submit transaction to deactivate a validator
pub async fn build_reactivate_validator(
    context: &impl Namada,
    args::TxReactivateValidator {
        tx: tx_args,
        validator,
        tx_code_path,
    }: &args::TxReactivateValidator,
) -> Result<(Tx, SigningTxData)> {
    let default_signer = Some(validator.clone());
    let signing_data = signing::aux_signing_data(
        context,
        tx_args,
        Some(validator.clone()),
        default_signer,
    )
    .await?;
    let (fee_amount, _) =
        validate_transparent_fee(context, tx_args, &signing_data.fee_payer)
            .await?;

    // Check if the validator address is actually a validator
    if !rpc::is_validator(context.client(), validator).await? {
        edisplay_line!(
            context.io(),
            "The given address {} is not a validator.",
            &validator
        );
        if !tx_args.force {
            return Err(Error::from(TxSubmitError::InvalidValidatorAddress(
                validator.clone(),
            )));
        }
    }

    let params: PosParams = rpc::get_pos_params(context.client()).await?;
    let current_epoch = rpc::query_epoch(context.client()).await?;
    let pipeline_epoch = current_epoch.unchecked_add(params.pipeline_len);

    for epoch in Epoch::iter_bounds_inclusive(current_epoch, pipeline_epoch) {
        let (validator_state, _) =
            rpc::get_validator_state(context.client(), validator, Some(epoch))
                .await?;

        if validator_state != Some(ValidatorState::Inactive) {
            edisplay_line!(
                context.io(),
                "The given validator address {} is not inactive at epoch {}.",
                &validator,
                &epoch
            );
            if !tx_args.force {
                return Err(Error::from(TxSubmitError::ValidatorNotInactive(
                    validator.clone(),
                    epoch,
                )));
            }
        }
    }

    build(
        context,
        tx_args,
        tx_code_path.clone(),
        validator.clone(),
        do_nothing,
        fee_amount,
        &signing_data.fee_payer,
    )
    .await
    .map(|tx| (tx, signing_data))
}

/// Redelegate bonded tokens from one validator to another
pub async fn build_redelegation(
    context: &impl Namada,
    args::Redelegate {
        tx: tx_args,
        src_validator,
        dest_validator,
        owner,
        amount: redel_amount,
        tx_code_path,
    }: &args::Redelegate,
) -> Result<(Tx, SigningTxData)> {
    // Require a positive amount of tokens to be redelegated
    if redel_amount.is_zero() {
        edisplay_line!(
            context.io(),
            "The requested redelegation amount is 0. A positive amount must \
             be requested."
        );
        if !tx_args.force {
            return Err(Error::from(TxSubmitError::RedelegationIsZero));
        }
    }

    // The src and dest validators must actually be validators
    let src_validator =
        known_validator_or_err(src_validator.clone(), tx_args.force, context)
            .await?;
    let dest_validator =
        known_validator_or_err(dest_validator.clone(), tx_args.force, context)
            .await?;

    // The delegator (owner) must exist on-chain and must not be a validator
    let owner =
        source_exists_or_err(owner.clone(), tx_args.force, context).await?;
    if rpc::is_validator(context.client(), &owner).await? {
        edisplay_line!(
            context.io(),
            "The given address {} is a validator. A validator is prohibited \
             from redelegating its own bonds.",
            &owner
        );
        if !tx_args.force {
            return Err(Error::from(TxSubmitError::RedelegatorIsValidator(
                owner.clone(),
            )));
        }
    }

    // Prohibit redelegation to the same validator
    if src_validator == dest_validator {
        edisplay_line!(
            context.io(),
            "The provided source and destination validators are the same. \
             Redelegation is not allowed to the same validator."
        );
        if !tx_args.force {
            return Err(Error::from(TxSubmitError::RedelegationSrcEqDest));
        }
    }

    // Prohibit chained redelegations
    let params = rpc::get_pos_params(context.client()).await?;
    let incoming_redel_epoch = rpc::query_incoming_redelegations(
        context.client(),
        &src_validator,
        &owner,
    )
    .await?;
    let current_epoch = rpc::query_epoch(context.client()).await?;
    let is_not_chained = if let Some(redel_end_epoch) = incoming_redel_epoch {
        let last_contrib_epoch =
            redel_end_epoch.prev().expect("End epoch must have a prev");
        last_contrib_epoch.unchecked_add(params.slash_processing_epoch_offset())
            <= current_epoch
    } else {
        true
    };
    if !is_not_chained {
        edisplay_line!(
            context.io(),
            "The source validator {} has an incoming redelegation from the \
             delegator {} that may still be subject to future slashing. \
             Redelegation is not allowed until this is no longer the case.",
            &src_validator,
            &owner
        );
        if !tx_args.force {
            return Err(Error::from(
                TxSubmitError::IncomingRedelIsStillSlashable(
                    src_validator.clone(),
                    owner.clone(),
                ),
            ));
        }
    }

    // Give a redelegation warning based on the pipeline state of the dest
    // validator
    let pipeline_epoch = current_epoch.unchecked_add(params.pipeline_len);
    let (dest_validator_state_at_pipeline, _) = rpc::get_validator_state(
        context.client(),
        &dest_validator,
        Some(pipeline_epoch),
    )
    .await?;
    if dest_validator_state_at_pipeline == Some(ValidatorState::Inactive) {
        edisplay_line!(
            context.io(),
            "WARNING: the given destination validator address {} is inactive \
             at the pipeline epoch {}. If you would still like to redelegate \
             to the inactive validator, use the --force option.",
            &dest_validator,
            &pipeline_epoch
        );
        if !tx_args.force {
            return Err(Error::from(TxSubmitError::ValidatorInactive(
                dest_validator.clone(),
                pipeline_epoch,
            )));
        }
    }

    // There must be at least as many tokens in the bond as the requested
    // redelegation amount
    let bond_amount =
        rpc::query_bond(context.client(), &owner, &src_validator, None).await?;
    if *redel_amount > bond_amount {
        edisplay_line!(
            context.io(),
            "There are not enough tokens available for the desired \
             redelegation at the current epoch {}. Requested to redelegate {} \
             tokens but only {} tokens are available.",
            current_epoch,
            redel_amount.to_string_native(),
            bond_amount.to_string_native()
        );
        if !tx_args.force {
            return Err(Error::from(
                TxSubmitError::RedelegationAmountTooLarge(
                    redel_amount.to_string_native(),
                    bond_amount.to_string_native(),
                ),
            ));
        }
    } else {
        display_line!(
            context.io(),
            "{} NAM tokens available for redelegation. Submitting \
             redelegation transaction for {} tokens...",
            bond_amount.to_string_native(),
            redel_amount.to_string_native()
        );
    }

    let default_address = owner.clone();
    let default_signer = Some(default_address.clone());
    let signing_data = signing::aux_signing_data(
        context,
        tx_args,
        Some(default_address),
        default_signer,
    )
    .await?;
    let (fee_amount, _) =
        validate_transparent_fee(context, tx_args, &signing_data.fee_payer)
            .await?;

    let data = pos::Redelegation {
        src_validator,
        dest_validator,
        owner,
        amount: *redel_amount,
    };

    build(
        context,
        tx_args,
        tx_code_path.clone(),
        data,
        do_nothing,
        fee_amount,
        &signing_data.fee_payer,
    )
    .await
    .map(|tx| (tx, signing_data))
}

/// Submit transaction to withdraw an unbond
pub async fn build_withdraw(
    context: &impl Namada,
    args::Withdraw {
        tx: tx_args,
        validator,
        source,
        tx_code_path,
    }: &args::Withdraw,
) -> Result<(Tx, SigningTxData)> {
    let default_address = source.clone().unwrap_or(validator.clone());
    let default_signer = Some(default_address.clone());
    let signing_data = signing::aux_signing_data(
        context,
        tx_args,
        Some(default_address),
        default_signer,
    )
    .await?;
    let (fee_amount, _) =
        validate_transparent_fee(context, tx_args, &signing_data.fee_payer)
            .await?;

    let epoch = rpc::query_epoch(context.client()).await?;

    // Check that the validator address is actually a validator
    let validator =
        known_validator_or_err(validator.clone(), tx_args.force, context)
            .await?;

    // Check that the source address exists on chain
    let source = match source.clone() {
        Some(source) => source_exists_or_err(source, tx_args.force, context)
            .await
            .map(Some),
        None => Ok(source.clone()),
    }?;

    // Check the source's current unbond amount
    let bond_source = source.clone().unwrap_or_else(|| validator.clone());
    let tokens = rpc::query_withdrawable_tokens(
        context.client(),
        &bond_source,
        &validator,
        Some(epoch),
    )
    .await?;

    if tokens.is_zero() {
        edisplay_line!(
            context.io(),
            "There are no unbonded bonds ready to withdraw in the current \
             epoch {}.",
            epoch
        );
        rpc::query_and_print_unbonds(context, &bond_source, &validator).await?;
        if !tx_args.force {
            return Err(Error::from(TxSubmitError::NoUnbondReady(epoch)));
        }
    } else {
        display_line!(
            context.io(),
            "Found {} tokens that can be withdrawn.",
            tokens.to_string_native()
        );
        display_line!(
            context.io(),
            "Submitting transaction to withdraw them..."
        );
    }

    let data = pos::Withdraw { validator, source };

    build(
        context,
        tx_args,
        tx_code_path.clone(),
        data,
        do_nothing,
        fee_amount,
        &signing_data.fee_payer,
    )
    .await
    .map(|tx| (tx, signing_data))
}

/// Submit transaction to withdraw an unbond
pub async fn build_claim_rewards(
    context: &impl Namada,
    args::ClaimRewards {
        tx: tx_args,
        validator,
        source,
        tx_code_path,
    }: &args::ClaimRewards,
) -> Result<(Tx, SigningTxData)> {
    let default_address = source.clone().unwrap_or(validator.clone());
    let default_signer = Some(default_address.clone());
    let signing_data = signing::aux_signing_data(
        context,
        tx_args,
        Some(default_address),
        default_signer,
    )
    .await?;
    let (fee_amount, _) =
        validate_transparent_fee(context, tx_args, &signing_data.fee_payer)
            .await?;

    // Check that the validator address is actually a validator
    let validator =
        known_validator_or_err(validator.clone(), tx_args.force, context)
            .await?;

    // Check that the source address exists on chain
    let source = match source.clone() {
        Some(source) => source_exists_or_err(source, tx_args.force, context)
            .await
            .map(Some),
        None => Ok(source.clone()),
    }?;

    let data = pos::ClaimRewards { validator, source };

    build(
        context,
        tx_args,
        tx_code_path.clone(),
        data,
        do_nothing,
        fee_amount,
        &signing_data.fee_payer,
    )
    .await
    .map(|tx| (tx, signing_data))
}

/// Submit a transaction to unbond
pub async fn build_unbond(
    context: &impl Namada,
    args::Unbond {
        tx: tx_args,
        validator,
        amount,
        source,
        tx_code_path,
    }: &args::Unbond,
) -> Result<(Tx, SigningTxData, Option<(Epoch, token::Amount)>)> {
    // Require a positive amount of tokens to be bonded
    if amount.is_zero() {
        edisplay_line!(
            context.io(),
            "The requested bond amount is 0. A positive amount must be \
             requested."
        );
        if !tx_args.force {
            return Err(Error::from(TxSubmitError::BondIsZero));
        }
    }

    // The validator must actually be a validator
    let validator =
        known_validator_or_err(validator.clone(), tx_args.force, context)
            .await?;

    // Check that the source address exists on chain
    let source = match source.clone() {
        Some(source) => source_exists_or_err(source, tx_args.force, context)
            .await
            .map(Some),
        None => Ok(source.clone()),
    }?;

    // Check that the validator is not frozen due to slashes
    let last_slash_epoch =
        rpc::query_last_infraction_epoch(context.client(), &validator).await?;
    if let Some(infraction_epoch) = last_slash_epoch {
        let params = rpc::get_pos_params(context.client()).await?;
        let current_epoch = rpc::query_epoch(context.client()).await?;

        let eligible_epoch = infraction_epoch
            .unchecked_add(params.slash_processing_epoch_offset());
        if current_epoch < eligible_epoch {
            edisplay_line!(
                context.io(),
                "The validator {} is currently frozen due to an infraction in \
                 epoch {}. Unbonds can be processed starting at epoch {}.",
                &validator,
                infraction_epoch,
                eligible_epoch
            );
            if !tx_args.force {
                return Err(Error::from(TxSubmitError::ValidatorFrozen(
                    validator.clone(),
                )));
            }
        }
    }

    let default_address = source.clone().unwrap_or(validator.clone());
    let default_signer = Some(default_address.clone());
    let signing_data = signing::aux_signing_data(
        context,
        tx_args,
        Some(default_address),
        default_signer,
    )
    .await?;
    let (fee_amount, _) =
        validate_transparent_fee(context, tx_args, &signing_data.fee_payer)
            .await?;

    // Check the source's current bond amount
    let bond_source = source.clone().unwrap_or_else(|| validator.clone());

    let bond_amount =
        rpc::query_bond(context.client(), &bond_source, &validator, None)
            .await?;
    display_line!(
        context.io(),
        "Bond amount available for unbonding: {} NAM",
        bond_amount.to_string_native()
    );

    if *amount > bond_amount {
        edisplay_line!(
            context.io(),
            "The total bonds of the source {} is lower than the amount to be \
             unbonded. Amount to unbond is {} and the total bonds is {}.",
            bond_source,
            amount.to_string_native(),
            bond_amount.to_string_native(),
        );
        if !tx_args.force {
            return Err(Error::from(TxSubmitError::LowerBondThanUnbond(
                bond_source,
                amount.to_string_native(),
                bond_amount.to_string_native(),
            )));
        }
    }

    // Query the unbonds before submitting the tx
    let unbonds = rpc::query_unbond_with_slashing(
        context.client(),
        &bond_source,
        &validator,
    )
    .await?;
    let mut withdrawable = BTreeMap::<Epoch, token::Amount>::new();
    for ((_start_epoch, withdraw_epoch), amount) in unbonds.into_iter() {
        let to_withdraw = withdrawable.entry(withdraw_epoch).or_default();
        *to_withdraw = checked!(to_withdraw + amount)?;
    }
    let latest_withdrawal_pre = withdrawable.into_iter().last();

    let data = pos::Unbond {
        validator: validator.clone(),
        amount: *amount,
        source: source.clone(),
    };

    let tx = build(
        context,
        tx_args,
        tx_code_path.clone(),
        data,
        do_nothing,
        fee_amount,
        &signing_data.fee_payer,
    )
    .await?;
    Ok((tx, signing_data, latest_withdrawal_pre))
}

/// Query the unbonds post-tx
pub async fn query_unbonds(
    context: &impl Namada,
    args: args::Unbond,
    latest_withdrawal_pre: Option<(Epoch, token::Amount)>,
) -> Result<()> {
    let source = args.source.clone();
    // Check the source's current bond amount
    let bond_source = source.clone().unwrap_or_else(|| args.validator.clone());

    // Query the unbonds post-tx
    let unbonds = rpc::query_unbond_with_slashing(
        context.client(),
        &bond_source,
        &args.validator,
    )
    .await?;
    let mut withdrawable = BTreeMap::<Epoch, token::Amount>::new();
    for ((_start_epoch, withdraw_epoch), amount) in unbonds.into_iter() {
        let to_withdraw = withdrawable.entry(withdraw_epoch).or_default();
        *to_withdraw = checked!(to_withdraw + amount)?;
    }
    let (latest_withdraw_epoch_post, latest_withdraw_amount_post) =
        withdrawable.into_iter().last().ok_or_else(|| {
            Error::Other("No withdrawable amount".to_string())
        })?;

    if let Some((latest_withdraw_epoch_pre, latest_withdraw_amount_pre)) =
        latest_withdrawal_pre
    {
        match latest_withdraw_epoch_post.cmp(&latest_withdraw_epoch_pre) {
            std::cmp::Ordering::Less => {
                if args.tx.force {
                    edisplay_line!(
                        context.io(),
                        "Unexpected behavior reading the unbonds data has \
                         occurred"
                    );
                } else {
                    return Err(Error::from(TxSubmitError::UnbondError));
                }
            }
            std::cmp::Ordering::Equal => {
                display_line!(
                    context.io(),
                    "Amount {} withdrawable starting from epoch {}",
                    checked!(
                        latest_withdraw_amount_post
                            - latest_withdraw_amount_pre
                    )?
                    .to_string_native(),
                    latest_withdraw_epoch_post
                );
            }
            std::cmp::Ordering::Greater => {
                display_line!(
                    context.io(),
                    "Amount {} withdrawable starting from epoch {}",
                    latest_withdraw_amount_post.to_string_native(),
                    latest_withdraw_epoch_post,
                );
            }
        }
    } else {
        display_line!(
            context.io(),
            "Amount {} withdrawable starting from epoch {}",
            latest_withdraw_amount_post.to_string_native(),
            latest_withdraw_epoch_post,
        );
    }
    Ok(())
}

/// Submit a transaction to bond
pub async fn build_bond(
    context: &impl Namada,
    args::Bond {
        tx: tx_args,
        validator,
        amount,
        source,
        tx_code_path,
    }: &args::Bond,
) -> Result<(Tx, SigningTxData)> {
    // Require a positive amount of tokens to be bonded
    if amount.is_zero() {
        edisplay_line!(
            context.io(),
            "The requested bond amount is 0. A positive amount must be \
             requested."
        );
        if !tx_args.force {
            return Err(Error::from(TxSubmitError::BondIsZero));
        }
    }

    // The validator must actually be a validator
    let validator =
        known_validator_or_err(validator.clone(), tx_args.force, context)
            .await?;

    // Check that the source address exists on chain
    let mut is_src_also_val = false;
    let source = match source.clone() {
        Some(source) => {
            is_src_also_val =
                rpc::is_validator(context.client(), &source).await?;
            source_exists_or_err(source, tx_args.force, context)
                .await
                .map(Some)
        }
        None => Ok(source.clone()),
    }?;

    // Check that the source is not a different validator bonding to validator
    if is_src_also_val && source != Some(validator.clone()) {
        edisplay_line!(
            context.io(),
            "The given source address {} is a validator. A validator is \
             prohibited from bonding to another validator.",
            &source.clone().unwrap()
        );
        if !tx_args.force {
            return Err(Error::from(TxSubmitError::InvalidBondPair(
                source.clone().unwrap(),
                validator.clone(),
            )));
        }
    }

    // Give a bonding warning based on the pipeline state
    let params: PosParams = rpc::get_pos_params(context.client()).await?;
    let current_epoch = rpc::query_epoch(context.client()).await?;
    let pipeline_epoch = current_epoch.unchecked_add(params.pipeline_len);
    let (validator_state_at_pipeline, _) = rpc::get_validator_state(
        context.client(),
        &validator,
        Some(pipeline_epoch),
    )
    .await?;
    if validator_state_at_pipeline == Some(ValidatorState::Inactive) {
        edisplay_line!(
            context.io(),
            "WARNING: the given validator address {} is inactive at the \
             pipeline epoch {}. If you would still like to bond to the \
             inactive validator, use the --force option.",
            &validator,
            &pipeline_epoch
        );
        if !tx_args.force {
            return Err(Error::from(TxSubmitError::ValidatorInactive(
                validator.clone(),
                pipeline_epoch,
            )));
        }
    }

    let default_address = source.clone().unwrap_or(validator.clone());
    let default_signer = Some(default_address.clone());
    let signing_data = signing::aux_signing_data(
        context,
        tx_args,
        Some(default_address.clone()),
        default_signer,
    )
    .await?;
    let (fee_amount, updated_balance) =
        validate_transparent_fee(context, tx_args, &signing_data.fee_payer)
            .await?;

    // Check bond's source (source for delegation or validator for self-bonds)
    // balance
    let bond_source = source.as_ref().unwrap_or(&validator);
    let native_token = context.native_token();
    let check_balance = if &updated_balance.source == bond_source
        && updated_balance.token == native_token
    {
        CheckBalance::Balance(updated_balance.post_balance)
    } else {
        CheckBalance::Query(balance_key(&native_token, bond_source))
    };
    check_balance_too_low_err(
        &native_token,
        bond_source,
        *amount,
        check_balance,
        tx_args.force,
        context,
    )
    .await?;

    let data = pos::Bond {
        validator,
        amount: *amount,
        source,
    };

    build(
        context,
        tx_args,
        tx_code_path.clone(),
        data,
        do_nothing,
        fee_amount,
        &signing_data.fee_payer,
    )
    .await
    .map(|tx| (tx, signing_data))
}

/// Build a default proposal governance
pub async fn build_default_proposal(
    context: &impl Namada,
    args::InitProposal {
        tx,
        proposal_data: _,
        is_pgf_stewards: _,
        is_pgf_funding: _,
        tx_code_path,
    }: &args::InitProposal,
    proposal: DefaultProposal,
) -> Result<(Tx, SigningTxData)> {
    let default_signer = Some(proposal.proposal.author.clone());
    let signing_data = signing::aux_signing_data(
        context,
        tx,
        Some(proposal.proposal.author.clone()),
        default_signer,
    )
    .await?;
    let (fee_amount, _updated_balance) =
        validate_transparent_fee(context, tx, &signing_data.fee_payer).await?;

    let init_proposal_data = InitProposalData::try_from(proposal.clone())
        .map_err(|e| TxSubmitError::InvalidProposal(e.to_string()))?;

    let push_data =
        |tx_builder: &mut Tx, init_proposal_data: &mut InitProposalData| {
            let (_, extra_section_hash) = tx_builder
                .add_extra_section(proposal_to_vec(proposal.proposal)?, None);
            init_proposal_data.content = extra_section_hash;

            if let Some(init_proposal_code) = proposal.data {
                let (_, extra_section_hash) =
                    tx_builder.add_extra_section(init_proposal_code, None);
                init_proposal_data.r#type =
                    ProposalType::DefaultWithWasm(extra_section_hash);
            };
            Ok(())
        };
    build(
        context,
        tx,
        tx_code_path.clone(),
        init_proposal_data,
        push_data,
        fee_amount,
        &signing_data.fee_payer,
    )
    .await
    .map(|tx| (tx, signing_data))
}

/// Build a proposal vote
pub async fn build_vote_proposal(
    context: &impl Namada,
    args::VoteProposal {
        tx,
        proposal_id,
        vote,
        voter_address,
        tx_code_path,
    }: &args::VoteProposal,
    current_epoch: Epoch,
) -> Result<(Tx, SigningTxData)> {
    let default_signer = Some(voter_address.clone());
    let signing_data = signing::aux_signing_data(
        context,
        tx,
        default_signer.clone(),
        default_signer.clone(),
    )
    .await?;
    let (fee_amount, _) =
        validate_transparent_fee(context, tx, &signing_data.fee_payer).await?;

    let proposal_vote = ProposalVote::try_from(vote.clone())
        .map_err(|_| TxSubmitError::InvalidProposalVote)?;

    let proposal = if let Some(proposal) =
        rpc::query_proposal_by_id(context.client(), *proposal_id).await?
    {
        proposal
    } else {
        return Err(Error::from(TxSubmitError::ProposalDoesNotExist(
            *proposal_id,
        )));
    };

    let is_validator =
        rpc::is_validator(context.client(), voter_address).await?;

    // Check if the voting period is still valid for the voter
    if !proposal.can_be_voted(current_epoch, is_validator) {
        edisplay_line!(
            context.io(),
            "Proposal {} cannot be voted on anymore.",
            proposal_id
        );
        if is_validator {
            edisplay_line!(
                context.io(),
                "NB: voter address {} is a validator, and validators can only \
                 vote on proposals within the first 2/3 of the voting period. \
                 The voting period specifically for validators has ended.",
                voter_address
            );
        }
        if !tx.force {
            return Err(Error::from(
                TxSubmitError::InvalidProposalVotingPeriod(*proposal_id),
            ));
        }
    }

    if is_validator {
        // Prevent a validator voter from voting if they are jailed or inactive
        // right now
        let state = rpc::get_validator_state(
            context.client(),
            voter_address,
            Some(current_epoch),
        )
        .await?
        .0
        .expect("Expected to find the state of the validator");

        if matches!(state, ValidatorState::Jailed | ValidatorState::Inactive) {
            edisplay_line!(
                context.io(),
                "The voter {} is a validator who is currently jailed or \
                 inactive. Thus, this address is prohibited from voting in \
                 governance right now. Please try again when not jailed or \
                 inactive.",
                voter_address
            );
            if !tx.force {
                return Err(Error::from(
                    TxSubmitError::CannotVoteInGovernance(
                        voter_address.clone(),
                        current_epoch,
                    ),
                ));
            }
        }

        let stake =
            get_validator_stake(context.client(), current_epoch, voter_address)
                .await?;

        if stake.is_zero() {
            edisplay_line!(
                context.io(),
                "Voter address {voter_address} is a validator but has no \
                 stake, so it has no votes.",
            );
            if !tx.force {
                return Err(Error::Other(
                    "Voter address must have delegations".to_string(),
                ));
            }
        }
    } else {
        // Check that there are delegations to vote with
        let delegation_validators = rpc::get_delegation_validators(
            context.client(),
            voter_address,
            current_epoch,
        )
        .await?;

        if delegation_validators.is_empty() {
            edisplay_line!(
                context.io(),
                "Voter address {voter_address} does not have any delegations.",
            );
            if !tx.force {
                return Err(Error::from(TxSubmitError::NoDelegationsFound(
                    voter_address.clone(),
                    current_epoch,
                )));
            }
        }
    };

    let data = VoteProposalData {
        id: *proposal_id,
        vote: proposal_vote,
        voter: voter_address.clone(),
    };

    build(
        context,
        tx,
        tx_code_path.clone(),
        data,
        do_nothing,
        fee_amount,
        &signing_data.fee_payer,
    )
    .await
    .map(|tx| (tx, signing_data))
}

/// Build a pgf funding proposal governance
pub async fn build_become_validator(
    context: &impl Namada,
    args::TxBecomeValidator {
        tx: tx_args,
        address,
        scheme: _,
        consensus_key,
        eth_cold_key,
        eth_hot_key,
        protocol_key,
        commission_rate,
        max_commission_rate_change,
        email,
        website,
        description,
        discord_handle,
        avatar,
        name,
        unsafe_dont_encrypt: _,
        tx_code_path,
    }: &args::TxBecomeValidator,
) -> Result<(Tx, SigningTxData)> {
    // Check that the address is established
    if !address.is_established() {
        edisplay_line!(
            context.io(),
            "The given address {address} is not established. Only an \
             established address can become a validator.",
        );
        if !tx_args.force {
            return Err(Error::Other(
                "The given address must be enstablished".to_string(),
            ));
        }
    };

    // Check that the address is not already a validator
    if rpc::is_validator(context.client(), address).await? {
        edisplay_line!(
            context.io(),
            "The given address {address} is already a validator",
        );
        if !tx_args.force {
            return Err(Error::Other(
                "The given address must not be a validator already".to_string(),
            ));
        }
    };

    // If the address is not yet a validator, it cannot have self-bonds, but it
    // may have delegations. It has to unbond those before it can become a
    // validator.
    if rpc::has_bonds(context.client(), address).await? {
        edisplay_line!(
            context.io(),
            "The given address {address} has delegations and therefore cannot \
             become a validator. To become a validator, you have to unbond \
             your delegations first.",
        );
        if !tx_args.force {
            return Err(Error::Other(
                "The given address must not have delegations".to_string(),
            ));
        }
    }

    // Validate the commission rate data
    if *commission_rate > Dec::one() || *commission_rate < Dec::zero() {
        edisplay_line!(
            context.io(),
            "The validator commission rate must not exceed 1.0 or 100%, and \
             it must be 0 or positive."
        );
        if !tx_args.force {
            return Err(Error::Other(
                "Invalid validator commission rate".to_string(),
            ));
        }
    }

    if *max_commission_rate_change > Dec::one()
        || *max_commission_rate_change < Dec::zero()
    {
        edisplay_line!(
            context.io(),
            "The validator maximum change in commission rate per epoch must \
             not exceed 1.0 or 100%, and it must be 0 or positive."
        );
        if !tx_args.force {
            return Err(Error::Other(
                "Invalid validator maximum change".to_string(),
            ));
        }
    }

    // Validate the email
    if email.is_empty() {
        edisplay_line!(
            context.io(),
            "The validator email must not be an empty string."
        );
        if !tx_args.force {
            return Err(Error::Other(
                "Validator email must not be empty".to_string(),
            ));
        }
    }

    // check that all keys have been supplied correctly
    if [
        consensus_key.clone(),
        eth_cold_key.clone(),
        eth_hot_key.clone(),
        protocol_key.clone(),
    ]
    .iter()
    .any(|key| key.is_none())
    {
        edisplay_line!(
            context.io(),
            "All validator keys must be supplied to create a validator."
        );
        return Err(Error::Other("Validator key must be present".to_string()));
    }

    let data = BecomeValidator {
        address: address.clone(),
        consensus_key: consensus_key.clone().unwrap(),
        eth_cold_key: key::secp256k1::PublicKey::try_from_pk(
            &eth_cold_key.clone().unwrap(),
        )
        .unwrap(),
        eth_hot_key: key::secp256k1::PublicKey::try_from_pk(
            &eth_hot_key.clone().unwrap(),
        )
        .unwrap(),
        protocol_key: protocol_key.clone().unwrap(),
        commission_rate: *commission_rate,
        max_commission_rate_change: *max_commission_rate_change,
        email: email.to_owned(),
        description: description.clone(),
        website: website.clone(),
        discord_handle: discord_handle.clone(),
        avatar: avatar.clone(),
        name: name.clone(),
    };

    // Put together all the PKs that we have to sign with to verify ownership
    let account = if let Some(account) =
        rpc::get_account_info(context.client(), address).await?
    {
        account
    } else {
        edisplay_line!(
            context.io(),
            "Unable to query account keys for address {address}."
        );
        return Err(Error::Other("Invalid address".to_string()));
    };

    let mut all_pks = account.get_all_public_keys();
    all_pks.push(consensus_key.clone().unwrap().clone());
    all_pks.push(eth_cold_key.clone().unwrap());
    all_pks.push(eth_hot_key.clone().unwrap());
    all_pks.push(protocol_key.clone().unwrap().clone());

    let signing_data =
        signing::init_validator_signing_data(context, tx_args, all_pks).await?;

    let (fee_amount, _updated_balance) =
        validate_transparent_fee(context, tx_args, &signing_data.fee_payer)
            .await?;

    build(
        context,
        tx_args,
        tx_code_path.clone(),
        data,
        do_nothing,
        fee_amount,
        &signing_data.fee_payer,
    )
    .await
    .map(|tx| (tx, signing_data))
}

/// Build a pgf funding proposal governance
pub async fn build_pgf_funding_proposal(
    context: &impl Namada,
    args::InitProposal {
        tx,
        proposal_data: _,
        is_pgf_stewards: _,
        is_pgf_funding: _,
        tx_code_path,
    }: &args::InitProposal,
    proposal: PgfFundingProposal,
) -> Result<(Tx, SigningTxData)> {
    let default_signer = Some(proposal.proposal.author.clone());
    let signing_data = signing::aux_signing_data(
        context,
        tx,
        Some(proposal.proposal.author.clone()),
        default_signer,
    )
    .await?;
    let (fee_amount, _updated_balance) =
        validate_transparent_fee(context, tx, &signing_data.fee_payer).await?;

    let init_proposal_data = InitProposalData::try_from(proposal.clone())
        .map_err(|e| TxSubmitError::InvalidProposal(e.to_string()))?;

    let add_section = |tx: &mut Tx, data: &mut InitProposalData| {
        let (_, extra_section_hash) =
            tx.add_extra_section(proposal_to_vec(proposal.proposal)?, None);
        data.content = extra_section_hash;
        Ok(())
    };
    build(
        context,
        tx,
        tx_code_path.clone(),
        init_proposal_data,
        add_section,
        fee_amount,
        &signing_data.fee_payer,
    )
    .await
    .map(|tx| (tx, signing_data))
}

/// Build a pgf funding proposal governance
pub async fn build_pgf_stewards_proposal(
    context: &impl Namada,
    args::InitProposal {
        tx,
        proposal_data: _,
        is_pgf_stewards: _,
        is_pgf_funding: _,
        tx_code_path,
    }: &args::InitProposal,
    proposal: PgfStewardProposal,
) -> Result<(Tx, SigningTxData)> {
    let default_signer = Some(proposal.proposal.author.clone());
    let signing_data = signing::aux_signing_data(
        context,
        tx,
        Some(proposal.proposal.author.clone()),
        default_signer,
    )
    .await?;
    let (fee_amount, _updated_balance) =
        validate_transparent_fee(context, tx, &signing_data.fee_payer).await?;

    let init_proposal_data = InitProposalData::try_from(proposal.clone())
        .map_err(|e| TxSubmitError::InvalidProposal(e.to_string()))?;

    let add_section = |tx: &mut Tx, data: &mut InitProposalData| {
        let (_, extra_section_hash) =
            tx.add_extra_section(proposal_to_vec(proposal.proposal)?, None);
        data.content = extra_section_hash;
        Ok(())
    };

    build(
        context,
        tx,
        tx_code_path.clone(),
        init_proposal_data,
        add_section,
        fee_amount,
        &signing_data.fee_payer,
    )
    .await
    .map(|tx| (tx, signing_data))
}

/// Submit an IBC transfer
pub async fn build_ibc_transfer(
    context: &impl Namada,
    args: &args::TxIbcTransfer,
) -> Result<(Tx, SigningTxData, Option<MaspEpoch>)> {
    let refund_target =
        get_refund_target(context, &args.source, &args.refund_target).await?;

    let source = args.source.effective_address();
    let signing_data = signing::aux_signing_data(
        context,
        &args.tx,
        Some(source.clone()),
        Some(source.clone()),
    )
    .await?;
    let (fee_per_gas_unit, updated_balance) =
        if let TransferSource::ExtendedSpendingKey(_) = args.source {
            // MASP fee payment
            (validate_fee(context, &args.tx).await?, None)
        } else {
            // Transparent fee payment
            validate_transparent_fee(context, &args.tx, &signing_data.fee_payer)
                .await
                .map(|(fee_amount, updated_balance)| {
                    (fee_amount, Some(updated_balance))
                })?
        };

    // Check that the source address exists on chain
    let source =
        source_exists_or_err(source.clone(), args.tx.force, context).await?;
    // We cannot check the receiver

    // validate the amount given
    let validated_amount =
        validate_amount(context, args.amount, &args.token, args.tx.force)
            .await
            .expect("expected to validate amount");

    // If source is transparent check the balance (MASP balance is checked when
    // constructing the shielded part)
    if let Some(updated_balance) = updated_balance {
        let check_balance = if updated_balance.source == source
            && updated_balance.token == args.token
        {
            CheckBalance::Balance(updated_balance.post_balance)
        } else {
            CheckBalance::Query(balance_key(&args.token, &source))
        };

        check_balance_too_low_err(
            &args.token,
            &source,
            validated_amount.amount(),
            check_balance,
            args.tx.force,
            context,
        )
        .await?;
    }

    let tx_code_hash =
        query_wasm_code_hash(context, args.tx_code_path.to_str().unwrap())
            .await
            .map_err(|e| Error::from(QueryError::Wasm(e.to_string())))?;
    let masp_transfer_data = vec![MaspTransferData {
        source: args.source.clone(),
        // The token will be escrowed to IBC address
        target: TransferTarget::Ibc(args.receiver.clone()),
        token: args.token.clone(),
        amount: validated_amount,
    }];

    // Add masp fee payment if necessary
    let masp_fee_data = get_masp_fee_payment_amount(
        context,
        &args.tx,
        fee_per_gas_unit,
        &signing_data.fee_payer,
        args.gas_spending_keys.clone(),
    )
    .await?;
    let fee_unshield =
        masp_fee_data
            .as_ref()
            .map(|fee_data| token::UnshieldingTransferData {
                target: fee_data.target.to_owned(),
                token: fee_data.token.to_owned(),
                amount: fee_data.amount,
            });

    // For transfer from a spending key
    let shielded_parts = construct_shielded_parts(
        context,
        masp_transfer_data,
        masp_fee_data,
        !(args.tx.dry_run || args.tx.dry_run_wrapper),
    )
    .await?;
    let shielded_tx_epoch = shielded_parts.as_ref().map(|trans| trans.0.epoch);

    // this height should be that of the destination chain, not this chain
    let timeout_height = match args.timeout_height {
        Some(h) => {
            TimeoutHeight::At(IbcHeight::new(0, h).map_err(|err| {
                Error::Other(format!("Invalid height: {err}"))
            })?)
        }
        None => TimeoutHeight::Never,
    };

    let now: std::result::Result<
        crate::tendermint::Time,
        namada_core::tendermint::Error,
    > = {
        #[allow(clippy::disallowed_methods)]
        DateTimeUtc::now()
    }
    .try_into();
    let now = now.map_err(|e| Error::Other(e.to_string()))?;
    let now: IbcTimestamp = now.into();
    let timeout_timestamp = if let Some(offset) = args.timeout_sec_offset {
        (now + Duration::new(offset, 0))
            .map_err(|e| Error::Other(e.to_string()))?
    } else if timeout_height == TimeoutHeight::Never {
        // we cannot set 0 to both the height and the timestamp
        (now + Duration::new(3600, 0))
            .map_err(|e| Error::Other(e.to_string()))?
    } else {
        IbcTimestamp::none()
    };

    let chain_id = args.tx.chain_id.clone().unwrap();
    let mut tx = Tx::new(chain_id, args.tx.expiration.to_datetime());
    if let Some(memo) = &args.tx.memo {
        tx.add_memo(memo);
    }

    let transfer = shielded_parts
        .map(|(shielded_transfer, asset_types)| {
            let masp_tx_hash =
                tx.add_masp_tx_section(shielded_transfer.masp_tx.clone()).1;
            let transfer = token::Transfer::masp(masp_tx_hash)
                .transfer(
                    // The token will be escrowed to IBC address
                    source.clone(),
                    MASP,
                    args.token.clone(),
                    validated_amount,
                )
                .ok_or(Error::Other(
                    "Combined transfer overflows".to_string(),
                ))?;
            tx.add_masp_builder(MaspBuilder {
                asset_types,
                metadata: shielded_transfer.metadata,
                builder: shielded_transfer.builder,
                target: masp_tx_hash,
            });
            Result::Ok(transfer)
        })
        .transpose()?;

    // Check the token and make the tx data
    let ibc_denom =
        rpc::query_ibc_denom(context, &args.token.to_string(), Some(&source))
            .await;
    // The refund target should be given or created if the source is shielded.
    // Otherwise, the refund target should be None.
    assert!(
        (args.source.spending_key().is_some() && refund_target.is_some())
            || (args.source.address().is_some() && refund_target.is_none())
    );
    // If the refund address is given, set the refund address. It is used only
    // when refunding and won't affect the actual transfer because the actual
    // source will be the MASP address and the MASP transaction is generated by
    // the shielded source address.
    let sender = refund_target
        .map(|t| t.to_string())
        .unwrap_or(source.to_string())
        .into();
    let data = if args.port_id == PortId::transfer() {
        let token = PrefixedCoin {
            denom: ibc_denom
                .parse()
                .map_err(|e| Error::Other(format!("Invalid IBC denom: {e}")))?,
            // Set the IBC amount as an integer
            amount: validated_amount.into(),
        };
        let packet_data = PacketData {
            token,
            sender,
            receiver: args.receiver.clone().into(),
            memo: args.memo.clone().unwrap_or_default().into(),
        };
        let message = IbcMsgTransfer {
            port_id_on_a: args.port_id.clone(),
            chan_id_on_a: args.channel_id.clone(),
            packet_data,
            timeout_height_on_b: timeout_height,
            timeout_timestamp_on_b: timeout_timestamp,
        };
        MsgTransfer {
            message,
            transfer,
            fee_unshield,
        }
        .serialize_to_vec()
    } else if let Some((trace_path, base_class_id, token_id)) =
        is_nft_trace(&ibc_denom)
    {
        let class_id = PrefixedClassId {
            trace_path,
            base_class_id: base_class_id.parse().map_err(|_| {
                Error::Other(format!("Invalid class ID: {base_class_id}"))
            })?,
        };
        let token_ids = vec![token_id.clone()].try_into().map_err(|_| {
            Error::Other(format!("Invalid token ID: {token_id}"))
        })?;
        let packet_data = NftPacketData {
            class_id,
            class_uri: None,
            class_data: None,
            token_ids,
            token_uris: None,
            token_data: None,
            sender,
            receiver: args.receiver.clone().into(),
            memo: args.memo.clone().map(|m| m.into()),
        };
        let message = IbcMsgNftTransfer {
            port_id_on_a: args.port_id.clone(),
            chan_id_on_a: args.channel_id.clone(),
            packet_data,
            timeout_height_on_b: timeout_height,
            timeout_timestamp_on_b: timeout_timestamp,
        };
        MsgNftTransfer {
            message,
            transfer,
            fee_unshield,
        }
        .serialize_to_vec()
    } else {
        return Err(Error::Other(format!("Invalid IBC denom: {ibc_denom}")));
    };

    tx.add_code_from_hash(
        tx_code_hash,
        Some(args.tx_code_path.to_string_lossy().into_owned()),
    )
    .add_serialized_data(data);

    prepare_tx(
        &args.tx,
        &mut tx,
        fee_per_gas_unit,
        signing_data.fee_payer.clone(),
    )
    .await?;

    Ok((tx, signing_data, shielded_tx_epoch))
}

/// Abstraction for helping build transactions
#[allow(clippy::too_many_arguments)]
pub async fn build<F, D>(
    context: &impl Namada,
    tx_args: &crate::args::Tx,
    path: PathBuf,
    data: D,
    on_tx: F,
    fee_amount: DenominatedAmount,
    gas_payer: &common::PublicKey,
) -> Result<Tx>
where
    F: FnOnce(&mut Tx, &mut D) -> Result<()>,
    D: BorshSerialize,
{
    build_pow_flag(context, tx_args, path, data, on_tx, fee_amount, gas_payer)
        .await
}

#[allow(clippy::too_many_arguments)]
async fn build_pow_flag<F, D>(
    context: &impl Namada,
    tx_args: &crate::args::Tx,
    path: PathBuf,
    mut data: D,
    on_tx: F,
    fee_amount: DenominatedAmount,
    gas_payer: &common::PublicKey,
) -> Result<Tx>
where
    F: FnOnce(&mut Tx, &mut D) -> Result<()>,
    D: BorshSerialize,
{
    let chain_id = tx_args.chain_id.clone().unwrap();

    let mut tx_builder = Tx::new(chain_id, tx_args.expiration.to_datetime());
    if let Some(memo) = &tx_args.memo {
        tx_builder.add_memo(memo);
    }

    let tx_code_hash = query_wasm_code_hash(context, path.to_string_lossy())
        .await
        .map_err(|e| Error::from(QueryError::Wasm(e.to_string())))?;

    on_tx(&mut tx_builder, &mut data)?;

    tx_builder
        .add_code_from_hash(
            tx_code_hash,
            Some(path.to_string_lossy().into_owned()),
        )
        .add_data(data);

    prepare_tx(tx_args, &mut tx_builder, fee_amount, gas_payer.clone()).await?;
    Ok(tx_builder)
}

/// Try to decode the given asset type and add its decoding to the supplied set.
/// Returns true only if a new decoding has been added to the given set.
async fn add_asset_type(
    asset_types: &mut HashSet<AssetData>,
    context: &impl Namada,
    asset_type: AssetType,
) -> bool {
    if let Some(asset_type) = context
        .shielded_mut()
        .await
        .decode_asset_type(context.client(), asset_type)
        .await
    {
        asset_types.insert(asset_type)
    } else {
        false
    }
}

/// Collect the asset types used in the given Builder and decode them. This
/// function provides the data necessary for offline wallets to present asset
/// type information.
async fn used_asset_types<P, K, N>(
    context: &impl Namada,
    builder: &Builder<P, K, N>,
) -> std::result::Result<HashSet<AssetData>, RpcError> {
    let mut asset_types = HashSet::new();
    // Collect all the asset types used in the Sapling inputs
    for input in builder.sapling_inputs() {
        add_asset_type(&mut asset_types, context, input.asset_type()).await;
    }
    // Collect all the asset types used in the transparent inputs
    for input in builder.transparent_inputs() {
        add_asset_type(&mut asset_types, context, input.coin().asset_type())
            .await;
    }
    // Collect all the asset types used in the Sapling outputs
    for output in builder.sapling_outputs() {
        add_asset_type(&mut asset_types, context, output.asset_type()).await;
    }
    // Collect all the asset types used in the transparent outputs
    for output in builder.transparent_outputs() {
        add_asset_type(&mut asset_types, context, output.asset_type()).await;
    }
    // Collect all the asset types used in the Sapling converts
    for output in builder.sapling_converts() {
        for (asset_type, _) in
            I128Sum::from(output.conversion().clone()).components()
        {
            add_asset_type(&mut asset_types, context, *asset_type).await;
        }
    }
    Ok(asset_types)
}

/// Constructs the batched tx from the provided list. Returns also the data for
/// signing
pub fn build_batch(
    mut txs: Vec<(Tx, SigningTxData)>,
) -> Result<(Tx, Vec<SigningTxData>)> {
    if txs.is_empty() {
        return Err(Error::Other(
            "No transactions provided for the batch".to_string(),
        ));
    }
    let (mut batched_tx, sig_data) = txs.remove(0);
    let mut signing_data = vec![sig_data];

    for (tx, sig_data) in txs {
        if tx.commitments().len() != 1 {
            return Err(Error::Other(format!(
                "Inner tx did not contain exactly one transaction, \
                 transaction length: {}",
                tx.commitments().len()
            )));
        }

        let cmt = tx.first_commitments().unwrap().to_owned();
        if !batched_tx.add_inner_tx(tx, cmt.clone()) {
            return Err(Error::Other(format!(
                "The transaction batch already contains inner tx: {}",
                cmt.get_hash()
            )));
        }
        // Avoid redundant signing data
        if !signing_data.iter().any(|sig| sig == &sig_data) {
            signing_data.push(sig_data);
        }
    }

    Ok((batched_tx, signing_data))
}

/// Build a transparent transfer
pub async fn build_transparent_transfer<N: Namada>(
    context: &N,
    args: &mut args::TxTransparentTransfer,
) -> Result<(Tx, SigningTxData)> {
    let mut transfers = token::Transfer::default();

    // Evaluate signer and fees
    let (signing_data, fee_amount, updated_balance) = {
        let source = if args.data.len() == 1 {
            // If only one transfer take its source as the signer
            args.data
                .first()
                .map(|transfer_data| transfer_data.source.clone())
        } else {
            // Otherwise the caller is required to pass the public keys in the
            // argument
            None
        };

        let signing_data = signing::aux_signing_data(
            context,
            &args.tx,
            source.clone(),
            source,
        )
        .await?;

        // Transparent fee payment
        let (fee_amount, updated_balance) = validate_transparent_fee(
            context,
            &args.tx,
            &signing_data.fee_payer,
        )
        .await
        .map(|(fee_amount, updated_balance)| {
            (fee_amount, Some(updated_balance))
        })?;

        (signing_data, fee_amount, updated_balance)
    };

    for TxTransparentTransferData {
        source,
        target,
        token,
        amount,
    } in &args.data
    {
        // Check that the source address exists on chain
        source_exists_or_err(source.clone(), args.tx.force, context).await?;
        // Check that the target address exists on chain
        target_exists_or_err(target.clone(), args.tx.force, context).await?;

        // Validate the amount given
        let validated_amount =
            validate_amount(context, amount.to_owned(), token, args.tx.force)
                .await?;

        // Check the balance of the source
        if let Some(updated_balance) = &updated_balance {
            let check_balance = if &updated_balance.source == source
                && &updated_balance.token == token
            {
                CheckBalance::Balance(updated_balance.post_balance)
            } else {
                CheckBalance::Query(balance_key(token, source))
            };

            check_balance_too_low_err(
                token,
                source,
                validated_amount.amount(),
                check_balance,
                args.tx.force,
                context,
            )
            .await?;
        }

        // Construct the corresponding transparent Transfer object
        transfers = transfers
            .transfer(
                source.to_owned(),
                target.to_owned(),
                token.to_owned(),
                validated_amount,
            )
            .ok_or(Error::Other("Combined transfer overflows".to_string()))?;
    }

    let tx = build_pow_flag(
        context,
        &args.tx,
        args.tx_code_path.clone(),
        transfers,
        do_nothing,
        fee_amount,
        &signing_data.fee_payer,
    )
    .await?;
    Ok((tx, signing_data))
}

/// Build a shielded transfer
pub async fn build_shielded_transfer<N: Namada>(
    context: &N,
    args: &mut args::TxShieldedTransfer,
) -> Result<(Tx, SigningTxData)> {
    let signing_data =
        signing::aux_signing_data(context, &args.tx, Some(MASP), Some(MASP))
            .await?;

    // Shielded fee payment
    let fee_per_gas_unit = validate_fee(context, &args.tx).await?;

    let mut transfer_data = vec![];
    for TxShieldedTransferData {
        source,
        target,
        token,
        amount,
    } in &args.data
    {
        // Validate the amount given
        let validated_amount =
            validate_amount(context, amount.to_owned(), token, args.tx.force)
                .await?;

        transfer_data.push(MaspTransferData {
            source: TransferSource::ExtendedSpendingKey(source.to_owned()),
            target: TransferTarget::PaymentAddress(target.to_owned()),
            token: token.to_owned(),
            amount: validated_amount,
        });
    }

    // Add masp fee payment if necessary
    let masp_fee_data = get_masp_fee_payment_amount(
        context,
        &args.tx,
        fee_per_gas_unit,
        &signing_data.fee_payer,
        args.gas_spending_keys.clone(),
    )
    .await?;
    let fee_unshield =
        masp_fee_data
            .as_ref()
            .map(|fee_data| token::UnshieldingTransferData {
                target: fee_data.target.to_owned(),
                token: fee_data.token.to_owned(),
                amount: fee_data.amount,
            });

    let shielded_parts = construct_shielded_parts(
        context,
        transfer_data,
        masp_fee_data,
        !(args.tx.dry_run || args.tx.dry_run_wrapper),
    )
    .await?
    .expect("Shielded transfer must have shielded parts");

    let add_shielded_parts = |tx: &mut Tx, data: &mut token::Transfer| {
        // Add the MASP Transaction and its Builder to facilitate validation
        let (
            ShieldedTransfer {
                builder,
                masp_tx,
                metadata,
                epoch: _,
            },
            asset_types,
        ) = shielded_parts;
        // Add a MASP Transaction section to the Tx and get the tx hash
        let section_hash = tx.add_masp_tx_section(masp_tx).1;

        tx.add_masp_builder(MaspBuilder {
            asset_types,
            // Store how the Info objects map to Descriptors/Outputs
            metadata,
            // Store the data that was used to construct the Transaction
            builder,
            // Link the Builder to the Transaction by hash code
            target: section_hash,
        });

<<<<<<< HEAD
    // Construct the tx data with a placeholder shielded section hash
    let data = token::ShieldedTransfer {
        fee_unshield,
        section_hash: Hash::zero(),
=======
        data.shielded_section_hash = Some(section_hash);
        tracing::debug!("Transfer data {data:?}");
        Ok(())
>>>>>>> 98c88ecd
    };

    // Construct the tx data with a placeholder shielded section hash
    let data = token::Transfer::default();
    let tx = build_pow_flag(
        context,
        &args.tx,
        args.tx_code_path.clone(),
        data,
        add_shielded_parts,
        fee_per_gas_unit,
        &signing_data.fee_payer,
    )
    .await?;
    Ok((tx, signing_data))
}

// Check if the transaction will need to pay fees via the masp and extract the
// right masp data
async fn get_masp_fee_payment_amount<N: Namada>(
    context: &N,
    args: &args::Tx<SdkTypes>,
    fee_amount: DenominatedAmount,
    fee_payer: &common::PublicKey,
    gas_spending_keys: Vec<ExtendedSpendingKey>,
) -> Result<Option<MaspFeeData>> {
    let fee_payer_address = Address::from(fee_payer);
    let balance_key = balance_key(&args.fee_token, &fee_payer_address);
    let balance = rpc::query_storage_value::<_, token::Amount>(
        context.client(),
        &balance_key,
    )
    .await
    .unwrap_or_default();
    let total_fee = checked!(fee_amount.amount() * u64::from(args.gas_limit))?;

    Ok(match total_fee.checked_sub(balance) {
        Some(diff) if !diff.is_zero() => Some(MaspFeeData {
            sources: gas_spending_keys,
            target: fee_payer_address,
            token: args.fee_token.clone(),
            amount: DenominatedAmount::new(diff, fee_amount.denom()),
        }),
        _ => None,
    })
}

/// Build a shielding transfer
pub async fn build_shielding_transfer<N: Namada>(
    context: &N,
    args: &mut args::TxShieldingTransfer,
) -> Result<(Tx, SigningTxData, MaspEpoch)> {
    let source = if args.data.len() == 1 {
        // If only one transfer take its source as the signer
        args.data
            .first()
            .map(|transfer_data| transfer_data.source.clone())
    } else {
        // Otherwise the caller is required to pass the public keys in the
        // argument
        None
    };
    let signing_data =
        signing::aux_signing_data(context, &args.tx, source.clone(), source)
            .await?;

    // Transparent fee payment
    let (fee_amount, updated_balance) =
        validate_transparent_fee(context, &args.tx, &signing_data.fee_payer)
            .await
            .map(|(fee_amount, updated_balance)| {
                (fee_amount, Some(updated_balance))
            })?;

    let mut transfer_data = vec![];
    let mut data = token::Transfer::default();
    for TxShieldingTransferData {
        source,
        token,
        amount,
    } in &args.data
    {
        // Validate the amount given
        let validated_amount =
            validate_amount(context, amount.to_owned(), token, args.tx.force)
                .await?;

        // Check the balance of the source
        if let Some(updated_balance) = &updated_balance {
            let check_balance = if &updated_balance.source == source
                && &updated_balance.token == token
            {
                CheckBalance::Balance(updated_balance.post_balance)
            } else {
                CheckBalance::Query(balance_key(token, source))
            };

            check_balance_too_low_err(
                token,
                source,
                validated_amount.amount(),
                check_balance,
                args.tx.force,
                context,
            )
            .await?;
        }

        transfer_data.push(MaspTransferData {
            source: TransferSource::Address(source.to_owned()),
            target: TransferTarget::PaymentAddress(args.target),
            token: token.to_owned(),
            amount: validated_amount,
        });

        data = data
            .transfer(
                source.to_owned(),
                MASP,
                token.to_owned(),
                validated_amount,
            )
            .ok_or(Error::Other("Combined transfer overflows".to_string()))?;
    }

    let shielded_parts = construct_shielded_parts(
        context,
        transfer_data,
        None,
        !(args.tx.dry_run || args.tx.dry_run_wrapper),
    )
    .await?
    .expect("Shielding transfer must have shielded parts");
    let shielded_tx_epoch = shielded_parts.0.epoch;

    let add_shielded_parts = |tx: &mut Tx, data: &mut token::Transfer| {
        // Add the MASP Transaction and its Builder to facilitate validation
        let (
            ShieldedTransfer {
                builder,
                masp_tx,
                metadata,
                epoch: _,
            },
            asset_types,
        ) = shielded_parts;
        // Add a MASP Transaction section to the Tx and get the tx hash
        let shielded_section_hash = tx.add_masp_tx_section(masp_tx).1;

        tx.add_masp_builder(MaspBuilder {
            asset_types,
            // Store how the Info objects map to Descriptors/Outputs
            metadata,
            // Store the data that was used to construct the Transaction
            builder,
            // Link the Builder to the Transaction by hash code
            target: shielded_section_hash,
        });

        data.shielded_section_hash = Some(shielded_section_hash);
        tracing::debug!("Transfer data {data:?}");
        Ok(())
    };

    let tx = build_pow_flag(
        context,
        &args.tx,
        args.tx_code_path.clone(),
        data,
        add_shielded_parts,
        fee_amount,
        &signing_data.fee_payer,
    )
    .await?;
    Ok((tx, signing_data, shielded_tx_epoch))
}

/// Build an unshielding transfer
pub async fn build_unshielding_transfer<N: Namada>(
    context: &N,
    args: &mut args::TxUnshieldingTransfer,
) -> Result<(Tx, SigningTxData)> {
    let signing_data =
        signing::aux_signing_data(context, &args.tx, Some(MASP), Some(MASP))
            .await?;

    // Shielded fee payment
    let fee_per_gas_unit = validate_fee(context, &args.tx).await?;

    let mut transfer_data = vec![];
    let mut data = token::Transfer::default();
    for TxUnshieldingTransferData {
        target,
        token,
        amount,
    } in &args.data
    {
        // Validate the amount given
        let validated_amount =
            validate_amount(context, amount.to_owned(), token, args.tx.force)
                .await?;

        transfer_data.push(MaspTransferData {
            source: TransferSource::ExtendedSpendingKey(args.source),
            target: TransferTarget::Address(target.to_owned()),
            token: token.to_owned(),
            amount: validated_amount,
        });

        data = data
            .transfer(
                MASP,
                target.to_owned(),
                token.to_owned(),
                validated_amount,
            )
            .ok_or(Error::Other("Combined transfer overflows".to_string()))?;
    }

    // Add masp fee payment if necessary
    let masp_fee_data = get_masp_fee_payment_amount(
        context,
        &args.tx,
        fee_per_gas_unit,
        &signing_data.fee_payer,
        args.gas_spending_keys.clone(),
    )
    .await?;
    if let Some(fee_data) = &masp_fee_data {
        // Add another unshield to the list
        data.push(token::UnshieldingTransferData {
            target: fee_data.target.to_owned(),
            token: fee_data.token.to_owned(),
            amount: fee_data.amount,
        });
    }

    let shielded_parts = construct_shielded_parts(
        context,
        transfer_data,
        masp_fee_data,
        !(args.tx.dry_run || args.tx.dry_run_wrapper),
    )
    .await?
    .expect("Shielding transfer must have shielded parts");

    let add_shielded_parts = |tx: &mut Tx, data: &mut token::Transfer| {
        // Add the MASP Transaction and its Builder to facilitate validation
        let (
            ShieldedTransfer {
                builder,
                masp_tx,
                metadata,
                epoch: _,
            },
            asset_types,
        ) = shielded_parts;
        // Add a MASP Transaction section to the Tx and get the tx hash
        let shielded_section_hash = tx.add_masp_tx_section(masp_tx).1;

        tx.add_masp_builder(MaspBuilder {
            asset_types,
            // Store how the Info objects map to Descriptors/Outputs
            metadata,
            // Store the data that was used to construct the Transaction
            builder,
            // Link the Builder to the Transaction by hash code
            target: shielded_section_hash,
        });

        data.shielded_section_hash = Some(shielded_section_hash);
        tracing::debug!("Transfer data {data:?}");
        Ok(())
    };

    let tx = build_pow_flag(
        context,
        &args.tx,
        args.tx_code_path.clone(),
        data,
        add_shielded_parts,
        fee_per_gas_unit,
        &signing_data.fee_payer,
    )
    .await?;
    Ok((tx, signing_data))
}

// Construct the shielded part of the transaction, if any
async fn construct_shielded_parts<N: Namada>(
    context: &N,
    data: Vec<MaspTransferData>,
    fee_data: Option<MaspFeeData>,
    update_ctx: bool,
) -> Result<Option<(ShieldedTransfer, HashSet<AssetData>)>> {
    // Precompute asset types to increase chances of success in decoding
    let token_map = context.wallet().await.get_addresses();
    let tokens = token_map.values().collect();
    let _ = context
        .shielded_mut()
        .await
        .precompute_asset_types(context.client(), tokens)
        .await;
    let stx_result =
        ShieldedContext::<N::ShieldedUtils>::gen_shielded_transfer(
            context, data, fee_data, update_ctx,
        )
        .await;

    let shielded_parts = match stx_result {
        Ok(Some(stx)) => stx,
        Ok(None) => return Ok(None),
        Err(Build {
            error: builder::Error::InsufficientFunds(_),
            data,
        }) => {
            if let Some(MaspDataLog {
                source,
                token,
                amount,
            }) = data
            {
                if let Some(source) = source {
                    return Err(TxSubmitError::NegativeBalanceAfterTransfer(
                        Box::new(source.effective_address()),
                        amount.to_string(),
                        Box::new(token.clone()),
                    )
                    .into());
                }
                return Err(TxSubmitError::MaspError(format!(
                    "Insufficient funds: Could not collect enough funds to \
                     pay for fees: token {token}, amount: {amount}"
                ))
                .into());
            }
            return Err(TxSubmitError::MaspError(
                "Insufficient funds".to_string(),
            )
            .into());
        }
        Err(err) => {
            return Err(TxSubmitError::MaspError(err.to_string()).into());
        }
    };

    // Get the decoded asset types used in the transaction to give offline
    // wallet users more information
    let asset_types = used_asset_types(context, &shielded_parts.builder)
        .await
        .unwrap_or_default();

    Ok(Some((shielded_parts, asset_types)))
}

/// Submit a transaction to initialize an account
pub async fn build_init_account(
    context: &impl Namada,
    args::TxInitAccount {
        tx: tx_args,
        vp_code_path,
        tx_code_path,
        public_keys,
        threshold,
    }: &args::TxInitAccount,
) -> Result<(Tx, SigningTxData)> {
    let signing_data =
        signing::aux_signing_data(context, tx_args, None, None).await?;
    let (fee_amount, _) =
        validate_transparent_fee(context, tx_args, &signing_data.fee_payer)
            .await?;

    let vp_code_hash = query_wasm_code_hash_buf(context, vp_code_path).await?;

    let threshold = match threshold {
        Some(threshold) => {
            let threshold = *threshold;
            if (threshold > 0 && public_keys.len() as u8 >= threshold)
                || tx_args.force
            {
                threshold
            } else {
                edisplay_line!(
                    context.io(),
                    "Invalid account threshold: either the provided threshold \
                     is zero or the number of public keys is less than the \
                     threshold."
                );
                if !tx_args.force {
                    return Err(Error::from(
                        TxSubmitError::InvalidAccountThreshold,
                    ));
                }
                threshold
            }
        }
        None => {
            if public_keys.len() == 1 {
                1u8
            } else {
                return Err(Error::from(
                    TxSubmitError::MissingAccountThreshold,
                ));
            }
        }
    };

    let data = InitAccount {
        public_keys: public_keys.clone(),
        // We will add the hash inside the add_code_hash function
        vp_code_hash: Hash::zero(),
        threshold,
    };

    let add_code_hash = |tx: &mut Tx, data: &mut InitAccount| {
        let extra_section_hash = tx.add_extra_section_from_hash(
            vp_code_hash,
            Some(vp_code_path.to_string_lossy().into_owned()),
        );
        data.vp_code_hash = extra_section_hash;
        Ok(())
    };
    build(
        context,
        tx_args,
        tx_code_path.clone(),
        data,
        add_code_hash,
        fee_amount,
        &signing_data.fee_payer,
    )
    .await
    .map(|tx| (tx, signing_data))
}

/// Submit a transaction to update a VP
pub async fn build_update_account(
    context: &impl Namada,
    args::TxUpdateAccount {
        tx: tx_args,
        vp_code_path,
        tx_code_path,
        addr,
        public_keys,
        threshold,
    }: &args::TxUpdateAccount,
) -> Result<(Tx, SigningTxData)> {
    let default_signer = Some(addr.clone());
    let signing_data = signing::aux_signing_data(
        context,
        tx_args,
        Some(addr.clone()),
        default_signer,
    )
    .await?;
    let (fee_amount, _) =
        validate_transparent_fee(context, tx_args, &signing_data.fee_payer)
            .await?;

    let account = if let Some(account) =
        rpc::get_account_info(context.client(), addr).await?
    {
        account
    } else {
        return Err(Error::from(TxSubmitError::LocationDoesNotExist(
            addr.clone(),
        )));
    };

    let threshold = if let Some(threshold) = threshold {
        let threshold = *threshold;

        let invalid_threshold = threshold.is_zero();
        let invalid_too_few_pks: bool = (public_keys.is_empty()
            && public_keys.len() < threshold as usize)
            || (account.get_all_public_keys().len() < threshold as usize);

        if invalid_threshold || invalid_too_few_pks {
            edisplay_line!(
                context.io(),
                "Invalid account threshold: either the provided threshold is \
                 zero or the number of public keys is less than the threshold."
            );
            if !tx_args.force {
                return Err(Error::from(
                    TxSubmitError::InvalidAccountThreshold,
                ));
            }
        }

        Some(threshold)
    } else {
        let invalid_too_few_pks = (!public_keys.is_empty()
            && public_keys.len() < account.threshold as usize)
            || (account.get_all_public_keys().len()
                < account.threshold as usize);

        if invalid_too_few_pks {
            return Err(Error::from(TxSubmitError::InvalidAccountThreshold));
        }

        None
    };

    let vp_code_hash = match vp_code_path {
        Some(code_path) => {
            let vp_hash = query_wasm_code_hash_buf(context, code_path).await?;
            Some(vp_hash)
        }
        None => None,
    };

    let chain_id = tx_args.chain_id.clone().unwrap();
    let mut tx = Tx::new(chain_id, tx_args.expiration.to_datetime());
    if let Some(memo) = &tx_args.memo {
        tx.add_memo(memo);
    }
    let extra_section_hash = vp_code_path.as_ref().zip(vp_code_hash).map(
        |(code_path, vp_code_hash)| {
            tx.add_extra_section_from_hash(
                vp_code_hash,
                Some(code_path.to_string_lossy().into_owned()),
            )
        },
    );

    let data = UpdateAccount {
        addr: account.address,
        vp_code_hash: extra_section_hash,
        public_keys: public_keys.clone(),
        threshold,
    };

    let add_code_hash = |tx: &mut Tx, data: &mut UpdateAccount| {
        let extra_section_hash = vp_code_path.as_ref().zip(vp_code_hash).map(
            |(code_path, vp_code_hash)| {
                tx.add_extra_section_from_hash(
                    vp_code_hash,
                    Some(code_path.to_string_lossy().into_owned()),
                )
            },
        );
        data.vp_code_hash = extra_section_hash;
        Ok(())
    };
    build(
        context,
        tx_args,
        tx_code_path.clone(),
        data,
        add_code_hash,
        fee_amount,
        &signing_data.fee_payer,
    )
    .await
    .map(|tx| (tx, signing_data))
}

/// Submit a custom transaction
pub async fn build_custom(
    context: &impl Namada,
    args::TxCustom {
        tx: tx_args,
        code_path,
        data_path,
        serialized_tx,
        owner,
    }: &args::TxCustom,
) -> Result<(Tx, SigningTxData)> {
    let default_signer = Some(owner.clone());
    let signing_data = signing::aux_signing_data(
        context,
        tx_args,
        Some(owner.clone()),
        default_signer,
    )
    .await?;
    let fee_amount = validate_fee(context, tx_args).await?;

    let mut tx = if let Some(serialized_tx) = serialized_tx {
        Tx::deserialize(serialized_tx.as_ref()).map_err(|_| {
            Error::Other("Invalid tx deserialization.".to_string())
        })?
    } else {
        let code_path = code_path
            .as_ref()
            .ok_or(Error::Other("No code path supplied".to_string()))?;
        let tx_code_hash = query_wasm_code_hash_buf(context, code_path).await?;
        let chain_id = tx_args.chain_id.clone().unwrap();
        let mut tx = Tx::new(chain_id, tx_args.expiration.to_datetime());
        if let Some(memo) = &tx_args.memo {
            tx.add_memo(memo);
        }
        tx.add_code_from_hash(
            tx_code_hash,
            Some(code_path.to_string_lossy().into_owned()),
        );
        data_path.clone().map(|data| tx.add_serialized_data(data));
        tx
    };

    prepare_tx(tx_args, &mut tx, fee_amount, signing_data.fee_payer.clone())
        .await?;

    Ok((tx, signing_data))
}

/// Generate IBC shielded transfer
pub async fn gen_ibc_shielding_transfer<N: Namada>(
    context: &N,
    args: args::GenIbcShieldedTransfer,
) -> Result<Option<(token::Transfer, MaspTransaction)>> {
    let source = Address::Internal(InternalAddress::Ibc);
    let (src_port_id, src_channel_id) =
        get_ibc_src_port_channel(context, &args.port_id, &args.channel_id)
            .await?;
    let ibc_denom =
        rpc::query_ibc_denom(context, &args.token, Some(&source)).await;
    let token = if args.refund {
        if ibc_denom.contains('/') {
            ibc_token(ibc_denom)
        } else {
            // the token is a base token
            Address::decode(&ibc_denom)
                .map_err(|e| Error::Other(format!("Invalid token: {e}")))?
        }
    } else {
        // Need to check the prefix
        namada_ibc::received_ibc_token(
            &ibc_denom,
            &src_port_id,
            &src_channel_id,
            &args.port_id,
            &args.channel_id,
        )
        .map_err(|e| {
            Error::Other(format!("Getting IBC Token failed: error {e}"))
        })?
    };
    let validated_amount =
        validate_amount(context, args.amount, &token, false).await?;

    // Precompute asset types to increase chances of success in decoding
    let token_map = context.wallet().await.get_addresses();
    let tokens = token_map.values().collect();
    let _ = context
        .shielded_mut()
        .await
        .precompute_asset_types(context.client(), tokens)
        .await;

    let masp_transfer_data = MaspTransferData {
        source: TransferSource::Address(source.clone()),
        target: args.target,
        token: token.clone(),
        amount: validated_amount,
    };
    let shielded_transfer =
        ShieldedContext::<N::ShieldedUtils>::gen_shielded_transfer(
            context,
            vec![masp_transfer_data],
            // Fees are paid from the transparent balance of the relayer
            None,
            true,
        )
        .await
        .map_err(|err| TxSubmitError::MaspError(err.to_string()))?;

    if let Some(shielded_transfer) = shielded_transfer {
        let masp_tx_hash =
            Section::MaspTx(shielded_transfer.masp_tx.clone()).get_hash();
        let transfer = token::Transfer::masp(masp_tx_hash)
            .transfer(source.clone(), MASP, token.clone(), validated_amount)
            .ok_or(Error::Other("Combined transfer overflows".to_string()))?;
        Ok(Some((transfer, shielded_transfer.masp_tx)))
    } else {
        Ok(None)
    }
}

async fn get_ibc_src_port_channel(
    context: &impl Namada,
    dest_port_id: &PortId,
    dest_channel_id: &ChannelId,
) -> Result<(PortId, ChannelId)> {
    use crate::ibc::core::channel::types::channel::ChannelEnd;
    use crate::ibc::primitives::proto::Protobuf;

    let channel_key = channel_key(dest_port_id, dest_channel_id);
    let bytes = rpc::query_storage_value_bytes(
        context.client(),
        &channel_key,
        None,
        false,
    )
    .await?
    .0
    .ok_or_else(|| {
        Error::Other(format!(
            "No channel end: port {dest_port_id}, channel {dest_channel_id}"
        ))
    })?;
    let channel = ChannelEnd::decode_vec(&bytes).map_err(|_| {
        Error::Other(format!(
            "Decoding channel end failed: port {dest_port_id}, channel \
             {dest_channel_id}",
        ))
    })?;
    channel
        .remote
        .channel_id()
        .map(|src_channel| {
            (channel.remote.port_id.clone(), src_channel.clone())
        })
        .ok_or_else(|| {
            Error::Other(format!(
                "The source channel doesn't exist: port {dest_port_id}, \
                 channel {dest_channel_id}"
            ))
        })
}

async fn expect_dry_broadcast(
    to_broadcast: TxBroadcastData,
    context: &impl Namada,
) -> Result<ProcessTxResponse> {
    match to_broadcast {
        TxBroadcastData::DryRun(tx) => {
            let result = rpc::dry_run_tx(context, tx.to_bytes()).await?;
            Ok(ProcessTxResponse::DryRun(result))
        }
        TxBroadcastData::Live { tx, tx_hash: _ } => {
            Err(Error::from(TxSubmitError::ExpectDryRun(tx)))
        }
    }
}

fn lift_rpc_error<T>(res: std::result::Result<T, RpcError>) -> Result<T> {
    res.map_err(|err| Error::from(TxSubmitError::TxBroadcast(err)))
}

/// Returns the given validator if the given address is a validator,
/// otherwise returns an error, force forces the address through even
/// if it isn't a validator
async fn known_validator_or_err(
    validator: Address,
    force: bool,
    context: &impl Namada,
) -> Result<Address> {
    // Check that the validator address exists on chain
    let is_validator = rpc::is_validator(context.client(), &validator).await?;
    if !is_validator {
        if force {
            edisplay_line!(
                context.io(),
                "The address {} doesn't belong to any known validator account.",
                validator
            );
            Ok(validator)
        } else {
            Err(Error::from(TxSubmitError::InvalidValidatorAddress(
                validator,
            )))
        }
    } else {
        Ok(validator)
    }
}

/// general pattern for checking if an address exists on the chain, or
/// throwing an error if it's not forced. Takes a generic error
/// message and the error type.
async fn address_exists_or_err<F>(
    addr: Address,
    force: bool,
    context: &impl Namada,
    message: String,
    err: F,
) -> Result<Address>
where
    F: FnOnce(Address) -> Error,
{
    let addr_exists = rpc::known_address(context.client(), &addr).await?;
    if !addr_exists {
        if force {
            edisplay_line!(context.io(), "{}", message);
            Ok(addr)
        } else {
            Err(err(addr))
        }
    } else {
        Ok(addr)
    }
}

/// Returns the given source address if the given address exists on chain
/// otherwise returns an error, force forces the address through even
/// if it isn't on chain
async fn source_exists_or_err(
    token: Address,
    force: bool,
    context: &impl Namada,
) -> Result<Address> {
    let message =
        format!("The source address {} doesn't exist on chain.", token);
    address_exists_or_err(token, force, context, message, |err| {
        Error::from(TxSubmitError::SourceDoesNotExist(err))
    })
    .await
}

/// Returns the given target address if the given address exists on chain
/// otherwise returns an error, force forces the address through even
/// if it isn't on chain
async fn target_exists_or_err(
    token: Address,
    force: bool,
    context: &impl Namada,
) -> Result<Address> {
    let message =
        format!("The target address {} doesn't exist on chain.", token);
    address_exists_or_err(token, force, context, message, |err| {
        Error::from(TxSubmitError::TargetLocationDoesNotExist(err))
    })
    .await
}

/// Returns the given refund target address if the given address is valid for
/// the IBC shielded transfer. Returns an error if the address is transparent
/// or the address is given for non-shielded transfer.
async fn get_refund_target(
    context: &impl Namada,
    source: &TransferSource,
    refund_target: &Option<TransferTarget>,
) -> Result<Option<PaymentAddress>> {
    match (source, refund_target) {
        (
            TransferSource::ExtendedSpendingKey(_),
            Some(TransferTarget::PaymentAddress(pa)),
        ) => Ok(Some(*pa)),
        (
            TransferSource::ExtendedSpendingKey(_),
            Some(TransferTarget::Address(addr)),
        ) => Err(Error::Other(format!(
            "Transparent address can't be specified as a refund target: {}",
            addr,
        ))),
        (TransferSource::ExtendedSpendingKey(spending_key), None) => {
            // Generate a new payment address
            let viewing_key =
                ExtendedFullViewingKey::from(&(*spending_key).into()).fvk.vk;
            let mut rng = OsRng;
            let (div, _g_d) = crate::masp::find_valid_diversifier(&mut rng);
            let payment_addr: PaymentAddress = viewing_key
                .to_payment_address(div)
                .ok_or_else(|| {
                    Error::Other(
                        "Converting to a payment address failed".to_string(),
                    )
                })?
                .into();
            let alias = format!("ibc-refund-target-{}", rng.next_u64());
            let mut wallet = context.wallet_mut().await;
            wallet
                .insert_payment_addr(alias, payment_addr, false)
                .ok_or_else(|| {
                    Error::Other(
                        "Adding a new payment address failed".to_string(),
                    )
                })?;
            wallet.save().map_err(|e| {
                Error::Other(format!("Saving wallet error: {e}"))
            })?;
            Ok(Some(payment_addr))
        }
        (_, Some(_)) => Err(Error::Other(
            "Refund target can't be specified for non-shielded transfer"
                .to_string(),
        )),
        (_, None) => Ok(None),
    }
}

enum CheckBalance {
    Balance(token::Amount),
    Query(storage::Key),
}

/// Checks the balance at the given address is enough to transfer the
/// given amount, along with the balance even existing. Force
/// overrides this.
async fn check_balance_too_low_err<N: Namada>(
    token: &Address,
    source: &Address,
    amount: token::Amount,
    balance: CheckBalance,
    force: bool,
    context: &N,
) -> Result<()> {
    let balance = match balance {
        CheckBalance::Balance(amt) => amt,
        CheckBalance::Query(ref balance_key) => {
            match rpc::query_storage_value::<N::Client, token::Amount>(
                context.client(),
                balance_key,
            )
            .await
            {
                Ok(amt) => amt,
                Err(Error::Query(
                    QueryError::General(_) | QueryError::NoSuchKey(_),
                )) => {
                    if force {
                        edisplay_line!(
                            context.io(),
                            "No balance found for the source {} of token {}",
                            source,
                            token
                        );
                        return Ok(());
                    } else {
                        return Err(Error::from(
                            TxSubmitError::NoBalanceForToken(
                                source.clone(),
                                token.clone(),
                            ),
                        ));
                    }
                }
                // We're either facing a no response or a conversion error
                // either way propagate it up
                Err(err) => return Err(err),
            }
        }
    };

    match balance.checked_sub(amount) {
        Some(_) => Ok(()),
        None => {
            if force {
                edisplay_line!(
                    context.io(),
                    "The balance of the source {} of token {} is lower than \
                     the amount to be transferred. Amount to transfer is {} \
                     and the balance is {}.",
                    source,
                    token,
                    context.format_amount(token, amount).await,
                    context.format_amount(token, balance).await,
                );
                Ok(())
            } else {
                Err(Error::from(TxSubmitError::BalanceTooLow(
                    source.clone(),
                    token.clone(),
                    amount.to_string_native(),
                    balance.to_string_native(),
                )))
            }
        }
    }
}

async fn query_wasm_code_hash_buf(
    context: &impl Namada,
    path: &Path,
) -> Result<Hash> {
    query_wasm_code_hash(context, path.to_string_lossy()).await
}

/// A helper for [`fn build`] that can be used for `on_tx` arg that does nothing
fn do_nothing<D>(_tx: &mut Tx, _data: &mut D) -> Result<()>
where
    D: BorshSerialize,
{
    Ok(())
}

fn proposal_to_vec(proposal: OnChainProposal) -> Result<Vec<u8>> {
    borsh::to_vec(&proposal.content)
        .map_err(|e| Error::from(EncodingError::Conversion(e.to_string())))
}<|MERGE_RESOLUTION|>--- conflicted
+++ resolved
@@ -2529,6 +2529,8 @@
         amount: validated_amount,
     }];
 
+    let mut transfer = token::Transfer::default();
+
     // Add masp fee payment if necessary
     let masp_fee_data = get_masp_fee_payment_amount(
         context,
@@ -2538,14 +2540,16 @@
         args.gas_spending_keys.clone(),
     )
     .await?;
-    let fee_unshield =
-        masp_fee_data
-            .as_ref()
-            .map(|fee_data| token::UnshieldingTransferData {
-                target: fee_data.target.to_owned(),
-                token: fee_data.token.to_owned(),
-                amount: fee_data.amount,
-            });
+    if let Some(fee_data) = &masp_fee_data {
+        transfer = transfer
+            .transfer(
+                MASP,
+                fee_data.target.to_owned(),
+                fee_data.token.to_owned(),
+                fee_data.amount,
+            )
+            .ok_or(Error::Other("Combined transfer overflows".to_string()))?;
+    }
 
     // For transfer from a spending key
     let shielded_parts = construct_shielded_parts(
@@ -2598,17 +2602,7 @@
         .map(|(shielded_transfer, asset_types)| {
             let masp_tx_hash =
                 tx.add_masp_tx_section(shielded_transfer.masp_tx.clone()).1;
-            let transfer = token::Transfer::masp(masp_tx_hash)
-                .transfer(
-                    // The token will be escrowed to IBC address
-                    source.clone(),
-                    MASP,
-                    args.token.clone(),
-                    validated_amount,
-                )
-                .ok_or(Error::Other(
-                    "Combined transfer overflows".to_string(),
-                ))?;
+            transfer.shielded_section_hash = Some(masp_tx_hash);
             tx.add_masp_builder(MaspBuilder {
                 asset_types,
                 metadata: shielded_transfer.metadata,
@@ -2658,12 +2652,7 @@
             timeout_height_on_b: timeout_height,
             timeout_timestamp_on_b: timeout_timestamp,
         };
-        MsgTransfer {
-            message,
-            transfer,
-            fee_unshield,
-        }
-        .serialize_to_vec()
+        MsgTransfer { message, transfer }.serialize_to_vec()
     } else if let Some((trace_path, base_class_id, token_id)) =
         is_nft_trace(&ibc_denom)
     {
@@ -2694,12 +2683,7 @@
             timeout_height_on_b: timeout_height,
             timeout_timestamp_on_b: timeout_timestamp,
         };
-        MsgNftTransfer {
-            message,
-            transfer,
-            fee_unshield,
-        }
-        .serialize_to_vec()
+        MsgNftTransfer { message, transfer }.serialize_to_vec()
     } else {
         return Err(Error::Other(format!("Invalid IBC denom: {ibc_denom}")));
     };
@@ -3008,6 +2992,9 @@
         });
     }
 
+    // Construct the tx data with a placeholder shielded section hash
+    let mut data = token::Transfer::default();
+
     // Add masp fee payment if necessary
     let masp_fee_data = get_masp_fee_payment_amount(
         context,
@@ -3017,14 +3004,16 @@
         args.gas_spending_keys.clone(),
     )
     .await?;
-    let fee_unshield =
-        masp_fee_data
-            .as_ref()
-            .map(|fee_data| token::UnshieldingTransferData {
-                target: fee_data.target.to_owned(),
-                token: fee_data.token.to_owned(),
-                amount: fee_data.amount,
-            });
+    if let Some(fee_data) = &masp_fee_data {
+        data = data
+            .transfer(
+                MASP,
+                fee_data.target.to_owned(),
+                fee_data.token.to_owned(),
+                fee_data.amount,
+            )
+            .ok_or(Error::Other("Combined transfer overflows".to_string()))?;
+    }
 
     let shielded_parts = construct_shielded_parts(
         context,
@@ -3059,20 +3048,11 @@
             target: section_hash,
         });
 
-<<<<<<< HEAD
-    // Construct the tx data with a placeholder shielded section hash
-    let data = token::ShieldedTransfer {
-        fee_unshield,
-        section_hash: Hash::zero(),
-=======
         data.shielded_section_hash = Some(section_hash);
         tracing::debug!("Transfer data {data:?}");
         Ok(())
->>>>>>> 98c88ecd
-    };
-
-    // Construct the tx data with a placeholder shielded section hash
-    let data = token::Transfer::default();
+    };
+
     let tx = build_pow_flag(
         context,
         &args.tx,
@@ -3299,11 +3279,14 @@
     .await?;
     if let Some(fee_data) = &masp_fee_data {
         // Add another unshield to the list
-        data.push(token::UnshieldingTransferData {
-            target: fee_data.target.to_owned(),
-            token: fee_data.token.to_owned(),
-            amount: fee_data.amount,
-        });
+        data = data
+            .transfer(
+                MASP,
+                fee_data.target.to_owned(),
+                fee_data.token.to_owned(),
+                fee_data.amount,
+            )
+            .ok_or(Error::Other("Combined transfer overflows".to_string()))?;
     }
 
     let shielded_parts = construct_shielded_parts(
@@ -3740,9 +3723,7 @@
     if let Some(shielded_transfer) = shielded_transfer {
         let masp_tx_hash =
             Section::MaspTx(shielded_transfer.masp_tx.clone()).get_hash();
-        let transfer = token::Transfer::masp(masp_tx_hash)
-            .transfer(source.clone(), MASP, token.clone(), validated_amount)
-            .ok_or(Error::Other("Combined transfer overflows".to_string()))?;
+        let transfer = token::Transfer::masp(masp_tx_hash);
         Ok(Some((transfer, shielded_transfer.masp_tx)))
     } else {
         Ok(None)
