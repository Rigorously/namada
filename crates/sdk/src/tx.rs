--- conflicted
+++ resolved
@@ -17,9 +17,7 @@
     InputView as TransparentInputView, OutputView as TransparentOutputView,
 };
 use masp_primitives::transaction::components::I128Sum;
-use masp_primitives::transaction::{
-    builder, Transaction as MaspTransaction, TxId,
-};
+use masp_primitives::transaction::{builder, Transaction as MaspTransaction};
 use masp_primitives::zip32::ExtendedFullViewingKey;
 use namada_account::{InitAccount, UpdateAccount};
 use namada_core::address::{Address, InternalAddress, MASP};
@@ -3061,15 +3059,9 @@
             target: section_hash,
         });
 
-<<<<<<< HEAD
         data.shielded_section_hash = Some(section_hash);
         tracing::debug!("Transfer data {data:?}");
         Ok(())
-=======
-    // Construct the tx data with a placeholder shielded section hash
-    let data = token::ShieldedTransfer {
-        section_hash: TxId::from_bytes(Default::default()).into(),
->>>>>>> c7a45249
     };
 
     let tx = build_pow_flag(
@@ -3227,18 +3219,9 @@
             target: shielded_section_hash,
         });
 
-<<<<<<< HEAD
         data.shielded_section_hash = Some(shielded_section_hash);
         tracing::debug!("Transfer data {data:?}");
         Ok(())
-=======
-    // Construct the tx data with a placeholder shielded section hash
-    let data = token::ShieldingTransfer {
-        source: source.clone(),
-        token: args.token.clone(),
-        amount: validated_amount,
-        shielded_section_hash: TxId::from_bytes(Default::default()).into(),
->>>>>>> c7a45249
     };
 
     let tx = build_pow_flag(
@@ -3350,18 +3333,9 @@
             target: shielded_section_hash,
         });
 
-<<<<<<< HEAD
         data.shielded_section_hash = Some(shielded_section_hash);
         tracing::debug!("Transfer data {data:?}");
         Ok(())
-=======
-    // Construct the tx data with a placeholder shielded section hash
-    let data = token::UnshieldingTransfer {
-        target: args.target.clone(),
-        token: args.token.clone(),
-        amount: validated_amount,
-        shielded_section_hash: TxId::from_bytes(Default::default()).into(),
->>>>>>> c7a45249
     };
 
     let tx = build_pow_flag(
@@ -3758,21 +3732,10 @@
         .map_err(|err| TxSubmitError::MaspError(err.to_string()))?;
 
     if let Some(shielded_transfer) = shielded_transfer {
-<<<<<<< HEAD
-        let masp_tx_hash =
-            Section::MaspTx(shielded_transfer.masp_tx.clone()).get_hash();
+        let masp_tx_hash = shielded_transfer.masp_tx.txid().into();
         let transfer = token::Transfer::masp(masp_tx_hash)
             .transfer(source.clone(), MASP, token.clone(), validated_amount)
             .ok_or(Error::Other("Combined transfer overflows".to_string()))?;
-=======
-        let masp_tx_hash = shielded_transfer.masp_tx.txid().into();
-        let transfer = token::ShieldingTransfer {
-            source: source.clone(),
-            token: token.clone(),
-            amount: validated_amount,
-            shielded_section_hash: masp_tx_hash,
-        };
->>>>>>> c7a45249
         Ok(Some((transfer, shielded_transfer.masp_tx)))
     } else {
         Ok(None)
