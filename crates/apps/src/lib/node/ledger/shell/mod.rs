//! The ledger shell connects the ABCI++ interface with the Namada ledger app.
//!
//! Any changes applied before [`Shell::finalize_block`] might have to be
//! reverted, so any changes applied in the methods [`Shell::prepare_proposal`]
//! and [`Shell::process_proposal`] must be also reverted
//! (unless we can simply overwrite them in the next block).
//! More info in <https://github.com/anoma/namada/issues/362>.
pub mod block_alloc;
mod finalize_block;
mod governance;
mod init_chain;
pub use init_chain::InitChainValidation;
use namada::vm::wasm::run::check_tx_allowed;
use namada_sdk::state::StateRead;
pub mod prepare_proposal;
use namada::state::State;
pub mod process_proposal;
pub(super) mod queries;
mod stats;
#[cfg(any(test, feature = "testing"))]
#[allow(dead_code)]
pub mod testing;
pub mod utils;
mod vote_extensions;

use std::cell::RefCell;
use std::collections::BTreeSet;
use std::path::{Path, PathBuf};
#[allow(unused_imports)]
use std::rc::Rc;

use borsh::BorshDeserialize;
use borsh_ext::BorshSerializeExt;
use masp_primitives::transaction::Transaction;
use namada::core::address::Address;
use namada::core::chain::ChainId;
use namada::core::ethereum_events::EthereumEvent;
use namada::core::key::*;
use namada::core::storage::{BlockHeight, Key, TxIndex};
use namada::core::time::DateTimeUtc;
use namada::core::{address, hints};
use namada::ethereum_bridge::protocol::validation::bridge_pool_roots::validate_bp_roots_vext;
use namada::ethereum_bridge::protocol::validation::ethereum_events::validate_eth_events_vext;
use namada::ethereum_bridge::protocol::validation::validator_set_update::validate_valset_upd_vext;
use namada::ledger::events::log::EventLog;
use namada::ledger::events::Event;
use namada::ledger::gas::{Gas, TxGasMeter};
use namada::ledger::pos::namada_proof_of_stake::types::{
    ConsensusValidator, ValidatorSetUpdate,
};
use namada::ledger::protocol::{get_fee_unshielding_transaction, ShellParams};
use namada::ledger::{parameters, protocol};
use namada::parameters::validate_tx_bytes;
use namada::proof_of_stake::storage::read_pos_params;
use namada::state::tx_queue::ExpiredTx;
use namada::state::{
    DBIter, FullAccessState, Sha256Hasher, StorageHasher, StorageRead,
    TempWlState, WlState, DB, EPOCH_SWITCH_BLOCKS_DELAY,
};
use namada::token;
pub use namada::tx::data::ResultCode;
use namada::tx::data::{TxType, WrapperTx, WrapperTxErr};
use namada::tx::{Section, Tx};
use namada::vm::wasm::{TxCache, VpCache};
use namada::vm::{WasmCacheAccess, WasmCacheRwAccess};
use namada::vote_ext::EthereumTxData;
use namada_sdk::eth_bridge::{EthBridgeQueries, EthereumOracleConfig};
use namada_sdk::tendermint::AppHash;
use thiserror::Error;
use tokio::sync::mpsc::{Receiver, UnboundedSender};

use super::ethereum_oracle::{self as oracle, last_processed_block};
use crate::config::{self, genesis, TendermintMode, ValidatorLocalConfig};
use crate::facade::tendermint::v0_37::abci::{request, response};
use crate::facade::tendermint::{self, validator};
use crate::facade::tendermint_proto::v0_37::crypto::public_key;
use crate::node::ledger;
use crate::node::ledger::shims::abcipp_shim_types::shim;
use crate::node::ledger::shims::abcipp_shim_types::shim::response::TxResult;
use crate::node::ledger::{storage, tendermint_node};
use crate::wallet::{ValidatorData, ValidatorKeys};

fn key_to_tendermint(
    pk: &common::PublicKey,
) -> std::result::Result<public_key::Sum, ParsePublicKeyError> {
    match pk {
        common::PublicKey::Ed25519(_) => ed25519::PublicKey::try_from_pk(pk)
            .map(|pk| public_key::Sum::Ed25519(pk.serialize_to_vec())),
        common::PublicKey::Secp256k1(_) => {
            secp256k1::PublicKey::try_from_pk(pk)
                .map(|pk| public_key::Sum::Secp256k1(pk.serialize_to_vec()))
        }
    }
}

#[derive(Error, Debug)]
pub enum Error {
    #[error("Error removing the DB data: {0}")]
    RemoveDB(std::io::Error),
    #[error("chain ID mismatch: {0}")]
    ChainId(String),
    #[error("Error decoding a transaction from bytes: {0}")]
    TxDecoding(namada::tx::DecodeError),
    #[error("Error trying to apply a transaction: {0}")]
    TxApply(protocol::Error),
    #[error("{0}")]
    Tendermint(tendermint_node::Error),
    #[error("{0}")]
    Ethereum(super::ethereum_oracle::Error),
    #[error("Server error: {0}")]
    TowerServer(String),
    #[error("{0}")]
    Broadcaster(tokio::sync::mpsc::error::TryRecvError),
    #[error("Error executing proposal {0}: {1}")]
    BadProposal(u64, String),
    #[error("Error reading wasm: {0:?}")]
    ReadingWasm(#[from] eyre::Error),
    #[error("Error loading wasm: {0}")]
    LoadingWasm(String),
    #[error("Error reading from or writing to storage: {0}")]
    Storage(#[from] namada::state::StorageError),
    #[error("Transaction replay attempt: {0}")]
    ReplayAttempt(String),
}

impl From<Error> for TxResult {
    fn from(err: Error) -> Self {
        TxResult {
            code: 1,
            info: err.to_string(),
        }
    }
}

pub type Result<T> = std::result::Result<T, Error>;

pub fn reset(config: config::Ledger) -> Result<()> {
    // simply nuke the DB files
    let db_path = &config.db_dir();
    match std::fs::remove_dir_all(db_path) {
        Err(e) if e.kind() == std::io::ErrorKind::NotFound => (),
        res => res.map_err(Error::RemoveDB)?,
    };
    // reset Tendermint state
    tendermint_node::reset(config.cometbft_dir()).map_err(Error::Tendermint)?;
    Ok(())
}

pub fn rollback(config: config::Ledger) -> Result<()> {
    // Rollback Tendermint state
    tracing::info!("Rollback Tendermint state");
    let tendermint_block_height =
        tendermint_node::rollback(config.cometbft_dir())
            .map_err(Error::Tendermint)?;

    // Rollback Namada state
    let db_path = config.shell.db_dir(&config.chain_id);
    let mut db = storage::PersistentDB::open(db_path, None);
    tracing::info!("Rollback Namada state");

    db.rollback(tendermint_block_height)
        .map_err(|e| Error::Storage(namada::state::StorageError::new(e)))
}

#[derive(Debug)]
#[allow(dead_code, clippy::large_enum_variant)]
pub(super) enum ShellMode {
    Validator {
        data: ValidatorData,
        broadcast_sender: UnboundedSender<Vec<u8>>,
        eth_oracle: Option<EthereumOracleChannels>,
        local_config: Option<ValidatorLocalConfig>,
    },
    Full,
    Seed,
}

/// A channel for pulling events from the Ethereum oracle
/// and queueing them up for inclusion in vote extensions
#[derive(Debug)]
pub(super) struct EthereumReceiver {
    channel: Receiver<EthereumEvent>,
    queue: BTreeSet<EthereumEvent>,
}

impl EthereumReceiver {
    /// Create a new [`EthereumReceiver`] from a channel connected
    /// to an Ethereum oracle
    pub fn new(channel: Receiver<EthereumEvent>) -> Self {
        Self {
            channel,
            queue: BTreeSet::new(),
        }
    }

    /// Pull Ethereum events from the oracle and queue them to
    /// be voted on.
    ///
    /// Since vote extensions require ordering of Ethereum
    /// events, we do that here. We also de-duplicate events.
    /// Events may be filtered out of the queue with a provided
    /// predicate.
    pub fn fill_queue<F>(&mut self, mut keep_event: F)
    where
        F: FnMut(&EthereumEvent) -> bool,
    {
        let mut new_events = 0;
        let mut filtered_events = 0;
        while let Ok(eth_event) = self.channel.try_recv() {
            if keep_event(&eth_event) && self.queue.insert(eth_event) {
                new_events += 1;
            } else {
                filtered_events += 1;
            }
        }
        if new_events + filtered_events > 0 {
            tracing::info!(
                new_events,
                filtered_events,
                "received Ethereum events"
            );
        }
    }

    /// Get a copy of the queue
    pub fn get_events(&self) -> Vec<EthereumEvent> {
        self.queue.iter().cloned().collect()
    }

    /// Remove the given [`EthereumEvent`] from the queue, if present.
    ///
    /// **INVARIANT:** This method preserves the sorting and de-duplication
    /// of events in the queue.
    pub fn remove_event(&mut self, event: &EthereumEvent) {
        self.queue.remove(event);
    }
}

impl ShellMode {
    /// Get the validator address if ledger is in validator mode
    pub fn get_validator_address(&self) -> Option<&Address> {
        match &self {
            ShellMode::Validator { data, .. } => Some(&data.address),
            _ => None,
        }
    }

    /// Remove an Ethereum event from the internal queue
    pub fn dequeue_eth_event(&mut self, event: &EthereumEvent) {
        if let ShellMode::Validator {
            eth_oracle:
                Some(EthereumOracleChannels {
                    ethereum_receiver, ..
                }),
            ..
        } = self
        {
            ethereum_receiver.remove_event(event);
        }
    }

    /// Get the protocol keypair for this validator.
    pub fn get_protocol_key(&self) -> Option<&common::SecretKey> {
        match self {
            ShellMode::Validator {
                data:
                    ValidatorData {
                        keys:
                            ValidatorKeys {
                                protocol_keypair, ..
                            },
                        ..
                    },
                ..
            } => Some(protocol_keypair),
            _ => None,
        }
    }

    /// Get the Ethereum bridge keypair for this validator.
    #[cfg_attr(not(test), allow(dead_code))]
    pub fn get_eth_bridge_keypair(&self) -> Option<&common::SecretKey> {
        match self {
            ShellMode::Validator {
                data:
                    ValidatorData {
                        keys:
                            ValidatorKeys {
                                eth_bridge_keypair, ..
                            },
                        ..
                    },
                ..
            } => Some(eth_bridge_keypair),
            _ => None,
        }
    }

    /// If this node is a validator, broadcast a tx
    /// to the mempool using the broadcaster subprocess
    pub fn broadcast(&self, data: Vec<u8>) {
        if let Self::Validator {
            broadcast_sender, ..
        } = self
        {
            broadcast_sender
                .send(data)
                .expect("The broadcaster should be running for a validator");
        }
    }
}

#[derive(Clone, Debug, Default)]
pub enum MempoolTxType {
    /// A transaction that has not been validated by this node before
    #[default]
    NewTransaction,
    /// A transaction that has been validated at some previous level that may
    /// need to be validated again
    RecheckTransaction,
}

#[derive(Debug)]
pub struct Shell<D = storage::PersistentDB, H = Sha256Hasher>
where
    D: DB + for<'iter> DBIter<'iter> + Sync + 'static,
    H: StorageHasher + Sync + 'static,
{
    /// The id of the current chain
    pub chain_id: ChainId,
    /// The persistent storage with write log
    pub state: FullAccessState<D, H>,
    /// Path to the base directory with DB data and configs
    #[allow(dead_code)]
    pub(crate) base_dir: PathBuf,
    /// Path to the WASM directory for files used in the genesis block.
    pub(super) wasm_dir: PathBuf,
    /// Information about the running shell instance
    #[allow(dead_code)]
    mode: ShellMode,
    /// VP WASM compilation cache
    pub vp_wasm_cache: VpCache<WasmCacheRwAccess>,
    /// Tx WASM compilation cache
    pub tx_wasm_cache: TxCache<WasmCacheRwAccess>,
    /// Taken from config `storage_read_past_height_limit`. When set, will
    /// limit the how many block heights in the past can the storage be
    /// queried for reading values.
    storage_read_past_height_limit: Option<u64>,
    /// Log of events emitted by `FinalizeBlock` ABCI calls.
    event_log: EventLog,
}

/// Merkle tree storage key filter. Return `false` for keys that shouldn't be
/// merklized.
pub fn is_merklized_storage_key(key: &namada_sdk::storage::Key) -> bool {
    !(token::storage_key::is_masp_key(key)
        && *key != token::storage_key::masp_convert_anchor_key()
        && *key != token::storage_key::masp_token_map_key()
        && *key != token::storage_key::masp_assets_hash_key()
<<<<<<< HEAD
        || namada::ibc::storage::is_ibc_counter_key(key)
        || namada::proof_of_stake::storage_key::is_delegation_targets_key(key))
=======
        && !token::storage_key::is_masp_commitment_anchor_key(key)
        || namada::ibc::storage::is_ibc_counter_key(key))
>>>>>>> 20949ce5
}

/// Channels for communicating with an Ethereum oracle.
#[derive(Debug)]
pub struct EthereumOracleChannels {
    ethereum_receiver: EthereumReceiver,
    control_sender: oracle::control::Sender,
    last_processed_block_receiver: last_processed_block::Receiver,
}

impl EthereumOracleChannels {
    pub fn new(
        events_receiver: Receiver<EthereumEvent>,
        control_sender: oracle::control::Sender,
        last_processed_block_receiver: last_processed_block::Receiver,
    ) -> Self {
        Self {
            ethereum_receiver: EthereumReceiver::new(events_receiver),
            control_sender,
            last_processed_block_receiver,
        }
    }
}

impl<D, H> Shell<D, H>
where
    D: DB + for<'iter> DBIter<'iter> + Sync + 'static,
    H: StorageHasher + Sync + 'static,
{
    /// Create a new shell from a path to a database and a chain id. Looks
    /// up the database with this data and tries to load the last state.
    #[allow(clippy::too_many_arguments)]
    pub fn new(
        config: config::Ledger,
        wasm_dir: PathBuf,
        broadcast_sender: UnboundedSender<Vec<u8>>,
        eth_oracle: Option<EthereumOracleChannels>,
        db_cache: Option<&D::Cache>,
        vp_wasm_compilation_cache: u64,
        tx_wasm_compilation_cache: u64,
    ) -> Self {
        let chain_id = config.chain_id;
        let db_path = config.shell.db_dir(&chain_id);
        let base_dir = config.shell.base_dir;
        let mode = config.shell.tendermint_mode;
        let storage_read_past_height_limit =
            config.shell.storage_read_past_height_limit;
        if !Path::new(&base_dir).is_dir() {
            std::fs::create_dir(&base_dir)
                .expect("Creating directory for Namada should not fail");
        }

        // For all tests except integration use hard-coded native token addr ...
        #[cfg(all(
            any(test, feature = "testing", feature = "benches"),
            not(feature = "integration"),
        ))]
        let native_token = address::testing::nam();
        // ... Otherwise, look it up from the genesis file
        #[cfg(not(all(
            any(test, feature = "testing", feature = "benches"),
            not(feature = "integration"),
        )))]
        let native_token = {
            let chain_dir = base_dir.join(chain_id.as_str());
            let genesis =
                genesis::chain::Finalized::read_toml_files(&chain_dir)
                    .expect("Missing genesis files");
            genesis.get_native_token().clone()
        };

        // load last state from storage
        let state = FullAccessState::open(
            db_path,
            db_cache,
            chain_id.clone(),
            native_token,
            config.shell.storage_read_past_height_limit,
            is_merklized_storage_key,
        );
        let vp_wasm_cache_dir =
            base_dir.join(chain_id.as_str()).join("vp_wasm_cache");
        let tx_wasm_cache_dir =
            base_dir.join(chain_id.as_str()).join("tx_wasm_cache");
        // load in keys and address from wallet if mode is set to `Validator`
        let mode = match mode {
            TendermintMode::Validator => {
                #[cfg(not(test))]
                {
                    let wallet_path = &base_dir.join(chain_id.as_str());
                    tracing::debug!(
                        "Loading wallet from {}",
                        wallet_path.to_string_lossy()
                    );
                    let mut wallet = crate::wallet::load(wallet_path)
                        .expect("Validator node must have a wallet");
                    let validator_local_config_path =
                        wallet_path.join("validator_local_config.toml");

                    let validator_local_config: Option<ValidatorLocalConfig> =
                        if Path::is_file(&validator_local_config_path) {
                            Some(
                                toml::from_slice(
                                    &std::fs::read(validator_local_config_path)
                                        .unwrap(),
                                )
                                .unwrap(),
                            )
                        } else {
                            None
                        };

                    wallet
                        .take_validator_data()
                        .map(|data| ShellMode::Validator {
                            data,
                            broadcast_sender,
                            eth_oracle,
                            local_config: validator_local_config,
                        })
                        .expect(
                            "Validator data should have been stored in the \
                             wallet",
                        )
                }
                #[cfg(test)]
                {
                    let (protocol_keypair, eth_bridge_keypair) =
                        crate::wallet::defaults::validator_keys();
                    ShellMode::Validator {
                        data: ValidatorData {
                            address: crate::wallet::defaults::validator_address(
                            ),
                            keys: ValidatorKeys {
                                protocol_keypair,
                                eth_bridge_keypair,
                            },
                        },
                        broadcast_sender,
                        eth_oracle,
                        local_config: None,
                    }
                }
            }
            TendermintMode::Full => ShellMode::Full,
            TendermintMode::Seed => ShellMode::Seed,
        };

        let mut shell = Self {
            chain_id,
            state,
            base_dir,
            wasm_dir,
            mode,
            vp_wasm_cache: VpCache::new(
                vp_wasm_cache_dir,
                vp_wasm_compilation_cache as usize,
            ),
            tx_wasm_cache: TxCache::new(
                tx_wasm_cache_dir,
                tx_wasm_compilation_cache as usize,
            ),
            storage_read_past_height_limit,
            // TODO: config event log params
            event_log: EventLog::default(),
        };
        shell.update_eth_oracle(&Default::default());
        shell
    }

    /// Return a reference to the [`EventLog`].
    #[inline]
    pub fn event_log(&self) -> &EventLog {
        &self.event_log
    }

    /// Return a mutable reference to the [`EventLog`].
    #[inline]
    pub fn event_log_mut(&mut self) -> &mut EventLog {
        &mut self.event_log
    }

    /// Load the Merkle root hash and the height of the last committed block, if
    /// any. This is returned when ABCI sends an `info` request.
    pub fn last_state(&self) -> response::Info {
        if ledger::migrating_state().is_some() {
            // When migrating state, return a height of 0, such
            // that CometBFT calls InitChain and subsequently
            // updates the apphash in its state.
            return response::Info {
                last_block_height: 0u32.into(),
                ..response::Info::default()
            };
        }
        let mut response = response::Info {
            last_block_height: tendermint::block::Height::from(0_u32),
            ..Default::default()
        };
        let result = self.state.in_mem().get_state();

        match result {
            Some((root, height)) => {
                tracing::info!(
                    "Last state root hash: {}, height: {}",
                    root,
                    height
                );
                response.last_block_app_hash =
                    AppHash::try_from(root.0.to_vec())
                        .expect("expected a valid app hash");
                response.last_block_height =
                    height.try_into().expect("Invalid block height");
            }
            None => {
                tracing::info!(
                    "No state could be found, chain is not initialized"
                );
            }
        };

        response
    }

    /// Read the value for a storage key dropping any error
    pub fn read_storage_key<T>(&self, key: &Key) -> Option<T>
    where
        T: Clone + BorshDeserialize,
    {
        let result = self.state.db_read(key);

        match result {
            Ok((bytes, _gas)) => match bytes {
                Some(bytes) => match T::try_from_slice(&bytes) {
                    Ok(value) => Some(value),
                    Err(_) => None,
                },
                None => None,
            },
            Err(_) => None,
        }
    }

    /// Read the bytes for a storage key dropping any error
    pub fn read_storage_key_bytes(&self, key: &Key) -> Option<Vec<u8>> {
        let result = self.state.db_read(key);

        match result {
            Ok((bytes, _gas)) => bytes,
            Err(_) => None,
        }
    }

    /// Get the next epoch for which we can request validator set changed
    pub fn get_validator_set_update_epoch(
        &self,
        current_epoch: namada_sdk::storage::Epoch,
    ) -> namada_sdk::storage::Epoch {
        if let Some(delay) = self.state.in_mem().update_epoch_blocks_delay {
            if delay == EPOCH_SWITCH_BLOCKS_DELAY {
                // If we're about to update validator sets for the
                // upcoming epoch, we can still remove the validator
                current_epoch.next()
            } else {
                // If we're waiting to switch to a new epoch, it's too
                // late to update validator sets
                // on the next epoch, so we need to
                // wait for the one after.
                current_epoch.next().next()
            }
        } else {
            current_epoch.next()
        }
    }

    /// Commit a block. Persist the application state and return the Merkle root
    /// hash.
    pub fn commit(&mut self) -> response::Commit {
        self.bump_last_processed_eth_block();

        self.state
            .commit_block()
            .expect("Encountered a storage error while committing a block");

        let merkle_root = self.state.in_mem().merkle_root();
        let committed_height = self.state.in_mem().get_last_block_height();
        tracing::info!(
            "Committed block hash: {merkle_root}, height: {committed_height}",
        );

        self.broadcast_queued_txs();

        response::Commit {
            // NB: by passing 0, we forbid CometBFT from deleting
            // data pertaining to past blocks
            retain_height: tendermint::block::Height::from(0_u32),
            // NB: current application hash
            data: merkle_root.0.to_vec().into(),
        }
    }

    /// Updates the Ethereum oracle's last processed block.
    #[inline]
    fn bump_last_processed_eth_block(&mut self) {
        if let ShellMode::Validator {
            eth_oracle: Some(eth_oracle),
            ..
        } = &self.mode
        {
            // update the oracle's last processed eth block
            let last_processed_block = eth_oracle
                .last_processed_block_receiver
                .borrow()
                .as_ref()
                .cloned();
            match last_processed_block {
                Some(eth_height) => {
                    tracing::info!(
                        "Ethereum oracle's most recently processed Ethereum \
                         block is {}",
                        eth_height
                    );
                    self.state.in_mem_mut().ethereum_height = Some(eth_height);
                }
                None => tracing::info!(
                    "Ethereum oracle has not yet fully processed any Ethereum \
                     blocks"
                ),
            }
        }
    }

    /// Empties all the ledger's queues of transactions to be broadcasted
    /// via CometBFT's P2P network.
    #[inline]
    fn broadcast_queued_txs(&mut self) {
        if let ShellMode::Validator { .. } = &self.mode {
            self.broadcast_protocol_txs();
            self.broadcast_expired_txs();
        }
    }

    /// Broadcast any pending protocol transactions.
    fn broadcast_protocol_txs(&mut self) {
        use crate::node::ledger::shell::vote_extensions::iter_protocol_txs;

        let ext = self.craft_extension();

        let protocol_key = self
            .mode
            .get_protocol_key()
            .expect("Validators should have protocol keys");

        let protocol_txs = iter_protocol_txs(ext).map(|protocol_tx| {
            protocol_tx
                .sign(protocol_key, self.chain_id.clone())
                .to_bytes()
        });

        for tx in protocol_txs {
            self.mode.broadcast(tx);
        }
    }

    /// Broadcast any expired transactions.
    fn broadcast_expired_txs(&mut self) {
        let eth_events = {
            let mut events: Vec<_> = self
                .state
                .in_mem_mut()
                .expired_txs_queue
                .drain()
                .map(|expired_tx| match expired_tx {
                    ExpiredTx::EthereumEvent(event) => event,
                })
                .collect();
            events.sort();
            events
        };
        if hints::likely(eth_events.is_empty()) {
            // more often than not, there won't by any expired
            // Ethereum events to retransmit
            return;
        }
        if let Some(vote_extension) = self.sign_ethereum_events(eth_events) {
            let protocol_key = self
                .mode
                .get_protocol_key()
                .expect("Validators should have protocol keys");

            let signed_tx = EthereumTxData::EthEventsVext(
                namada::vote_ext::ethereum_events::SignedVext(vote_extension),
            )
            .sign(protocol_key, self.chain_id.clone())
            .to_bytes();

            self.mode.broadcast(signed_tx);
        }
    }

    /// If a handle to an Ethereum oracle was provided to the [`Shell`], attempt
    /// to send it an updated configuration, using a configuration
    /// based on Ethereum bridge parameters in blockchain storage.
    ///
    /// This method must be safe to call even before ABCI `InitChain` has been
    /// called (i.e. when storage is empty), as we may want to do this check
    /// every time the shell starts up (including the first time ever at which
    /// time storage will be empty).
    ///
    /// This method is also called during `FinalizeBlock` to update the oracle
    /// if relevant storage changes have occurred. This includes deactivating
    /// and reactivating the bridge.
    fn update_eth_oracle(&mut self, changed_keys: &BTreeSet<Key>) {
        if let ShellMode::Validator {
            eth_oracle: Some(EthereumOracleChannels { control_sender, .. }),
            ..
        } = &mut self.mode
        {
            // We *always* expect a value describing the status of the Ethereum
            // bridge to be present under [`eth_bridge::storage::active_key`],
            // once a chain has been initialized. We need to explicitly check if
            // this key is present here because we may be starting up the shell
            // for the first time ever, in which case the chain hasn't been
            // initialized yet.
            let has_key = self
                .state
                .has_key(&namada::eth_bridge::storage::active_key())
                .expect(
                    "We should always be able to check whether a key exists \
                     in storage or not",
                );
            if !has_key {
                tracing::info!(
                    "Not starting oracle yet as storage has not been \
                     initialized"
                );
                return;
            }
            let Some(config) = EthereumOracleConfig::read(&self.state) else {
                tracing::info!(
                    "Not starting oracle as the Ethereum bridge config \
                     couldn't be found in storage"
                );
                return;
            };
            let active = if !self.state.ethbridge_queries().is_bridge_active() {
                if !changed_keys
                    .contains(&namada::eth_bridge::storage::active_key())
                {
                    tracing::info!(
                        "Not starting oracle as the Ethereum bridge is \
                         disabled"
                    );
                    return;
                } else {
                    tracing::info!(
                        "Disabling oracle as the bridge has been disabled"
                    );
                    false
                }
            } else {
                true
            };

            let start_block = self
                .state
                .in_mem()
                .ethereum_height
                .clone()
                .unwrap_or(config.eth_start_height);
            tracing::info!(
                ?start_block,
                "Found Ethereum height from which the Ethereum oracle should \
                 start"
            );
            let config = namada::eth_bridge::oracle::config::Config {
                min_confirmations: config.min_confirmations.into(),
                bridge_contract: config.contracts.bridge.address,
                start_block,
                active,
            };
            tracing::info!(
                ?config,
                "Starting the Ethereum oracle using values from block storage"
            );
            if let Err(error) = control_sender
                .try_send(oracle::control::Command::UpdateConfig(config))
            {
                match error {
                    tokio::sync::mpsc::error::TrySendError::Full(_) => {
                        panic!(
                            "The Ethereum oracle communication channel is \
                             full!"
                        )
                    }
                    tokio::sync::mpsc::error::TrySendError::Closed(_) => {
                        panic!(
                            "The Ethereum oracle can no longer be \
                             communicated with"
                        )
                    }
                }
            }
        }
    }

    /// Validate a transaction request. On success, the transaction will
    /// included in the mempool and propagated to peers, otherwise it will be
    /// rejected.
    pub fn mempool_validate(
        &self,
        tx_bytes: &[u8],
        r#_type: MempoolTxType,
    ) -> response::CheckTx {
        use namada::tx::data::protocol::ProtocolTxType;
        use namada::vote_ext::ethereum_tx_data_variants;

        let mut response = response::CheckTx::default();

        const VALID_MSG: &str = "Mempool validation passed";
        const INVALID_MSG: &str = "Mempool validation failed";

        // check tx bytes
        //
        // NB: always keep this as the first tx check,
        // as it is a pretty cheap one
        if !validate_tx_bytes(&self.state, tx_bytes.len())
            .expect("Failed to get max tx bytes param from storage")
        {
            response.code = ResultCode::TooLarge.into();
            response.log = format!("{INVALID_MSG}: Tx too large");
            return response;
        }

        // Tx format check
        let tx = match Tx::try_from(tx_bytes).map_err(Error::TxDecoding) {
            Ok(t) => t,
            Err(msg) => {
                response.code = ResultCode::InvalidTx.into();
                response.log = format!("{INVALID_MSG}: {msg}");
                return response;
            }
        };

        // Tx chain id
        if tx.header.chain_id != self.chain_id {
            response.code = ResultCode::InvalidChainId.into();
            response.log = format!(
                "{INVALID_MSG}: Tx carries a wrong chain id: expected {}, \
                 found {}",
                self.chain_id, tx.header.chain_id
            );
            return response;
        }

        // Tx expiration
        if let Some(exp) = tx.header.expiration {
            let last_block_timestamp = self
                .state
                .get_last_block_timestamp()
                .expect("Failed to retrieve last block timestamp");

            if last_block_timestamp > exp {
                response.code = ResultCode::ExpiredTx.into();
                response.log = format!(
                    "{INVALID_MSG}: Tx expired at {exp:#?}, last committed \
                     block time: {last_block_timestamp:#?}",
                );
                return response;
            }
        }

        // Tx signature check
        let tx_type = match tx.validate_tx() {
            Ok(_) => tx.header(),
            Err(msg) => {
                response.code = ResultCode::InvalidSig.into();
                response.log = format!("{INVALID_MSG}: {msg}");
                return response;
            }
        };

        // try to parse a vote extension protocol tx from
        // the provided tx data
        macro_rules! try_vote_extension {
            ($kind:expr, $rsp:expr, $result:expr $(,)?) => {
                match $result {
                    Ok(ext) => ext,
                    Err(err) => {
                        $rsp.code = ResultCode::InvalidVoteExtension.into();
                        $rsp.log = format!(
                            "{INVALID_MSG}: Invalid {} vote extension: {err}",
                            $kind,
                        );
                        return $rsp;
                    }
                }
            };
        }

        match tx_type.tx_type {
            TxType::Protocol(protocol_tx) => match protocol_tx.tx {
                ProtocolTxType::EthEventsVext => {
                    let ext = try_vote_extension!(
                        "Ethereum events",
                        response,
                        ethereum_tx_data_variants::EthEventsVext::try_from(&tx),
                    );
                    if let Err(err) = validate_eth_events_vext(
                        &self.state,
                        &ext.0,
                        self.state.in_mem().get_last_block_height(),
                    ) {
                        response.code = ResultCode::InvalidVoteExtension.into();
                        response.log = format!(
                            "{INVALID_MSG}: Invalid Ethereum events vote \
                             extension: {err}",
                        );
                    } else {
                        response.log = String::from(VALID_MSG);
                    }
                }
                ProtocolTxType::BridgePoolVext => {
                    let ext = try_vote_extension!(
                        "Bridge pool roots",
                        response,
                        ethereum_tx_data_variants::BridgePoolVext::try_from(
                            &tx
                        ),
                    );
                    if let Err(err) = validate_bp_roots_vext(
                        &self.state,
                        &ext.0,
                        self.state.in_mem().get_last_block_height(),
                    ) {
                        response.code = ResultCode::InvalidVoteExtension.into();
                        response.log = format!(
                            "{INVALID_MSG}: Invalid Bridge pool roots vote \
                             extension: {err}",
                        );
                    } else {
                        response.log = String::from(VALID_MSG);
                    }
                }
                ProtocolTxType::ValSetUpdateVext => {
                    let ext = try_vote_extension!(
                        "validator set update",
                        response,
                        ethereum_tx_data_variants::ValSetUpdateVext::try_from(
                            &tx
                        ),
                    );
                    if let Err(err) = validate_valset_upd_vext(
                        &self.state,
                        &ext,
                        // n.b. only accept validator set updates
                        // issued at the last committed epoch
                        // (signing off on the validators of the
                        // next epoch). at the second height
                        // within an epoch, the new epoch is
                        // committed to storage, so `last_epoch`
                        // reflects the current value of the
                        // epoch.
                        self.state.in_mem().last_epoch,
                    ) {
                        response.code = ResultCode::InvalidVoteExtension.into();
                        response.log = format!(
                            "{INVALID_MSG}: Invalid validator set update vote \
                             extension: {err}",
                        );
                    } else {
                        response.log = String::from(VALID_MSG);
                        // validator set update votes should be decided
                        // as soon as possible
                        response.priority = i64::MAX;
                    }
                }
                _ => {
                    response.code = ResultCode::InvalidTx.into();
                    response.log = format!(
                        "{INVALID_MSG}: The given protocol tx cannot be added \
                         to the mempool"
                    );
                }
            },
            TxType::Wrapper(wrapper) => {
                // Tx allowlist
                if let Err(err) = check_tx_allowed(&tx, &self.state) {
                    response.code = ResultCode::TxNotAllowlisted.into();
                    response.log = format!(
                        "{INVALID_MSG}: Wrapper transaction code didn't pass \
                         the allowlist checks {}",
                        err
                    );
                    return response;
                }

                // Tx gas limit
                let mut gas_meter = TxGasMeter::new(wrapper.gas_limit);
                if gas_meter.add_wrapper_gas(tx_bytes).is_err() {
                    response.code = ResultCode::TxGasLimit.into();
                    response.log = "{INVALID_MSG}: Wrapper transaction \
                                    exceeds its gas limit"
                        .to_string();
                    return response;
                }

                // Max block gas
                let block_gas_limit: Gas = Gas::from_whole_units(
                    namada::parameters::get_max_block_gas(&self.state).unwrap(),
                );
                if gas_meter.tx_gas_limit > block_gas_limit {
                    response.code = ResultCode::AllocationError.into();
                    response.log = "{INVALID_MSG}: Wrapper transaction \
                                    exceeds the maximum block gas limit"
                        .to_string();
                    return response;
                }

                // Replay protection check
                let inner_tx_hash = tx.raw_header_hash();
                if self
                    .state
                    .has_replay_protection_entry(&tx.raw_header_hash())
                    .expect("Error while checking inner tx hash key in storage")
                {
                    response.code = ResultCode::ReplayTx.into();
                    response.log = format!(
                        "{INVALID_MSG}: Inner transaction hash {} already in \
                         storage, replay attempt",
                        inner_tx_hash
                    );
                    return response;
                }

                let tx = Tx::try_from(tx_bytes)
                    .expect("Deserialization shouldn't fail");
                let wrapper_hash = &tx.header_hash();
                if self.state.has_replay_protection_entry(wrapper_hash).expect(
                    "Error while checking wrapper tx hash key in storage",
                ) {
                    response.code = ResultCode::ReplayTx.into();
                    response.log = format!(
                        "{INVALID_MSG}: Wrapper transaction hash {} already \
                         in storage, replay attempt",
                        wrapper_hash
                    );
                    return response;
                }

                // Validate wrapper fees
                if let Err(e) = mempool_fee_check(
                    &wrapper,
                    get_fee_unshielding_transaction(&tx, &wrapper),
                    &mut ShellParams::new(
                        &RefCell::new(gas_meter),
                        &mut self.state.with_temp_write_log(),
                        &mut self.vp_wasm_cache.clone(),
                        &mut self.tx_wasm_cache.clone(),
                    ),
                ) {
                    response.code = ResultCode::FeeError.into();
                    response.log = format!("{INVALID_MSG}: {e}");
                    return response;
                }
            }
            TxType::Raw => {
                response.code = ResultCode::InvalidTx.into();
                response.log = format!(
                    "{INVALID_MSG}: Raw transactions cannot be accepted into \
                     the mempool"
                );
            }
        }

        if response.code == ResultCode::Ok.into() {
            response.log = VALID_MSG.into();
        }
        response
    }

    fn get_abci_validator_updates<F, V>(
        &self,
        is_genesis: bool,
        // Generic over the validator conversion from our type to tendermint's,
        // because we're using domain types in InitChain, but FinalizeBlock is
        // shimmed with a different old type. The joy...
        mut validator_conv: F,
    ) -> namada::state::StorageResult<Vec<V>>
    where
        F: FnMut(common::PublicKey, i64) -> V,
    {
        use namada::ledger::pos::namada_proof_of_stake;

        let (current_epoch, _gas) = self.state.in_mem().get_current_epoch();
        let pos_params =
            namada_proof_of_stake::storage::read_pos_params(&self.state)
                .expect("Could not find the PoS parameters");

        let validator_set_update_fn = if is_genesis {
            namada_proof_of_stake::genesis_validator_set_tendermint
        } else {
            namada_proof_of_stake::validator_set_update::validator_set_update_comet
        };

        validator_set_update_fn(
            &self.state,
            &pos_params,
            current_epoch,
            |update| {
                let (consensus_key, power) = match update {
                    ValidatorSetUpdate::Consensus(ConsensusValidator {
                        consensus_key,
                        bonded_stake: power,
                    }) => (consensus_key, power),
                    ValidatorSetUpdate::Deactivated(consensus_key) => {
                        // Any validators that have been dropped from the
                        // consensus set must have voting power set to 0 to
                        // remove them from the consensus set
                        let power = 0_i64;
                        (consensus_key, power)
                    }
                };
                validator_conv(consensus_key, power)
            },
        )
    }

    /// Retrieves the [`BlockHeight`] that is currently being decided.
    #[inline]
    pub fn get_current_decision_height(&self) -> BlockHeight {
        self.state.get_current_decision_height()
    }

    /// Check if we are at a given [`BlockHeight`] offset, `height_offset`,
    /// within the current epoch.
    pub fn is_deciding_offset_within_epoch(&self, height_offset: u64) -> bool {
        self.state.is_deciding_offset_within_epoch(height_offset)
    }
}

/// Checks that neither the wrapper nor the inner transaction have already
/// been applied. Requires a [`TempWlState`] to perform the check during
/// block construction and validation
pub fn replay_protection_checks<D, H>(
    wrapper: &Tx,
    temp_state: &mut TempWlState<D, H>,
) -> Result<()>
where
    D: DB + for<'iter> DBIter<'iter> + Sync + 'static,
    H: StorageHasher + Sync + 'static,
{
    let inner_tx_hash = wrapper.raw_header_hash();
    // Check the inner tx hash only against the storage, skip the write
    // log
    if temp_state
        .has_committed_replay_protection_entry(&inner_tx_hash)
        .expect("Error while checking inner tx hash key in storage")
    {
        return Err(Error::ReplayAttempt(format!(
            "Inner transaction hash {} already in storage",
            &inner_tx_hash,
        )));
    }

    let wrapper_hash = wrapper.header_hash();
    if temp_state
        .has_replay_protection_entry(&wrapper_hash)
        .expect("Error while checking wrapper tx hash key in storage")
    {
        return Err(Error::ReplayAttempt(format!(
            "Wrapper transaction hash {} already in storage",
            wrapper_hash
        )));
    }

    // Write wrapper hash to WAL
    temp_state
        .write_tx_hash(wrapper_hash)
        .map_err(|e| Error::ReplayAttempt(e.to_string()))
}

// Perform the fee check in mempool
fn mempool_fee_check<D, H, CA>(
    wrapper: &WrapperTx,
    masp_transaction: Option<Transaction>,
    shell_params: &mut ShellParams<'_, TempWlState<D, H>, D, H, CA>,
) -> Result<()>
where
    D: DB + for<'iter> DBIter<'iter> + Sync + 'static,
    H: StorageHasher + Sync + 'static,
    CA: 'static + WasmCacheAccess + Sync,
{
    let minimum_gas_price = namada::ledger::parameters::read_gas_cost(
        shell_params.state,
        &wrapper.fee.token,
    )
    .expect("Must be able to read gas cost parameter")
    .ok_or(Error::TxApply(protocol::Error::FeeError(format!(
        "The provided {} token is not allowed for fee payment",
        wrapper.fee.token
    ))))?;

    wrapper_fee_check(
        wrapper,
        masp_transaction,
        minimum_gas_price,
        shell_params,
    )?;
    protocol::check_fees(shell_params.state, wrapper).map_err(Error::TxApply)
}

/// Check the validity of the fee payment, including the minimum amounts
/// required and the optional unshield
pub fn wrapper_fee_check<D, H, CA>(
    wrapper: &WrapperTx,
    masp_transaction: Option<Transaction>,
    minimum_gas_price: token::Amount,
    shell_params: &mut ShellParams<'_, TempWlState<D, H>, D, H, CA>,
) -> Result<()>
where
    D: DB + for<'iter> DBIter<'iter> + Sync + 'static,
    H: StorageHasher + Sync + 'static,
    CA: 'static + WasmCacheAccess + Sync,
{
    match token::denom_to_amount(
        wrapper.fee.amount_per_gas_unit,
        &wrapper.fee.token,
        shell_params.state,
    ) {
        Ok(amount_per_gas_unit) if amount_per_gas_unit < minimum_gas_price => {
            // The fees do not match the minimum required
            return Err(Error::TxApply(protocol::Error::FeeError(format!(
                "Fee amount {:?} do not match the minimum required amount \
                 {:?} for token {}",
                wrapper.fee.amount_per_gas_unit,
                minimum_gas_price,
                wrapper.fee.token
            ))));
        }
        Ok(_) => {}
        Err(err) => {
            return Err(Error::TxApply(protocol::Error::FeeError(format!(
                "The precision of the fee amount {:?} is higher than the \
                 denomination for token {}: {}",
                wrapper.fee.amount_per_gas_unit, wrapper.fee.token, err,
            ))));
        }
    }

    if let Some(transaction) = masp_transaction {
        fee_unshielding_validation(wrapper, transaction, shell_params)?;
    }

    Ok(())
}

// Verifies the correctness of the masp transaction for fee payment
fn fee_unshielding_validation<D, H, CA>(
    wrapper: &WrapperTx,
    masp_transaction: Transaction,
    shell_params: &mut ShellParams<'_, TempWlState<D, H>, D, H, CA>,
) -> Result<()>
where
    D: DB + for<'iter> DBIter<'iter> + Sync + 'static,
    H: StorageHasher + Sync + 'static,
    CA: 'static + WasmCacheAccess + Sync,
{
    // Validation of the commitment to this section is done when
    // checking the aggregated signature of the wrapper, no need for
    // further validation

    // Validate data and generate unshielding tx
    check_fee_unshielding(shell_params.state, &masp_transaction)?;

    if namada::ledger::protocol::run_fee_unshielding(
        wrapper,
        shell_params,
        masp_transaction,
    )
    .map_err(|e| {
        Error::TxApply(protocol::Error::FeeUnshieldingError(
            WrapperTxErr::InvalidUnshield(format!(
                "Fee unshielding went out of gas: {}",
                e
            )),
        ))
    })? {
        Ok(())
    } else {
        Err(Error::TxApply(protocol::Error::FeeUnshieldingError(
            WrapperTxErr::InvalidUnshield(
                "Error while applying fee unshielding wasm transaction"
                    .to_string(),
            ),
        )))
    }
}

// Performs validation on the optional fee unshielding data carried by
// the wrapper.
fn check_fee_unshielding<D, H>(
    temp_state: &TempWlState<D, H>,
    unshield: &Transaction,
) -> Result<()>
where
    D: DB + for<'iter> DBIter<'iter> + Sync + 'static,
    H: StorageHasher + Sync + 'static,
{
    // Check that the number of descriptions is within a certain limit
    // to avoid a possible DoS vector
    let sapling_bundle = unshield.sapling_bundle().ok_or(Error::TxApply(
        protocol::Error::FeeUnshieldingError(WrapperTxErr::InvalidUnshield(
            "Missing required sapling bundle".to_string(),
        )),
    ))?;
    let spends = sapling_bundle.shielded_spends.len();
    let converts = sapling_bundle.shielded_converts.len();
    let outs = sapling_bundle.shielded_outputs.len();

    let descriptions = spends
        .checked_add(converts)
        .ok_or_else(|| {
            Error::TxApply(protocol::Error::FeeUnshieldingError(
                WrapperTxErr::InvalidUnshield(
                    "Descriptions overflow".to_string(),
                ),
            ))
        })?
        .checked_add(outs)
        .ok_or_else(|| {
            Error::TxApply(protocol::Error::FeeUnshieldingError(
                WrapperTxErr::InvalidUnshield(
                    "Descriptions overflow".to_string(),
                ),
            ))
        })?;

    let descriptions_limit = temp_state
        .read(
            &parameters::storage::get_fee_unshielding_descriptions_limit_key(),
        )
        .expect("Error reading the storage")
        .expect("Missing fee unshielding descriptions limit param in storage");

    if u64::try_from(descriptions).map_err(|e| {
        Error::TxApply(protocol::Error::FeeUnshieldingError(
            WrapperTxErr::InvalidUnshield(e.to_string()),
        ))
    })? > descriptions_limit
    {
        return Err(Error::TxApply(protocol::Error::FeeUnshieldingError(
            WrapperTxErr::InvalidUnshield(
                "Descriptions exceed the maximum amount allowed".to_string(),
            ),
        )));
    }

    Ok(())
}

/// for the shell
#[cfg(test)]
mod test_utils {
    use std::ops::{Deref, DerefMut};

    use data_encoding::HEXUPPER;
    use namada::core::ethereum_events::Uint;
    use namada::core::hash::Hash;
    use namada::core::keccak::KeccakHash;
    use namada::core::key::*;
    use namada::core::storage::{BlockHash, Epoch, Header};
    use namada::proof_of_stake::parameters::PosParams;
    use namada::proof_of_stake::storage::validator_consensus_key_handle;
    use namada::state::mockdb::MockDB;
    use namada::state::{LastBlock, StorageWrite};
    use namada::tendermint::abci::types::VoteInfo;
    use tempfile::tempdir;
    use tokio::sync::mpsc::{Sender, UnboundedReceiver};

    use super::*;
    use crate::config::ethereum_bridge::ledger::ORACLE_CHANNEL_BUFFER_SIZE;
    use crate::facade::tendermint::abci::types::Misbehavior;
    use crate::facade::tendermint_proto::google::protobuf::Timestamp;
    use crate::facade::tendermint_proto::v0_37::abci::{
        RequestPrepareProposal, RequestProcessProposal,
    };
    use crate::node::ledger::shims::abcipp_shim_types;
    use crate::node::ledger::shims::abcipp_shim_types::shim::request::{
        FinalizeBlock, ProcessedTx,
    };

    #[derive(Error, Debug)]
    pub enum TestError {
        #[error("Proposal rejected with tx results: {0:?}")]
        #[allow(dead_code)]
        RejectProposal(Vec<ProcessedTx>),
    }

    /// Gets the absolute path to root directory
    pub fn top_level_directory() -> PathBuf {
        let mut current_path = std::env::current_dir()
            .expect("Current directory should exist")
            .canonicalize()
            .expect("Current directory should exist");
        while current_path.file_name().unwrap() != "apps" {
            current_path.pop();
        }
        // Two-dirs up to root
        current_path.pop();
        current_path.pop();
        current_path
    }

    /// Generate a random public/private keypair
    #[inline]
    pub(super) fn gen_keypair() -> common::SecretKey {
        gen_ed25519_keypair()
    }

    /// Generate a random ed25519 public/private keypair
    pub(super) fn gen_ed25519_keypair() -> common::SecretKey {
        use rand::prelude::ThreadRng;
        use rand::thread_rng;

        let mut rng: ThreadRng = thread_rng();
        ed25519::SigScheme::generate(&mut rng).try_to_sk().unwrap()
    }

    /// Generate a random secp256k1 public/private keypair
    pub(super) fn gen_secp256k1_keypair() -> common::SecretKey {
        use rand::prelude::ThreadRng;
        use rand::thread_rng;

        let mut rng: ThreadRng = thread_rng();
        secp256k1::SigScheme::generate(&mut rng)
            .try_to_sk()
            .unwrap()
    }

    /// Invalidate a valid signature `sig`.
    pub(super) fn invalidate_signature(
        sig: common::Signature,
    ) -> common::Signature {
        match sig {
            common::Signature::Ed25519(ed25519::Signature(ref sig)) => {
                let mut sig_bytes = sig.to_bytes();
                sig_bytes[0] = sig_bytes[0].wrapping_add(1);
                common::Signature::Ed25519(ed25519::Signature(sig_bytes.into()))
            }
            common::Signature::Secp256k1(secp256k1::Signature(
                ref sig,
                ref recovery_id,
            )) => {
                let mut sig_bytes = sig.to_vec();
                let recovery_id_bytes = recovery_id.to_byte();
                sig_bytes[0] = sig_bytes[0].wrapping_add(1);
                let bytes: [u8; 65] =
                    [sig_bytes.as_slice(), &[recovery_id_bytes]]
                        .concat()
                        .try_into()
                        .unwrap();
                common::Signature::Secp256k1((&bytes).try_into().unwrap())
            }
        }
    }

    /// Get the default bridge pool vext bytes to be signed.
    pub fn get_bp_bytes_to_sign() -> KeccakHash {
        use namada::core::keccak::{Hasher, Keccak};

        let root = [0; 32];
        let nonce = Uint::from(0).to_bytes();

        let mut output = [0u8; 32];
        let mut hasher = Keccak::v256();
        hasher.update(&root);
        hasher.update(&nonce);
        hasher.finalize(&mut output);

        KeccakHash(output)
    }

    /// A wrapper around the shell that implements
    /// Drop so as to clean up the files that it
    /// generates. Also allows illegal state
    /// modifications for testing purposes
    pub(super) struct TestShell {
        pub shell: Shell<MockDB, Sha256Hasher>,
    }

    impl Deref for TestShell {
        type Target = Shell<MockDB, Sha256Hasher>;

        fn deref(&self) -> &Self::Target {
            &self.shell
        }
    }

    impl DerefMut for TestShell {
        fn deref_mut(&mut self) -> &mut Self::Target {
            &mut self.shell
        }
    }

    #[derive(Clone)]
    /// Helper for testing process proposal which has very different
    /// input types depending on whether the ABCI++ feature is on or not.
    pub struct ProcessProposal {
        pub txs: Vec<Vec<u8>>,
    }

    impl TestShell {
        /// Returns a new shell with
        ///    - A broadcast receiver, which will receive any protocol txs sent
        ///      by the shell.
        ///    - A sender that can send Ethereum events into the ledger, mocking
        ///      the Ethereum fullnode process
        ///    - A receiver for control commands sent by the shell to the
        ///      Ethereum oracle
        pub fn new_at_height<H: Into<BlockHeight>>(
            height: H,
        ) -> (
            Self,
            UnboundedReceiver<Vec<u8>>,
            Sender<EthereumEvent>,
            Receiver<oracle::control::Command>,
        ) {
            let (sender, receiver) = tokio::sync::mpsc::unbounded_channel();
            let (eth_sender, eth_receiver) =
                tokio::sync::mpsc::channel(ORACLE_CHANNEL_BUFFER_SIZE);
            let (_, last_processed_block_receiver) =
                last_processed_block::channel();
            let (control_sender, control_receiver) = oracle::control::channel();
            let eth_oracle = EthereumOracleChannels::new(
                eth_receiver,
                control_sender,
                last_processed_block_receiver,
            );
            let base_dir = tempdir().unwrap().as_ref().canonicalize().unwrap();
            let vp_wasm_compilation_cache = 50 * 1024 * 1024; // 50 kiB
            let tx_wasm_compilation_cache = 50 * 1024 * 1024; // 50 kiB
            let mut shell = Shell::<MockDB, Sha256Hasher>::new(
                config::Ledger::new(
                    base_dir,
                    Default::default(),
                    TendermintMode::Validator,
                ),
                top_level_directory().join("wasm"),
                sender,
                Some(eth_oracle),
                None,
                vp_wasm_compilation_cache,
                tx_wasm_compilation_cache,
            );
            shell.state.in_mem_mut().block.height = height.into();
            (Self { shell }, receiver, eth_sender, control_receiver)
        }

        /// Same as [`TestShell::new_at_height`], but returns a shell at block
        /// height 0.
        #[inline]
        #[allow(dead_code)]
        pub fn new() -> (
            Self,
            UnboundedReceiver<Vec<u8>>,
            Sender<EthereumEvent>,
            Receiver<oracle::control::Command>,
        ) {
            Self::new_at_height(BlockHeight(1))
        }

        /// Forward a InitChain request and expect a success
        pub fn init_chain(
            &mut self,
            req: request::InitChain,
            num_validators: u64,
        ) {
            self.shell
                .init_chain(req, num_validators)
                .expect("Test shell failed to initialize");
        }

        /// Forward a ProcessProposal request and extract the relevant
        /// response data to return
        pub fn process_proposal(
            &self,
            req: ProcessProposal,
        ) -> std::result::Result<Vec<ProcessedTx>, TestError> {
            #[allow(clippy::disallowed_methods)]
            let time = DateTimeUtc::now();
            let (resp, tx_results) =
                self.shell.process_proposal(RequestProcessProposal {
                    txs: req
                        .txs
                        .clone()
                        .into_iter()
                        .map(prost::bytes::Bytes::from)
                        .collect(),
                    proposer_address: HEXUPPER
                        .decode(
                            crate::wallet::defaults::validator_keypair()
                                .to_public()
                                .tm_raw_hash()
                                .as_bytes(),
                        )
                        .unwrap()
                        .into(),
                    time: Some(Timestamp {
                        seconds: time.0.timestamp(),
                        nanos: time.0.timestamp_subsec_nanos() as i32,
                    }),

                    ..Default::default()
                });
            let results = tx_results
                .into_iter()
                .zip(req.txs)
                .map(|(res, tx_bytes)| ProcessedTx {
                    result: res,
                    tx: tx_bytes.into(),
                })
                .collect();
            if resp != tendermint::abci::response::ProcessProposal::Accept {
                Err(TestError::RejectProposal(results))
            } else {
                Ok(results)
            }
        }

        /// Forward a FinalizeBlock request return a vector of
        /// the events created for each transaction
        pub fn finalize_block(
            &mut self,
            req: FinalizeBlock,
        ) -> Result<Vec<Event>> {
            match self.shell.finalize_block(req) {
                Ok(resp) => Ok(resp.events),
                Err(err) => Err(err),
            }
        }

        /// Forward a PrepareProposal request
        pub fn prepare_proposal(
            &self,
            mut req: RequestPrepareProposal,
        ) -> abcipp_shim_types::shim::response::PrepareProposal {
            req.proposer_address = HEXUPPER
                .decode(
                    crate::wallet::defaults::validator_keypair()
                        .to_public()
                        .tm_raw_hash()
                        .as_bytes(),
                )
                .unwrap()
                .into();
            self.shell.prepare_proposal(req)
        }

        /// Start a counter for the next epoch in `num_blocks`.
        pub fn start_new_epoch_in(&mut self, num_blocks: u64) {
            self.state.in_mem_mut().next_epoch_min_start_height =
                self.state.in_mem().get_last_block_height() + num_blocks;
            self.state.in_mem_mut().next_epoch_min_start_time = {
                #[allow(clippy::disallowed_methods)]
                DateTimeUtc::now()
            };
        }

        /// Simultaneously call the `FinalizeBlock` and
        /// `Commit` handlers.
        pub fn finalize_and_commit(&mut self, req: Option<FinalizeBlock>) {
            let mut req = req.unwrap_or_default();
            req.header.time = {
                #[allow(clippy::disallowed_methods)]
                DateTimeUtc::now()
            };

            self.finalize_block(req).expect("Test failed");
            self.commit();
        }

        /// Immediately change to the next epoch.
        pub fn start_new_epoch(&mut self, req: Option<FinalizeBlock>) -> Epoch {
            self.start_new_epoch_in(1);

            let next_epoch_min_start_height =
                self.state.in_mem().next_epoch_min_start_height;
            if let Some(LastBlock { height, .. }) =
                self.state.in_mem_mut().last_block.as_mut()
            {
                *height = next_epoch_min_start_height;
            } else {
                panic!("Test failed");
            }
            self.finalize_and_commit(req.clone());

            for _i in 0..EPOCH_SWITCH_BLOCKS_DELAY {
                self.finalize_and_commit(req.clone());
            }
            self.state.in_mem().get_current_epoch().0
        }
    }

    /// Config parameters to set up a test shell.
    pub struct SetupCfg<H> {
        /// The last committed block height.
        pub last_height: H,
        /// The number of validators to configure
        // in `InitChain`.
        pub num_validators: u64,
        /// Whether to enable the Ethereum oracle or not.
        pub enable_ethereum_oracle: bool,
    }

    impl<H: Default> Default for SetupCfg<H> {
        fn default() -> Self {
            Self {
                last_height: H::default(),
                num_validators: 1,
                enable_ethereum_oracle: true,
            }
        }
    }

    /// Start a new test shell and initialize it. Returns the shell paired with
    /// a broadcast receiver, which will receives any protocol txs sent by the
    /// shell.
    pub(super) fn setup_with_cfg<H: Into<BlockHeight>>(
        SetupCfg {
            last_height,
            num_validators,
            enable_ethereum_oracle,
        }: SetupCfg<H>,
    ) -> (
        TestShell,
        UnboundedReceiver<Vec<u8>>,
        Sender<EthereumEvent>,
        Receiver<oracle::control::Command>,
    ) {
        let (mut test, receiver, eth_sender, control_receiver) =
            TestShell::new_at_height(last_height);
        if !enable_ethereum_oracle {
            if let ShellMode::Validator { eth_oracle, .. } = &mut test.mode {
                // drop the eth oracle event receiver
                _ = eth_oracle.take();
            }
        }
        let req = request::InitChain {
            time: Timestamp {
                seconds: 0,
                nanos: 0,
            }
            .try_into()
            .unwrap(),
            chain_id: ChainId::default().to_string(),
            consensus_params: tendermint::consensus::params::Params {
                block: tendermint::block::Size {
                    max_bytes: 0,
                    max_gas: 0,
                    time_iota_ms: 0,
                },
                evidence: tendermint::evidence::Params {
                    max_age_num_blocks: 0,
                    max_age_duration: tendermint::evidence::Duration(
                        core::time::Duration::MAX,
                    ),
                    max_bytes: 0,
                },
                validator: tendermint::consensus::params::ValidatorParams {
                    pub_key_types: vec![],
                },
                version: None,
                abci: tendermint::consensus::params::AbciParams {
                    vote_extensions_enable_height: None,
                },
            },
            validators: vec![],
            app_state_bytes: vec![].into(),
            initial_height: 1_u32.into(),
        };
        test.init_chain(req, num_validators);
        test.state.commit_block().expect("Test failed");
        (test, receiver, eth_sender, control_receiver)
    }

    /// Same as [`setup_at_height`], but returns a shell at the given block
    /// height, with a single validator.
    #[inline]
    pub(super) fn setup_at_height<H: Into<BlockHeight>>(
        last_height: H,
    ) -> (
        TestShell,
        UnboundedReceiver<Vec<u8>>,
        Sender<EthereumEvent>,
        Receiver<oracle::control::Command>,
    ) {
        let last_height = last_height.into();
        setup_with_cfg(SetupCfg {
            last_height,
            ..Default::default()
        })
    }

    /// Same as [`setup_with_cfg`], but returns a shell at block height 0,
    /// with a single validator.
    #[inline]
    pub(super) fn setup() -> (
        TestShell,
        UnboundedReceiver<Vec<u8>>,
        Sender<EthereumEvent>,
        Receiver<oracle::control::Command>,
    ) {
        setup_with_cfg(SetupCfg::<u64>::default())
    }

    /// This is just to be used in testing. It is not
    /// a meaningful default.
    impl Default for FinalizeBlock {
        fn default() -> Self {
            FinalizeBlock {
                hash: BlockHash([0u8; 32]),
                header: Header {
                    hash: Hash([0; 32]),
                    #[allow(clippy::disallowed_methods)]
                    time: DateTimeUtc::now(),
                    next_validators_hash: Hash([0; 32]),
                },
                byzantine_validators: vec![],
                txs: vec![],
                proposer_address: HEXUPPER
                    .decode(
                        crate::wallet::defaults::validator_keypair()
                            .to_public()
                            .tm_raw_hash()
                            .as_bytes(),
                    )
                    .unwrap(),
                votes: vec![],
            }
        }
    }

    /// Set the Ethereum bridge to be inactive
    pub(super) fn deactivate_bridge(shell: &mut TestShell) {
        use namada::eth_bridge::storage::active_key;
        use namada::eth_bridge::storage::eth_bridge_queries::EthBridgeStatus;
        shell
            .state
            .write(&active_key(), EthBridgeStatus::Disabled)
            .expect("Test failed");
    }

    pub(super) fn get_pkh_from_address<S>(
        storage: &S,
        params: &PosParams,
        address: Address,
        epoch: Epoch,
    ) -> [u8; 20]
    where
        S: StorageRead,
    {
        let ck = validator_consensus_key_handle(&address)
            .get(storage, epoch, params)
            .unwrap()
            .unwrap();
        let hash_string = tm_consensus_key_raw_hash(&ck);
        let decoded = HEXUPPER.decode(hash_string.as_bytes()).unwrap();
        TryFrom::try_from(decoded).unwrap()
    }

    pub(super) fn next_block_for_inflation(
        shell: &mut TestShell,
        proposer_address: Vec<u8>,
        votes: Vec<VoteInfo>,
        byzantine_validators: Option<Vec<Misbehavior>>,
    ) {
        // Let the header time be always ahead of the next epoch min start time
        let header = Header {
            time: shell.state.in_mem().next_epoch_min_start_time.next_second(),
            ..Default::default()
        };
        let mut req = FinalizeBlock {
            header,
            proposer_address,
            votes,
            ..Default::default()
        };
        if let Some(byz_vals) = byzantine_validators {
            req.byzantine_validators = byz_vals;
        }
        shell.finalize_block(req).unwrap();
        shell.commit();
    }
}

#[cfg(test)]
mod shell_tests {
    use namada::core::storage::Epoch;
    use namada::eth_bridge::storage::eth_bridge_queries::is_bridge_comptime_enabled;
    use namada::replay_protection;
    use namada::token::read_denom;
    use namada::tx::data::protocol::{ProtocolTx, ProtocolTxType};
    use namada::tx::data::Fee;
    use namada::tx::{Authorization, Code, Data, Signed};
    use namada::vote_ext::{
        bridge_pool_roots, ethereum_events, ethereum_tx_data_variants,
    };

    use super::*;
    use crate::node::ledger::shell::token::DenominatedAmount;
    use crate::wallet;

    const GAS_LIMIT_MULTIPLIER: u64 = 100_000;

    /// Check that the shell broadcasts validator set updates,
    /// even when the Ethereum oracle is not running (e.g.
    /// because the bridge is disabled).
    #[tokio::test]
    async fn test_broadcast_valset_upd_inspite_oracle_off() {
        if !is_bridge_comptime_enabled() {
            // NOTE: this test doesn't work if the ethereum bridge
            // is disabled at compile time.
            return;
        }

        // this height should result in a validator set
        // update being broadcasted
        let (mut shell, mut broadcaster_rx, _, _) =
            test_utils::setup_with_cfg(test_utils::SetupCfg {
                last_height: 1,
                enable_ethereum_oracle: false,
                ..Default::default()
            });

        // broadcast validator set update
        shell.broadcast_protocol_txs();

        // check data inside tx - it should be a validator set update
        // signed at epoch 0
        let signed_valset_upd = loop {
            // attempt to receive validator set update
            let serialized_tx = tokio::time::timeout(
                std::time::Duration::from_secs(1),
                async { broadcaster_rx.recv().await.unwrap() },
            )
            .await
            .unwrap();
            let tx = Tx::try_from(&serialized_tx[..]).unwrap();

            match ethereum_tx_data_variants::ValSetUpdateVext::try_from(&tx) {
                Ok(signed_valset_upd) => break signed_valset_upd,
                Err(_) => continue,
            }
        };

        assert_eq!(signed_valset_upd.data.signing_epoch, Epoch(0));
    }

    /// Check that broadcasting expired Ethereum events works
    /// as expected.
    #[test]
    fn test_commit_broadcasts_expired_eth_events() {
        if !is_bridge_comptime_enabled() {
            // NOTE: this test doesn't work if the ethereum bridge
            // is disabled at compile time.
            return;
        }

        let (mut shell, mut broadcaster_rx, _, _) =
            test_utils::setup_at_height(5);

        // push expired events to queue
        let ethereum_event_0 = EthereumEvent::TransfersToNamada {
            nonce: 0u64.into(),
            transfers: vec![],
        };
        let ethereum_event_1 = EthereumEvent::TransfersToNamada {
            nonce: 1u64.into(),
            transfers: vec![],
        };
        shell
            .state
            .in_mem_mut()
            .expired_txs_queue
            .push(ExpiredTx::EthereumEvent(ethereum_event_0.clone()));
        shell
            .state
            .in_mem_mut()
            .expired_txs_queue
            .push(ExpiredTx::EthereumEvent(ethereum_event_1.clone()));

        // broadcast them
        shell.broadcast_expired_txs();

        // attempt to receive vote extension tx aggregating
        // all expired events
        let serialized_tx = broadcaster_rx.blocking_recv().unwrap();
        let tx = Tx::try_from(&serialized_tx[..]).unwrap();

        // check data inside tx
        let vote_extension =
            ethereum_tx_data_variants::EthEventsVext::try_from(&tx).unwrap();
        assert_eq!(
            vote_extension.data.ethereum_events,
            vec![ethereum_event_0, ethereum_event_1]
        );
    }

    /// Test that Ethereum events with outdated nonces are
    /// not validated by `CheckTx`.
    #[test]
    fn test_outdated_nonce_mempool_validate() {
        use namada::core::storage::InnerEthEventsQueue;

        const LAST_HEIGHT: BlockHeight = BlockHeight(3);

        if !is_bridge_comptime_enabled() {
            // NOTE: this test doesn't work if the ethereum bridge
            // is disabled at compile time.
            return;
        }

        let (mut shell, _recv, _, _) = test_utils::setup_at_height(LAST_HEIGHT);
        shell
            .state
            .in_mem_mut()
            .eth_events_queue
            // sent transfers to namada nonce to 5
            .transfers_to_namada = InnerEthEventsQueue::new_at(5.into());

        let (protocol_key, _) = wallet::defaults::validator_keys();

        // only bad events
        {
            let ethereum_event = EthereumEvent::TransfersToNamada {
                nonce: 3u64.into(),
                transfers: vec![],
            };
            let ext = {
                let ext = ethereum_events::Vext {
                    validator_addr: wallet::defaults::validator_address(),
                    block_height: LAST_HEIGHT,
                    ethereum_events: vec![ethereum_event],
                }
                .sign(&protocol_key);
                assert!(ext.verify(&protocol_key.ref_to()).is_ok());
                ext
            };
            let tx = EthereumTxData::EthEventsVext(ext.into())
                .sign(&protocol_key, shell.chain_id.clone())
                .to_bytes();
            let rsp = shell.mempool_validate(&tx, Default::default());
            assert!(
                rsp.code != ResultCode::Ok.into(),
                "Validation should have failed"
            );
        }

        // at least one good event
        {
            let e1 = EthereumEvent::TransfersToNamada {
                nonce: 3u64.into(),
                transfers: vec![],
            };
            let e2 = EthereumEvent::TransfersToNamada {
                nonce: 5u64.into(),
                transfers: vec![],
            };
            let ext = {
                let ext = ethereum_events::Vext {
                    validator_addr: wallet::defaults::validator_address(),
                    block_height: LAST_HEIGHT,
                    ethereum_events: vec![e1, e2],
                }
                .sign(&protocol_key);
                assert!(ext.verify(&protocol_key.ref_to()).is_ok());
                ext
            };
            let tx = EthereumTxData::EthEventsVext(ext.into())
                .sign(&protocol_key, shell.chain_id.clone())
                .to_bytes();
            let rsp = shell.mempool_validate(&tx, Default::default());
            assert!(
                rsp.code == ResultCode::Ok.into(),
                "Validation should have passed"
            );
        }
    }

    /// Test that we do not include protocol txs in the mempool,
    /// voting on ethereum events or signing bridge pool roots
    /// and nonces if the bridge is inactive.
    #[test]
    fn test_mempool_filter_protocol_txs_bridge_inactive() {
        let (mut shell, _, _, _) = test_utils::setup_at_height(3);
        test_utils::deactivate_bridge(&mut shell);
        let address = shell
            .mode
            .get_validator_address()
            .expect("Test failed")
            .clone();
        let protocol_key = shell.mode.get_protocol_key().expect("Test failed");
        let ethereum_event = EthereumEvent::TransfersToNamada {
            nonce: 0u64.into(),
            transfers: vec![],
        };
        let eth_vext = EthereumTxData::EthEventsVext(
            ethereum_events::Vext {
                validator_addr: address.clone(),
                block_height: shell.state.in_mem().get_last_block_height(),
                ethereum_events: vec![ethereum_event],
            }
            .sign(protocol_key)
            .into(),
        )
        .sign(protocol_key, shell.chain_id.clone())
        .to_bytes();

        let to_sign = test_utils::get_bp_bytes_to_sign();
        let hot_key = shell.mode.get_eth_bridge_keypair().expect("Test failed");
        let sig = Signed::<_, SignableEthMessage>::new(hot_key, to_sign).sig;
        let bp_vext = EthereumTxData::BridgePoolVext(
            bridge_pool_roots::Vext {
                block_height: shell.state.in_mem().get_last_block_height(),
                validator_addr: address,
                sig,
            }
            .sign(protocol_key),
        )
        .sign(protocol_key, shell.chain_id.clone())
        .to_bytes();
        let txs_to_validate = [
            (eth_vext, "Incorrectly validated eth events vext"),
            (bp_vext, "Incorrectly validated bp roots vext"),
        ];
        for (tx_bytes, err_msg) in txs_to_validate {
            let rsp = shell.mempool_validate(&tx_bytes, Default::default());
            assert!(
                rsp.code == ResultCode::InvalidVoteExtension.into(),
                "{err_msg}"
            );
        }
    }

    /// Test if Ethereum events validation behaves as expected,
    /// considering honest validators.
    #[test]
    fn test_mempool_eth_events_vext_normal_op() {
        const LAST_HEIGHT: BlockHeight = BlockHeight(3);

        if !is_bridge_comptime_enabled() {
            // NOTE: this test doesn't work if the ethereum bridge
            // is disabled at compile time.
            return;
        }

        let (shell, _recv, _, _) = test_utils::setup_at_height(LAST_HEIGHT);

        let (protocol_key, _) = wallet::defaults::validator_keys();
        let validator_addr = wallet::defaults::validator_address();

        let ethereum_event = EthereumEvent::TransfersToNamada {
            nonce: 0u64.into(),
            transfers: vec![],
        };
        let ext = {
            let ext = ethereum_events::Vext {
                validator_addr,
                block_height: LAST_HEIGHT,
                ethereum_events: vec![ethereum_event],
            }
            .sign(&protocol_key);
            assert!(ext.verify(&protocol_key.ref_to()).is_ok());
            ext
        };
        let tx = EthereumTxData::EthEventsVext(ext.into())
            .sign(&protocol_key, shell.chain_id.clone())
            .to_bytes();
        let rsp = shell.mempool_validate(&tx, Default::default());
        assert_eq!(rsp.code, 0.into());
    }

    /// Test if Ethereum events validation fails, if the underlying
    /// protocol transaction type is different from the vote extension
    /// contained in the transaction's data field.
    #[test]
    fn test_mempool_eth_events_vext_data_mismatch() {
        const LAST_HEIGHT: BlockHeight = BlockHeight(3);

        let (shell, _recv, _, _) = test_utils::setup_at_height(LAST_HEIGHT);

        let (protocol_key, _) = wallet::defaults::validator_keys();
        let validator_addr = wallet::defaults::validator_address();

        let ethereum_event = EthereumEvent::TransfersToNamada {
            nonce: 0u64.into(),
            transfers: vec![],
        };
        let ext = {
            let ext = ethereum_events::Vext {
                validator_addr,
                block_height: LAST_HEIGHT,
                ethereum_events: vec![ethereum_event],
            }
            .sign(&protocol_key);
            assert!(ext.verify(&protocol_key.ref_to()).is_ok());
            ext
        };
        let tx = {
            let mut tx =
                Tx::from_type(TxType::Protocol(Box::new(ProtocolTx {
                    pk: protocol_key.ref_to(),
                    tx: ProtocolTxType::BridgePoolVext,
                })));
            // invalid tx type, it doesn't match the
            // tx type declared in the header
            tx.set_data(Data::new(ext.serialize_to_vec()));
            tx.add_section(Section::Authorization(Authorization::new(
                tx.sechashes(),
                [(0, protocol_key)].into_iter().collect(),
                None,
            )));
            tx
        }
        .to_bytes();
        let rsp = shell.mempool_validate(&tx, Default::default());
        assert_eq!(rsp.code, ResultCode::InvalidVoteExtension.into());
    }

    /// Mempool validation must reject unsigned wrappers
    #[test]
    fn test_missing_signature() {
        let (shell, _recv, _, _) = test_utils::setup();

        let keypair = super::test_utils::gen_keypair();

        let mut unsigned_wrapper =
            Tx::from_type(TxType::Wrapper(Box::new(WrapperTx::new(
                Fee {
                    amount_per_gas_unit: DenominatedAmount::native(
                        token::Amount::from_uint(100, 0)
                            .expect("This can't fail"),
                    ),
                    token: shell.state.in_mem().native_token.clone(),
                },
                keypair.ref_to(),
                Epoch(0),
                0.into(),
                None,
            ))));
        unsigned_wrapper.header.chain_id = shell.chain_id.clone();
        unsigned_wrapper
            .set_code(Code::new("wasm_code".as_bytes().to_owned(), None));
        unsigned_wrapper
            .set_data(Data::new("transaction data".as_bytes().to_owned()));

        let mut result = shell.mempool_validate(
            unsigned_wrapper.to_bytes().as_ref(),
            MempoolTxType::NewTransaction,
        );
        assert_eq!(result.code, ResultCode::InvalidSig.into());
        result = shell.mempool_validate(
            unsigned_wrapper.to_bytes().as_ref(),
            MempoolTxType::RecheckTransaction,
        );
        assert_eq!(result.code, ResultCode::InvalidSig.into());
    }

    /// Mempool validation must reject wrappers with an invalid signature
    #[test]
    fn test_invalid_signature() {
        let (shell, _recv, _, _) = test_utils::setup();

        let keypair = super::test_utils::gen_keypair();

        let mut invalid_wrapper =
            Tx::from_type(TxType::Wrapper(Box::new(WrapperTx::new(
                Fee {
                    amount_per_gas_unit: DenominatedAmount::native(
                        token::Amount::from_uint(100, 0)
                            .expect("This can't fail"),
                    ),
                    token: shell.state.in_mem().native_token.clone(),
                },
                keypair.ref_to(),
                Epoch(0),
                0.into(),
                None,
            ))));
        invalid_wrapper.header.chain_id = shell.chain_id.clone();
        invalid_wrapper
            .set_code(Code::new("wasm_code".as_bytes().to_owned(), None));
        invalid_wrapper
            .set_data(Data::new("transaction data".as_bytes().to_owned()));
        invalid_wrapper.add_section(Section::Authorization(
            Authorization::new(
                invalid_wrapper.sechashes(),
                [(0, keypair)].into_iter().collect(),
                None,
            ),
        ));

        // we mount a malleability attack to try and remove the fee
        let mut new_wrapper =
            invalid_wrapper.header().wrapper().expect("Test failed");
        new_wrapper.fee.amount_per_gas_unit =
            DenominatedAmount::native(0.into());
        invalid_wrapper.update_header(TxType::Wrapper(Box::new(new_wrapper)));

        let mut result = shell.mempool_validate(
            invalid_wrapper.to_bytes().as_ref(),
            MempoolTxType::NewTransaction,
        );
        assert_eq!(result.code, ResultCode::InvalidSig.into());
        result = shell.mempool_validate(
            invalid_wrapper.to_bytes().as_ref(),
            MempoolTxType::RecheckTransaction,
        );
        assert_eq!(result.code, ResultCode::InvalidSig.into());
    }

    /// Mempool validation must reject non-wrapper txs
    #[test]
    fn test_wrong_tx_type() {
        let (shell, _recv, _, _) = test_utils::setup();

        let mut tx = Tx::new(shell.chain_id.clone(), None);
        tx.add_code("wasm_code".as_bytes().to_owned(), None);

        let result = shell.mempool_validate(
            tx.to_bytes().as_ref(),
            MempoolTxType::NewTransaction,
        );
        assert_eq!(result.code, ResultCode::InvalidTx.into());
        assert_eq!(
            result.log,
            "Mempool validation failed: Raw transactions cannot be accepted \
             into the mempool"
        )
    }

    /// Mempool validation must reject already applied wrapper and decrypted
    /// transactions
    #[test]
    fn test_replay_attack() {
        let (mut shell, _recv, _, _) = test_utils::setup();

        let keypair = super::test_utils::gen_keypair();

        let mut wrapper =
            Tx::from_type(TxType::Wrapper(Box::new(WrapperTx::new(
                Fee {
                    amount_per_gas_unit: DenominatedAmount::native(
                        token::Amount::from_uint(100, 0)
                            .expect("This can't fail"),
                    ),
                    token: shell.state.in_mem().native_token.clone(),
                },
                keypair.ref_to(),
                Epoch(0),
                GAS_LIMIT_MULTIPLIER.into(),
                None,
            ))));
        wrapper.header.chain_id = shell.chain_id.clone();
        wrapper.set_code(Code::new("wasm_code".as_bytes().to_owned(), None));
        wrapper.set_data(Data::new("transaction data".as_bytes().to_owned()));
        wrapper.add_section(Section::Authorization(Authorization::new(
            wrapper.sechashes(),
            [(0, keypair)].into_iter().collect(),
            None,
        )));

        // Write wrapper hash to storage
        let mut batch = namada::state::testing::TestState::batch();
        let wrapper_hash = wrapper.header_hash();
        let wrapper_hash_key = replay_protection::current_key(&wrapper_hash);
        shell
            .state
            .write_replay_protection_entry(&mut batch, &wrapper_hash_key)
            .expect("Test failed");

        // Try wrapper tx replay attack
        let result = shell.mempool_validate(
            wrapper.to_bytes().as_ref(),
            MempoolTxType::NewTransaction,
        );
        assert_eq!(result.code, ResultCode::ReplayTx.into());
        assert_eq!(
            result.log,
            format!(
                "Mempool validation failed: Wrapper transaction hash {} \
                 already in storage, replay attempt",
                wrapper_hash
            )
        );

        let result = shell.mempool_validate(
            wrapper.to_bytes().as_ref(),
            MempoolTxType::RecheckTransaction,
        );
        assert_eq!(result.code, ResultCode::ReplayTx.into());
        assert_eq!(
            result.log,
            format!(
                "Mempool validation failed: Wrapper transaction hash {} \
                 already in storage, replay attempt",
                wrapper_hash
            )
        );

        let inner_tx_hash = wrapper.raw_header_hash();
        // Write inner hash in storage
        let inner_hash_key = replay_protection::current_key(&inner_tx_hash);
        shell
            .state
            .write_replay_protection_entry(&mut batch, &inner_hash_key)
            .expect("Test failed");

        // Try inner tx replay attack
        let result = shell.mempool_validate(
            wrapper.to_bytes().as_ref(),
            MempoolTxType::NewTransaction,
        );
        assert_eq!(result.code, ResultCode::ReplayTx.into());
        assert_eq!(
            result.log,
            format!(
                "Mempool validation failed: Inner transaction hash {} already \
                 in storage, replay attempt",
                inner_tx_hash
            )
        );

        let result = shell.mempool_validate(
            wrapper.to_bytes().as_ref(),
            MempoolTxType::RecheckTransaction,
        );
        assert_eq!(result.code, ResultCode::ReplayTx.into());
        assert_eq!(
            result.log,
            format!(
                "Mempool validation failed: Inner transaction hash {} already \
                 in storage, replay attempt",
                inner_tx_hash
            )
        )
    }

    /// Check that a transaction with a wrong chain id gets discarded
    #[test]
    fn test_wrong_chain_id() {
        let (shell, _recv, _, _) = test_utils::setup();

        let keypair = super::test_utils::gen_keypair();

        let wrong_chain_id = ChainId("Wrong chain id".to_string());
        let mut tx = Tx::new(wrong_chain_id.clone(), None);
        tx.add_code("wasm_code".as_bytes().to_owned(), None)
            .add_data("transaction data".as_bytes().to_owned())
            .sign_wrapper(keypair);

        let result = shell.mempool_validate(
            tx.to_bytes().as_ref(),
            MempoolTxType::NewTransaction,
        );
        assert_eq!(result.code, ResultCode::InvalidChainId.into());
        assert_eq!(
            result.log,
            format!(
                "Mempool validation failed: Tx carries a wrong chain id: \
                 expected {}, found {}",
                shell.chain_id, wrong_chain_id
            )
        )
    }

    /// Check that an expired transaction gets rejected
    #[test]
    fn test_expired_tx() {
        let (shell, _recv, _, _) = test_utils::setup();

        let keypair = super::test_utils::gen_keypair();

        let mut tx =
            Tx::new(shell.chain_id.clone(), Some(DateTimeUtc::default()));
        tx.add_code("wasm_code".as_bytes().to_owned(), None)
            .add_data("transaction data".as_bytes().to_owned())
            .sign_wrapper(keypair);

        let result = shell.mempool_validate(
            tx.to_bytes().as_ref(),
            MempoolTxType::NewTransaction,
        );
        assert_eq!(result.code, ResultCode::ExpiredTx.into());
    }

    /// Check that a tx requiring more gas than the block limit gets rejected
    #[test]
    fn test_exceeding_max_block_gas_tx() {
        let (shell, _recv, _, _) = test_utils::setup();

        let block_gas_limit =
            parameters::get_max_block_gas(&shell.state).unwrap();
        let keypair = super::test_utils::gen_keypair();

        let mut wrapper =
            Tx::from_type(TxType::Wrapper(Box::new(WrapperTx::new(
                Fee {
                    amount_per_gas_unit: DenominatedAmount::native(100.into()),
                    token: shell.state.in_mem().native_token.clone(),
                },
                keypair.ref_to(),
                Epoch(0),
                (block_gas_limit + 1).into(),
                None,
            ))));
        wrapper.header.chain_id = shell.chain_id.clone();
        wrapper.set_code(Code::new("wasm_code".as_bytes().to_owned(), None));
        wrapper.set_data(Data::new("transaction data".as_bytes().to_owned()));
        wrapper.add_section(Section::Authorization(Authorization::new(
            wrapper.sechashes(),
            [(0, keypair)].into_iter().collect(),
            None,
        )));

        let result = shell.mempool_validate(
            wrapper.to_bytes().as_ref(),
            MempoolTxType::NewTransaction,
        );
        assert_eq!(result.code, ResultCode::AllocationError.into());
    }

    // Check that a tx requiring more gas than its limit gets rejected
    #[test]
    fn test_exceeding_gas_limit_tx() {
        let (shell, _recv, _, _) = test_utils::setup();
        let keypair = super::test_utils::gen_keypair();

        let mut wrapper =
            Tx::from_type(TxType::Wrapper(Box::new(WrapperTx::new(
                Fee {
                    amount_per_gas_unit: DenominatedAmount::native(100.into()),
                    token: shell.state.in_mem().native_token.clone(),
                },
                keypair.ref_to(),
                Epoch(0),
                0.into(),
                None,
            ))));
        wrapper.header.chain_id = shell.chain_id.clone();
        wrapper.set_code(Code::new("wasm_code".as_bytes().to_owned(), None));
        wrapper.set_data(Data::new("transaction data".as_bytes().to_owned()));
        wrapper.add_section(Section::Authorization(Authorization::new(
            wrapper.sechashes(),
            [(0, keypair)].into_iter().collect(),
            None,
        )));

        let result = shell.mempool_validate(
            wrapper.to_bytes().as_ref(),
            MempoolTxType::NewTransaction,
        );
        assert_eq!(result.code, ResultCode::TxGasLimit.into());
    }

    // Check that a wrapper using a non-whitelisted token for fee payment is
    // rejected
    #[test]
    fn test_fee_non_whitelisted_token() {
        let (shell, _recv, _, _) = test_utils::setup();
        let apfel_denom = read_denom(&shell.state, &address::testing::apfel())
            .expect("unable to read denomination from storage")
            .expect("unable to find denomination of apfels");

        let mut wrapper =
            Tx::from_type(TxType::Wrapper(Box::new(WrapperTx::new(
                Fee {
                    amount_per_gas_unit: DenominatedAmount::new(
                        100.into(),
                        apfel_denom,
                    ),
                    token: address::testing::apfel(),
                },
                crate::wallet::defaults::albert_keypair().ref_to(),
                Epoch(0),
                GAS_LIMIT_MULTIPLIER.into(),
                None,
            ))));
        wrapper.header.chain_id = shell.chain_id.clone();
        wrapper.set_code(Code::new("wasm_code".as_bytes().to_owned(), None));
        wrapper.set_data(Data::new("transaction data".as_bytes().to_owned()));
        wrapper.add_section(Section::Authorization(Authorization::new(
            wrapper.sechashes(),
            [(0, crate::wallet::defaults::albert_keypair())]
                .into_iter()
                .collect(),
            None,
        )));

        let result = shell.mempool_validate(
            wrapper.to_bytes().as_ref(),
            MempoolTxType::NewTransaction,
        );
        assert_eq!(result.code, ResultCode::FeeError.into());
    }

    // Check that a wrapper setting a fee amount lower than the minimum required
    // is rejected
    #[test]
    fn test_fee_wrong_minimum_amount() {
        let (shell, _recv, _, _) = test_utils::setup();

        let mut wrapper =
            Tx::from_type(TxType::Wrapper(Box::new(WrapperTx::new(
                Fee {
                    amount_per_gas_unit: DenominatedAmount::native(0.into()),
                    token: shell.state.in_mem().native_token.clone(),
                },
                crate::wallet::defaults::albert_keypair().ref_to(),
                Epoch(0),
                GAS_LIMIT_MULTIPLIER.into(),
                None,
            ))));
        wrapper.header.chain_id = shell.chain_id.clone();
        wrapper.set_code(Code::new("wasm_code".as_bytes().to_owned(), None));
        wrapper.set_data(Data::new("transaction data".as_bytes().to_owned()));
        wrapper.add_section(Section::Authorization(Authorization::new(
            wrapper.sechashes(),
            [(0, crate::wallet::defaults::albert_keypair())]
                .into_iter()
                .collect(),
            None,
        )));

        let result = shell.mempool_validate(
            wrapper.to_bytes().as_ref(),
            MempoolTxType::NewTransaction,
        );
        assert_eq!(result.code, ResultCode::FeeError.into());
    }

    // Check that a wrapper transactions whose fees cannot be paid is rejected
    #[test]
    fn test_insufficient_balance_for_fee() {
        let (shell, _recv, _, _) = test_utils::setup();

        let mut wrapper =
            Tx::from_type(TxType::Wrapper(Box::new(WrapperTx::new(
                Fee {
                    amount_per_gas_unit: DenominatedAmount::native(
                        1_000_000_000.into(),
                    ),
                    token: shell.state.in_mem().native_token.clone(),
                },
                crate::wallet::defaults::albert_keypair().ref_to(),
                Epoch(0),
                150_000.into(),
                None,
            ))));
        wrapper.header.chain_id = shell.chain_id.clone();
        wrapper.set_code(Code::new("wasm_code".as_bytes().to_owned(), None));
        wrapper.set_data(Data::new("transaction data".as_bytes().to_owned()));
        wrapper.add_section(Section::Authorization(Authorization::new(
            wrapper.sechashes(),
            [(0, crate::wallet::defaults::albert_keypair())]
                .into_iter()
                .collect(),
            None,
        )));

        let result = shell.mempool_validate(
            wrapper.to_bytes().as_ref(),
            MempoolTxType::NewTransaction,
        );
        assert_eq!(result.code, ResultCode::FeeError.into());
    }

    // Check that a fee overflow in the wrapper transaction is rejected
    #[test]
    fn test_wrapper_fee_overflow() {
        let (shell, _recv, _, _) = test_utils::setup();

        let mut wrapper =
            Tx::from_type(TxType::Wrapper(Box::new(WrapperTx::new(
                Fee {
                    amount_per_gas_unit: DenominatedAmount::native(
                        token::Amount::max(),
                    ),
                    token: shell.state.in_mem().native_token.clone(),
                },
                crate::wallet::defaults::albert_keypair().ref_to(),
                Epoch(0),
                GAS_LIMIT_MULTIPLIER.into(),
                None,
            ))));
        wrapper.header.chain_id = shell.chain_id.clone();
        wrapper.set_code(Code::new("wasm_code".as_bytes().to_owned(), None));
        wrapper.set_data(Data::new("transaction data".as_bytes().to_owned()));
        wrapper.add_section(Section::Authorization(Authorization::new(
            wrapper.sechashes(),
            [(0, crate::wallet::defaults::albert_keypair())]
                .into_iter()
                .collect(),
            None,
        )));

        let result = shell.mempool_validate(
            wrapper.to_bytes().as_ref(),
            MempoolTxType::NewTransaction,
        );
        assert_eq!(result.code, ResultCode::FeeError.into());
    }

    /// Test max tx bytes parameter in CheckTx
    #[test]
    fn test_max_tx_bytes_check_tx() {
        let (shell, _recv, _, _) = test_utils::setup();

        let max_tx_bytes: u32 = {
            let key = parameters::storage::get_max_tx_bytes_key();
            shell
                .state
                .read(&key)
                .expect("Failed to read from storage")
                .expect("Max tx bytes should have been written to storage")
        };

        let new_tx = |size: u32| {
            let keypair = super::test_utils::gen_keypair();
            let mut wrapper =
                Tx::from_type(TxType::Wrapper(Box::new(WrapperTx::new(
                    Fee {
                        amount_per_gas_unit: DenominatedAmount::native(
                            100.into(),
                        ),
                        token: shell.state.in_mem().native_token.clone(),
                    },
                    keypair.ref_to(),
                    Epoch(0),
                    GAS_LIMIT_MULTIPLIER.into(),
                    None,
                ))));
            wrapper.header.chain_id = shell.chain_id.clone();
            wrapper
                .set_code(Code::new("wasm_code".as_bytes().to_owned(), None));
            wrapper.set_data(Data::new(vec![0; size as usize]));
            wrapper.add_section(Section::Authorization(Authorization::new(
                wrapper.sechashes(),
                [(0, keypair)].into_iter().collect(),
                None,
            )));
            wrapper
        };

        // test a small tx
        let result = shell.mempool_validate(
            new_tx(50).to_bytes().as_ref(),
            MempoolTxType::NewTransaction,
        );
        assert!(result.code != ResultCode::TooLarge.into());

        // max tx bytes + 1, on the other hand, is not
        let result = shell.mempool_validate(
            new_tx(max_tx_bytes + 1).to_bytes().as_ref(),
            MempoolTxType::NewTransaction,
        );
        assert_eq!(result.code, ResultCode::TooLarge.into());
    }
}<|MERGE_RESOLUTION|>--- conflicted
+++ resolved
@@ -357,13 +357,9 @@
         && *key != token::storage_key::masp_convert_anchor_key()
         && *key != token::storage_key::masp_token_map_key()
         && *key != token::storage_key::masp_assets_hash_key()
-<<<<<<< HEAD
+        && !token::storage_key::is_masp_commitment_anchor_key(key)
         || namada::ibc::storage::is_ibc_counter_key(key)
         || namada::proof_of_stake::storage_key::is_delegation_targets_key(key))
-=======
-        && !token::storage_key::is_masp_commitment_anchor_key(key)
-        || namada::ibc::storage::is_ibc_counter_key(key))
->>>>>>> 20949ce5
 }
 
 /// Channels for communicating with an Ethereum oracle.
