--- conflicted
+++ resolved
@@ -356,18 +356,12 @@
 
 /// Merkle tree storage key filter. Return `false` for keys that shouldn't be
 /// merklized.
-<<<<<<< HEAD
-pub fn is_merklized_storage_key(key: &namada_sdk::types::storage::Key) -> bool {
+pub fn is_merklized_storage_key(key: &namada_sdk::storage::Key) -> bool {
     !(token::storage_key::is_masp_key(key)
         && *key != token::storage_key::masp_convert_anchor_key()
         && *key != token::storage_key::masp_token_map_key()
         && *key != token::storage_key::masp_assets_hash_key()
         || namada::ibc::storage::is_ibc_counter_key(key))
-=======
-pub fn is_merklized_storage_key(key: &namada_sdk::storage::Key) -> bool {
-    !token::storage_key::is_masp_key(key)
-        && !namada::ibc::storage::is_ibc_counter_key(key)
->>>>>>> 78519dd1
 }
 
 /// Channels for communicating with an Ethereum oracle.
