//! Implementation of the ['VerifyHeader`], [`ProcessProposal`],
//! and [`RevertProposal`] ABCI++ methods for the Shell

use data_encoding::HEXUPPER;
use namada::ledger::pos::PosQueries;
use namada::proof_of_stake::storage::find_validator_by_raw_hash;
use namada::tx::data::protocol::ProtocolTxType;
use namada::vote_ext::ethereum_tx_data_variants;

use super::block_alloc::{BlockSpace, EncryptedTxsBins};
use super::*;
use crate::facade::tendermint_proto::v0_37::abci::RequestProcessProposal;
use crate::node::ledger::shell::block_alloc::{AllocFailure, TxBin};
use crate::node::ledger::shims::abcipp_shim_types::shim::response::ProcessProposal;
use crate::node::ledger::shims::abcipp_shim_types::shim::TxBytes;

/// Validation metadata, to keep track of used resources or
/// transaction numbers, in a block proposal.
#[derive(Default)]
pub struct ValidationMeta {
    /// Space and gas utilized by encrypted txs.
    pub encrypted_txs_bins: EncryptedTxsBins,
    /// Vote extension digest counters.
    /// Space utilized by all txs.
    pub txs_bin: TxBin<BlockSpace>,
    /// Check if the decrypted tx queue has any elements
    /// left.
    ///
    /// This field will only evaluate to true if a block
    /// proposer didn't include all decrypted txs in a block.
    pub decrypted_queue_has_remaining_txs: bool,
    /// Check if a block has decrypted txs.
    pub has_decrypted_txs: bool,
}

impl<D, H> From<&WlState<D, H>> for ValidationMeta
where
    D: 'static + DB + for<'iter> DBIter<'iter>,
    H: 'static + StorageHasher,
{
    fn from(state: &WlState<D, H>) -> Self {
        let max_proposal_bytes =
            state.pos_queries().get_max_proposal_bytes().get();
        let max_block_gas =
            namada::parameters::get_max_block_gas(state).unwrap();
        let encrypted_txs_bin =
            EncryptedTxsBins::new(max_proposal_bytes, max_block_gas);
        let txs_bin = TxBin::init(max_proposal_bytes);
        Self {
            decrypted_queue_has_remaining_txs: false,
            has_decrypted_txs: false,
            encrypted_txs_bins: encrypted_txs_bin,
            txs_bin,
        }
    }
}

impl<D, H> Shell<D, H>
where
    D: DB + for<'iter> DBIter<'iter> + Sync + 'static,
    H: StorageHasher + Sync + 'static,
{
    /// INVARIANT: This method must be stateless.
    pub fn verify_header(
        &self,
        _req: shim::request::VerifyHeader,
    ) -> shim::response::VerifyHeader {
        Default::default()
    }

    /// Check all the txs in a block. Some txs may be incorrect,
    /// but we only reject the entire block if the order of the
    /// included txs violates the order decided upon in the previous
    /// block.
    pub fn process_proposal(
        &self,
        req: RequestProcessProposal,
    ) -> (ProcessProposal, Vec<TxResult>) {
        tracing::info!(
            proposer = ?HEXUPPER.encode(&req.proposer_address),
            height = req.height,
            hash = ?HEXUPPER.encode(&req.hash),
            n_txs = req.txs.len(),
            "Received block proposal",
        );
        let native_block_proposer_address = {
            let tm_raw_hash_string =
                tm_raw_hash_to_string(&req.proposer_address);
            find_validator_by_raw_hash(&self.state, tm_raw_hash_string)
                .unwrap()
                .expect(
                    "Unable to find native validator address of block \
                     proposer from tendermint raw hash",
                )
        };

        let (tx_results, meta) = self.process_txs(
            &req.txs,
            req.time
                .expect("Missing timestamp in proposed block")
                .try_into()
                .expect("Failed conversion of Comet timestamp"),
            &native_block_proposer_address,
        );

        // Erroneous transactions were detected when processing
        // the leader's proposal. We allow txs that do not
        // deserialize properly, that have invalid signatures
        // and that have invalid wasm code to reach FinalizeBlock.
        let invalid_txs = tx_results.iter().any(|res| {
            let error = ResultCode::from_u32(res.code).expect(
                "All error codes returned from process_single_tx are valid",
            );
            !error.is_recoverable()
        });
        if invalid_txs {
            tracing::warn!(
                proposer = ?HEXUPPER.encode(&req.proposer_address),
                height = req.height,
                hash = ?HEXUPPER.encode(&req.hash),
                "Found invalid transactions, proposed block will be rejected"
            );
        }

        let has_remaining_decrypted_txs =
            meta.decrypted_queue_has_remaining_txs;
        if has_remaining_decrypted_txs {
            tracing::warn!(
                proposer = ?HEXUPPER.encode(&req.proposer_address),
                height = req.height,
                hash = ?HEXUPPER.encode(&req.hash),
                "Not all decrypted txs from the previous height were included in
                 the proposal, the block will be rejected"
            );
        }

        let will_reject_proposal = invalid_txs || has_remaining_decrypted_txs;
        (
            if will_reject_proposal {
                ProcessProposal::Reject
            } else {
                ProcessProposal::Accept
            },
            tx_results,
        )
    }

    /// Evaluates the corresponding [`TxResult`] for each tx in the
    /// proposal. Additionally, counts the number of digest
    /// txs and the bytes used by encrypted txs in the proposal.
    ///
    /// `ProcessProposal` should be able to make a decision on whether a
    /// proposed block is acceptable or not based solely on what this
    /// function returns.
    pub fn process_txs(
        &self,
        txs: &[TxBytes],
        block_time: DateTimeUtc,
        block_proposer: &Address,
    ) -> (Vec<TxResult>, ValidationMeta) {
        let mut tx_queue_iter = self.state.in_mem().tx_queue.iter();
        let mut temp_state = self.state.with_temp_write_log();
        let mut metadata = ValidationMeta::from(self.state.read_only());
        let mut vp_wasm_cache = self.vp_wasm_cache.clone();
        let mut tx_wasm_cache = self.tx_wasm_cache.clone();

        let tx_results: Vec<_> = txs
            .iter()
            .map(|tx_bytes| {
                let result = self.check_proposal_tx(
                    tx_bytes,
                    &mut tx_queue_iter,
                    &mut metadata,
                    &mut temp_state,
                    block_time,
                    &mut vp_wasm_cache,
                    &mut tx_wasm_cache,
                    block_proposer,
                );
                let error_code = ResultCode::from_u32(result.code).unwrap();
                if let ResultCode::Ok = error_code {
                    temp_state.write_log_mut().commit_tx();
                } else {
                    tracing::info!(
                        "Process proposal rejected an invalid tx. Error code: \
                         {:?}, info: {}",
                        error_code,
                        result.info
                    );
                    temp_state.write_log_mut().drop_tx();
                }
                result
            })
            .collect();
        metadata.decrypted_queue_has_remaining_txs =
            !self.state.in_mem().tx_queue.is_empty()
                && tx_queue_iter.next().is_some();
        (tx_results, metadata)
    }

    /// Checks if the Tx can be deserialized from bytes. Checks the fees and
    /// signatures of the fee payer for a transaction if it is a wrapper tx.
    ///
    /// Checks validity of a decrypted tx or that a tx marked un-decryptable
    /// is in fact so. Also checks that decrypted txs were submitted in
    /// correct order.
    ///
    /// Error codes:
    ///   0: Ok
    ///   1: Invalid tx
    ///   2: Tx is invalidly signed
    ///   3: Wasm runtime error
    ///   4: Invalid order of decrypted txs
    ///   5. More decrypted txs than expected
    ///   6. A transaction could not be decrypted
    ///   7. An error in the vote extensions included in the proposal
    ///   8. Not enough block space was available for some tx
    ///   9. Replay attack
    ///
    /// INVARIANT: Any changes applied in this method must be reverted if the
    /// proposal is rejected (unless we can simply overwrite them in the
    /// next block).
    #[allow(clippy::too_many_arguments)]
    pub fn check_proposal_tx<'a, CA>(
        &self,
        tx_bytes: &[u8],
        tx_queue_iter: &mut impl Iterator<Item = &'a TxInQueue>,
        metadata: &mut ValidationMeta,
        temp_state: &mut TempWlState<D, H>,
        block_time: DateTimeUtc,
        vp_wasm_cache: &mut VpCache<CA>,
        tx_wasm_cache: &mut TxCache<CA>,
        block_proposer: &Address,
    ) -> TxResult
    where
        CA: 'static + WasmCacheAccess + Sync,
    {
        // check tx bytes
        //
        // NB: always keep this as the first tx check,
        // as it is a pretty cheap one
        if !validate_tx_bytes(&self.state, tx_bytes.len())
            .expect("Failed to get max tx bytes param from storage")
        {
            return TxResult {
                code: ResultCode::TooLarge.into(),
                info: "Tx too large".into(),
            };
        }

        // try to allocate space for this tx
        if let Err(e) = metadata.txs_bin.try_dump(tx_bytes) {
            return TxResult {
                code: ResultCode::AllocationError.into(),
                info: match e {
                    AllocFailure::Rejected { .. } => {
                        "No more space left in the block"
                    }
                    AllocFailure::OverflowsBin { .. } => {
                        "The given tx is larger than the max configured \
                         proposal size"
                    }
                }
                .into(),
            };
        }

        let maybe_tx = Tx::try_from(tx_bytes).map_or_else(
            |err| {
                tracing::debug!(
                    ?err,
                    "Couldn't deserialize transaction received during \
                     PrepareProposal"
                );
                Err(TxResult {
                    code: ResultCode::InvalidTx.into(),
                    info: "The submitted transaction was not deserializable"
                        .into(),
                })
            },
            |tx| {
                let tx_chain_id = tx.header.chain_id.clone();
                let tx_expiration = tx.header.expiration;
                if let Err(err) = tx.validate_tx() {
                    // This occurs if the wrapper / protocol tx signature is
                    // invalid
                    return Err(TxResult {
                        code: ResultCode::InvalidSig.into(),
                        info: err.to_string(),
                    });
                }
                Ok((tx_chain_id, tx_expiration, tx))
            },
        );
        let (tx_chain_id, tx_expiration, tx) = match maybe_tx {
            Ok(tx) => tx,
            Err(tx_result) => return tx_result,
        };

        if let Err(err) = tx.validate_tx() {
            return TxResult {
                code: ResultCode::InvalidSig.into(),
                info: err.to_string(),
            };
        }
        match tx.header().tx_type {
            // If it is a raw transaction, we do no further validation
            TxType::Raw => TxResult {
                code: ResultCode::InvalidTx.into(),
                info: "Transaction rejected: Non-encrypted transactions are \
                       not supported"
                    .into(),
            },
            TxType::Protocol(protocol_tx) => {
                // Tx chain id
                if tx_chain_id != self.chain_id {
                    return TxResult {
                        code: ResultCode::InvalidChainId.into(),
                        info: format!(
                            "Tx carries a wrong chain id: expected {}, found \
                             {}",
                            self.chain_id, tx_chain_id
                        ),
                    };
                }

                // Tx expiration
                if let Some(exp) = tx_expiration {
                    if block_time > exp {
                        return TxResult {
                            code: ResultCode::ExpiredTx.into(),
                            info: format!(
                                "Tx expired at {:#?}, block time: {:#?}",
                                exp, block_time
                            ),
                        };
                    }
                }
                match protocol_tx.tx {
                    ProtocolTxType::EthEventsVext => {
                        ethereum_tx_data_variants::EthEventsVext::try_from(&tx)
                            .map_err(|err| err.to_string())
                            .and_then(|ext| {
                                validate_eth_events_vext(
                                    &self.state,
                                    &ext.0,
                                    self.state.in_mem().get_last_block_height(),
                                )
                                .map(|_| TxResult {
                                    code: ResultCode::Ok.into(),
                                    info: "Process Proposal accepted this \
                                           transaction"
                                        .into(),
                                })
                                .map_err(|err| err.to_string())
                            })
                            .unwrap_or_else(|err| TxResult {
                                code: ResultCode::InvalidVoteExtension.into(),
                                info: format!(
                                    "Process proposal rejected this proposal \
                                     because one of the included Ethereum \
                                     events vote extensions was invalid: {err}"
                                ),
                            })
                    }
                    ProtocolTxType::BridgePoolVext => {
                        ethereum_tx_data_variants::BridgePoolVext::try_from(&tx)
                            .map_err(|err| err.to_string())
                            .and_then(|ext| {
                                validate_bp_roots_vext(
                                    &self.state,
                                    &ext.0,
                                    self.state.in_mem().get_last_block_height(),
                                )
                                .map(|_| TxResult {
                                    code: ResultCode::Ok.into(),
                                    info: "Process Proposal accepted this \
                                           transaction"
                                        .into(),
                                })
                                .map_err(|err| err.to_string())
                            })
                            .unwrap_or_else(|err| TxResult {
                                code: ResultCode::InvalidVoteExtension.into(),
                                info: format!(
                                    "Process proposal rejected this proposal \
                                     because one of the included Bridge pool \
                                     root's vote extensions was invalid: {err}"
                                ),
                            })
                    }
                    ProtocolTxType::ValSetUpdateVext => {
                        ethereum_tx_data_variants::ValSetUpdateVext::try_from(
                            &tx,
                        )
                        .map_err(|err| err.to_string())
                        .and_then(|ext| {
                            validate_valset_upd_vext(
                                &self.state,
                                &ext,
                                // n.b. only accept validator set updates
                                // issued at
                                // the current epoch (signing off on the
                                // validators
                                // of the next epoch)
                                self.state.in_mem().get_current_epoch().0,
                            )
                            .map(|_| TxResult {
                                code: ResultCode::Ok.into(),
                                info: "Process Proposal accepted this \
                                       transaction"
                                    .into(),
                            })
                            .map_err(|err| err.to_string())
                        })
                        .unwrap_or_else(|err| {
                            TxResult {
                                code: ResultCode::InvalidVoteExtension.into(),
                                info: format!(
                                    "Process proposal rejected this proposal \
                                     because one of the included validator \
                                     set update vote extensions was invalid: \
                                     {err}"
                                ),
                            }
                        })
                    }
                    ProtocolTxType::EthereumEvents
                    | ProtocolTxType::BridgePool
                    | ProtocolTxType::ValidatorSetUpdate => TxResult {
                        code: ResultCode::InvalidVoteExtension.into(),
                        info: "Process proposal rejected this proposal \
                               because one of the included vote extensions \
                               was invalid: ABCI++ code paths are unreachable \
                               in Namada"
                            .to_string(),
                    },
                }
            }
            TxType::Decrypted(tx_header) => {
                metadata.has_decrypted_txs = true;
                match tx_queue_iter.next() {
                    Some(wrapper) => {
                        if wrapper.tx.raw_header_hash() != tx.raw_header_hash()
                        {
                            TxResult {
                                code: ResultCode::InvalidOrder.into(),
                                info: "Process proposal rejected a decrypted \
                                       transaction that violated the tx order \
                                       determined in the previous block"
                                    .into(),
                            }
                        } else if matches!(
                            tx_header,
                            DecryptedTx::Undecryptable
                        ) {
                            // DKG is disabled, txs are not actually encrypted
                            TxResult {
                                code: ResultCode::InvalidTx.into(),
                                info: "The encrypted payload of tx was \
                                       incorrectly marked as un-decryptable"
                                    .into(),
                            }
                        } else {
                            match tx.header().expiration {
                                Some(tx_expiration)
                                    if block_time > tx_expiration =>
                                {
                                    TxResult {
                                        code: ResultCode::ExpiredDecryptedTx
                                            .into(),
                                        info: format!(
                                            "Tx expired at {:#?}, block time: \
                                             {:#?}",
                                            tx_expiration, block_time
                                        ),
                                    }
                                }
                                _ => TxResult {
                                    code: ResultCode::Ok.into(),
                                    info: "Process Proposal accepted this \
                                           transaction"
                                        .into(),
                                },
                            }
                        }
                    }
                    None => TxResult {
                        code: ResultCode::ExtraTxs.into(),
                        info: "Received more decrypted txs than expected"
                            .into(),
                    },
                }
            }
            TxType::Wrapper(wrapper) => {
                // Account for gas and space. This is done even if the
                // transaction is later deemed invalid, to
                // incentivize the proposer to include only
                // valid transaction and avoid wasting block
                // resources (ABCI only)
                let mut tx_gas_meter = TxGasMeter::new(wrapper.gas_limit);
                if tx_gas_meter.add_wrapper_gas(tx_bytes).is_err() {
                    // Account for the tx's resources even in case of an error.
                    // Ignore any allocation error
                    let _ = metadata
                        .encrypted_txs_bins
                        .try_dump(tx_bytes, u64::from(wrapper.gas_limit));

                    return TxResult {
                        code: ResultCode::TxGasLimit.into(),
                        info: "Wrapper transactions exceeds its gas limit"
                            .to_string(),
                    };
                }

                // try to allocate space and gas for this encrypted tx
                if let Err(e) = metadata
                    .encrypted_txs_bins
                    .try_dump(tx_bytes, u64::from(wrapper.gas_limit))
                {
                    return TxResult {
                        code: ResultCode::AllocationError.into(),
                        info: e,
                    };
                }
                // decrypted txs shouldn't show up before wrapper txs
                if metadata.has_decrypted_txs {
                    return TxResult {
                        code: ResultCode::InvalidTx.into(),
                        info: "Decrypted txs should not be proposed before \
                               wrapper txs"
                            .into(),
                    };
                }
                if hints::unlikely(self.encrypted_txs_not_allowed()) {
                    return TxResult {
                        code: ResultCode::AllocationError.into(),
                        info: "Wrapper txs not allowed at the current block \
                               height"
                            .into(),
                    };
                }

                // ChainId check
                if tx_chain_id != self.chain_id {
                    return TxResult {
                        code: ResultCode::InvalidChainId.into(),
                        info: format!(
                            "Tx carries a wrong chain id: expected {}, found \
                             {}",
                            self.chain_id, tx_chain_id
                        ),
                    };
                }

                // Tx expiration
                if let Some(exp) = tx_expiration {
                    if block_time > exp {
                        return TxResult {
                            code: ResultCode::ExpiredTx.into(),
                            info: format!(
                                "Tx expired at {:#?}, block time: {:#?}",
                                exp, block_time
                            ),
                        };
                    }
                }

                // Replay protection checks
                if let Err(e) = super::replay_protection_checks(&tx, temp_state)
                {
                    return TxResult {
                        code: ResultCode::ReplayTx.into(),
                        info: e.to_string(),
                    };
                }

                // Check that the fee payer has sufficient balance.
                match process_proposal_fee_check(
                    &wrapper,
                    get_fee_unshielding_transaction(&tx, &wrapper),
                    block_proposer,
<<<<<<< HEAD
                    &mut ShellParams::new(
                        &mut tx_gas_meter,
                        temp_wl_storage,
                        vp_wasm_cache,
                        tx_wasm_cache,
                    ),
=======
                    temp_state,
                    vp_wasm_cache,
                    tx_wasm_cache,
>>>>>>> 2535c9c8
                ) {
                    Ok(()) => TxResult {
                        code: ResultCode::Ok.into(),
                        info: "Process proposal accepted this transaction"
                            .into(),
                    },
                    Err(e) => TxResult {
                        code: ResultCode::FeeError.into(),
                        info: e.to_string(),
                    },
                }
            }
        }
    }

    pub fn revert_proposal(
        &mut self,
        _req: shim::request::RevertProposal,
    ) -> shim::response::RevertProposal {
        Default::default()
    }

    /// Checks if it is not possible to include encrypted txs at the current
    /// block height.
    pub(super) fn encrypted_txs_not_allowed(&self) -> bool {
        let is_2nd_height_off = self.is_deciding_offset_within_epoch(1);
        let is_3rd_height_off = self.is_deciding_offset_within_epoch(2);
        is_2nd_height_off || is_3rd_height_off
    }
}

fn process_proposal_fee_check<D, H, CA>(
    wrapper: &WrapperTx,
    masp_transaction: Option<Transaction>,
    proposer: &Address,
<<<<<<< HEAD
    shell_params: &mut ShellParams<CA, TempWlStorage<D, H>>,
=======
    temp_state: &mut TempWlState<D, H>,
    vp_wasm_cache: &mut VpCache<CA>,
    tx_wasm_cache: &mut TxCache<CA>,
>>>>>>> 2535c9c8
) -> Result<()>
where
    D: DB + for<'iter> DBIter<'iter> + Sync + 'static,
    H: StorageHasher + Sync + 'static,
    CA: 'static + WasmCacheAccess + Sync,
{
    let minimum_gas_price = namada::ledger::parameters::read_gas_cost(
<<<<<<< HEAD
        shell_params.wl_storage,
=======
        temp_state,
>>>>>>> 2535c9c8
        &wrapper.fee.token,
    )
    .expect("Must be able to read gas cost parameter")
    .ok_or(Error::TxApply(protocol::Error::FeeError(format!(
        "The provided {} token is not allowed for fee payment",
        wrapper.fee.token
    ))))?;

    wrapper_fee_check(
        wrapper,
        masp_transaction,
        minimum_gas_price,
<<<<<<< HEAD
        shell_params,
    )?;

    protocol::transfer_fee(shell_params.wl_storage, proposer, wrapper)
=======
        temp_state,
        vp_wasm_cache,
        tx_wasm_cache,
    )?;

    protocol::transfer_fee(temp_state, proposer, wrapper)
>>>>>>> 2535c9c8
        .map_err(Error::TxApply)
}

/// We test the failure cases of [`process_proposal`]. The happy flows
/// are covered by the e2e tests.
#[cfg(test)]
mod test_process_proposal {
    use namada::core::key::*;
    use namada::core::storage::Epoch;
    use namada::replay_protection;
    use namada::state::StorageWrite;
    use namada::token::{read_denom, Amount, DenominatedAmount};
    use namada::tx::data::Fee;
    use namada::tx::{Code, Data, Signature, Signed};
    use namada::vote_ext::{bridge_pool_roots, ethereum_events};

    use super::*;
    use crate::node::ledger::shell::test_utils::{
        deactivate_bridge, gen_keypair, get_bp_bytes_to_sign, ProcessProposal,
        TestError, TestShell,
    };
    use crate::node::ledger::shims::abcipp_shim_types::shim::request::ProcessedTx;
    use crate::wallet;

    const GAS_LIMIT_MULTIPLIER: u64 = 100_000;

    /// Check that we reject an eth events protocol tx
    /// if the bridge is not active.
    #[test]
    fn check_rejected_eth_events_bridge_inactive() {
        let (mut shell, _, _, _) = test_utils::setup_at_height(3);
        let protocol_key = shell.mode.get_protocol_key().expect("Test failed");
        let addr = shell.mode.get_validator_address().expect("Test failed");
        let event = EthereumEvent::TransfersToNamada {
            nonce: 0u64.into(),
            transfers: vec![],
        };
        let ext = ethereum_events::Vext {
            validator_addr: addr.clone(),
            block_height: shell.state.in_mem().get_last_block_height(),
            ethereum_events: vec![event],
        }
        .sign(protocol_key);
        let tx = EthereumTxData::EthEventsVext(ext.into())
            .sign(protocol_key, shell.chain_id.clone())
            .to_bytes();
        let request = ProcessProposal { txs: vec![tx] };

        let [resp]: [ProcessedTx; 1] = shell
            .process_proposal(request.clone())
            .expect("Test failed")
            .try_into()
            .expect("Test failed");
        assert_eq!(resp.result.code, u32::from(ResultCode::Ok));
        deactivate_bridge(&mut shell);
        let response = if let Err(TestError::RejectProposal(resp)) =
            shell.process_proposal(request)
        {
            if let [resp] = resp.as_slice() {
                resp.clone()
            } else {
                panic!("Test failed")
            }
        } else {
            panic!("Test failed")
        };
        assert_eq!(
            response.result.code,
            u32::from(ResultCode::InvalidVoteExtension)
        );
    }

    /// Check that we reject an bp roots protocol tx
    /// if the bridge is not active.
    #[test]
    fn check_rejected_bp_roots_bridge_inactive() {
        let (mut shell, _a, _b, _c) = test_utils::setup_at_height(1);
        shell.state.in_mem_mut().block.height =
            shell.state.in_mem().get_last_block_height();
        shell.commit();
        let protocol_key = shell.mode.get_protocol_key().expect("Test failed");
        let addr = shell.mode.get_validator_address().expect("Test failed");
        let to_sign = get_bp_bytes_to_sign();
        let sig = Signed::<_, SignableEthMessage>::new(
            shell.mode.get_eth_bridge_keypair().expect("Test failed"),
            to_sign,
        )
        .sig;
        let vote_ext = bridge_pool_roots::Vext {
            block_height: shell.state.in_mem().get_last_block_height(),
            validator_addr: addr.clone(),
            sig,
        }
        .sign(shell.mode.get_protocol_key().expect("Test failed"));
        let tx = EthereumTxData::BridgePoolVext(vote_ext)
            .sign(protocol_key, shell.chain_id.clone())
            .to_bytes();
        let request = ProcessProposal { txs: vec![tx] };

        let [resp]: [ProcessedTx; 1] = shell
            .process_proposal(request.clone())
            .expect("Test failed")
            .try_into()
            .expect("Test failed");

        assert_eq!(resp.result.code, u32::from(ResultCode::Ok));
        deactivate_bridge(&mut shell);
        let response = if let Err(TestError::RejectProposal(resp)) =
            shell.process_proposal(request)
        {
            if let [resp] = resp.as_slice() {
                resp.clone()
            } else {
                panic!("Test failed")
            }
        } else {
            panic!("Test failed")
        };
        assert_eq!(
            response.result.code,
            u32::from(ResultCode::InvalidVoteExtension)
        );
    }

    fn check_rejected_eth_events(
        shell: &mut TestShell,
        vote_extension: ethereum_events::SignedVext,
        protocol_key: common::SecretKey,
    ) {
        let tx = EthereumTxData::EthEventsVext(vote_extension)
            .sign(&protocol_key, shell.chain_id.clone())
            .to_bytes();
        let request = ProcessProposal { txs: vec![tx] };
        let response = if let Err(TestError::RejectProposal(resp)) =
            shell.process_proposal(request)
        {
            if let [resp] = resp.as_slice() {
                resp.clone()
            } else {
                panic!("Test failed")
            }
        } else {
            panic!("Test failed")
        };
        assert_eq!(
            response.result.code,
            u32::from(ResultCode::InvalidVoteExtension)
        );
    }

    /// Test that if a proposal contains Ethereum events with
    /// invalid validator signatures, we reject it.
    #[test]
    fn test_drop_vext_with_invalid_sigs() {
        const LAST_HEIGHT: BlockHeight = BlockHeight(2);
        let (mut shell, _recv, _, _) = test_utils::setup_at_height(LAST_HEIGHT);
        let (protocol_key, _) = wallet::defaults::validator_keys();
        let addr = wallet::defaults::validator_address();
        let event = EthereumEvent::TransfersToNamada {
            nonce: 0u64.into(),
            transfers: vec![],
        };
        let ext = {
            // generate a valid signature
            #[allow(clippy::redundant_clone)]
            let mut ext = ethereum_events::Vext {
                validator_addr: addr.clone(),
                block_height: LAST_HEIGHT,
                ethereum_events: vec![event.clone()],
            }
            .sign(&protocol_key);
            assert!(ext.verify(&protocol_key.ref_to()).is_ok());

            // modify this signature such that it becomes invalid
            ext.sig = test_utils::invalidate_signature(ext.sig);
            ext
        };
        check_rejected_eth_events(&mut shell, ext.into(), protocol_key);
    }

    /// Test that if a proposal contains Ethereum events with
    /// invalid block heights, we reject it.
    #[test]
    fn test_drop_vext_with_invalid_bheights() {
        const LAST_HEIGHT: BlockHeight = BlockHeight(3);
        const INVALID_HEIGHT: BlockHeight = BlockHeight(LAST_HEIGHT.0 + 1);
        let (mut shell, _recv, _, _) = test_utils::setup_at_height(LAST_HEIGHT);
        let (protocol_key, _) = wallet::defaults::validator_keys();
        let addr = wallet::defaults::validator_address();
        let event = EthereumEvent::TransfersToNamada {
            nonce: 0u64.into(),
            transfers: vec![],
        };
        let ext = {
            #[allow(clippy::redundant_clone)]
            let ext = ethereum_events::Vext {
                validator_addr: addr.clone(),
                block_height: INVALID_HEIGHT,
                ethereum_events: vec![event.clone()],
            }
            .sign(&protocol_key);
            assert!(ext.verify(&protocol_key.ref_to()).is_ok());
            ext
        };
        check_rejected_eth_events(&mut shell, ext.into(), protocol_key);
    }

    /// Test that if a proposal contains Ethereum events with
    /// invalid validators, we reject it.
    #[test]
    fn test_drop_vext_with_invalid_validators() {
        const LAST_HEIGHT: BlockHeight = BlockHeight(2);
        let (mut shell, _recv, _, _) = test_utils::setup_at_height(LAST_HEIGHT);
        let (addr, protocol_key) = {
            let bertha_key = wallet::defaults::bertha_keypair();
            let bertha_addr = wallet::defaults::bertha_address();
            (bertha_addr, bertha_key)
        };
        let event = EthereumEvent::TransfersToNamada {
            nonce: 0u64.into(),
            transfers: vec![],
        };
        let ext = {
            #[allow(clippy::redundant_clone)]
            let ext = ethereum_events::Vext {
                validator_addr: addr.clone(),
                block_height: LAST_HEIGHT,
                ethereum_events: vec![event.clone()],
            }
            .sign(&protocol_key);
            assert!(ext.verify(&protocol_key.ref_to()).is_ok());
            ext
        };
        check_rejected_eth_events(&mut shell, ext.into(), protocol_key);
    }

    /// Test that if a wrapper tx is not signed, the block is rejected
    /// by [`process_proposal`].
    #[test]
    fn test_unsigned_wrapper_rejected() {
        let (shell, _recv, _, _) = test_utils::setup_at_height(3u64);
        let keypair = gen_keypair();
        let public_key = keypair.ref_to();
        let mut outer_tx =
            Tx::from_type(TxType::Wrapper(Box::new(WrapperTx::new(
                Fee {
                    amount_per_gas_unit: DenominatedAmount::native(
                        Default::default(),
                    ),
                    token: shell.state.in_mem().native_token.clone(),
                },
                public_key,
                Epoch(0),
                GAS_LIMIT_MULTIPLIER.into(),
                None,
            ))));
        outer_tx.header.chain_id = shell.chain_id.clone();
        outer_tx.set_code(Code::new("wasm_code".as_bytes().to_owned(), None));
        outer_tx.set_data(Data::new("transaction data".as_bytes().to_owned()));

        let tx = outer_tx.to_bytes();

        let response = {
            let request = ProcessProposal { txs: vec![tx] };
            if let Err(TestError::RejectProposal(resp)) =
                shell.process_proposal(request)
            {
                if let [resp] = resp.as_slice() {
                    resp.clone()
                } else {
                    panic!("Test failed")
                }
            } else {
                panic!("Test failed")
            }
        };

        println!("{}", response.result.info);

        assert_eq!(response.result.code, u32::from(ResultCode::InvalidSig));
        assert_eq!(
            response.result.info,
            String::from(
                "WrapperTx signature verification failed: The wrapper \
                 signature is invalid."
            )
        );
    }

    /// Test that a block including a wrapper tx with invalid signature is
    /// rejected
    #[test]
    fn test_wrapper_bad_signature_rejected() {
        let (shell, _recv, _, _) = test_utils::setup_at_height(3u64);
        let keypair = gen_keypair();
        let mut outer_tx =
            Tx::from_type(TxType::Wrapper(Box::new(WrapperTx::new(
                Fee {
                    amount_per_gas_unit: DenominatedAmount::native(
                        Amount::from_uint(100, 0).expect("Test failed"),
                    ),
                    token: shell.state.in_mem().native_token.clone(),
                },
                keypair.ref_to(),
                Epoch(0),
                GAS_LIMIT_MULTIPLIER.into(),
                None,
            ))));
        outer_tx.header.chain_id = shell.chain_id.clone();
        outer_tx.set_code(Code::new("wasm_code".as_bytes().to_owned(), None));
        outer_tx.set_data(Data::new("transaction data".as_bytes().to_owned()));
        outer_tx.add_section(Section::Signature(Signature::new(
            outer_tx.sechashes(),
            [(0, keypair)].into_iter().collect(),
            None,
        )));
        let mut new_tx = outer_tx.clone();
        if let TxType::Wrapper(wrapper) = &mut new_tx.header.tx_type {
            // we mount a malleability attack to try and remove the fee
            wrapper.fee.amount_per_gas_unit =
                DenominatedAmount::native(Default::default());
        } else {
            panic!("Test failed")
        };
        let request = ProcessProposal {
            txs: vec![new_tx.to_bytes()],
        };

        match shell.process_proposal(request) {
            Ok(_) => panic!("Test failed"),
            Err(TestError::RejectProposal(response)) => {
                let response = if let [response] = response.as_slice() {
                    response.clone()
                } else {
                    panic!("Test failed")
                };
                let expected_error = "WrapperTx signature verification \
                                      failed: The wrapper signature is \
                                      invalid.";
                assert_eq!(
                    response.result.code,
                    u32::from(ResultCode::InvalidSig)
                );
                assert!(
                    response.result.info.contains(expected_error),
                    "Result info {} doesn't contain the expected error {}",
                    response.result.info,
                    expected_error
                );
            }
        }
    }

    /// Test that if the account submitting the tx is not known and the fee is
    /// non-zero, [`process_proposal`] rejects that block
    #[test]
    fn test_wrapper_unknown_address() {
        let (mut shell, _recv, _, _) = test_utils::setup_at_height(3u64);
        let keypair = gen_keypair();
        // reduce address balance to match the 100 token min fee
        let balance_key = token::storage_key::balance_key(
            &shell.state.in_mem().native_token,
            &Address::from(&keypair.ref_to()),
        );
        shell
            .state
            .write(&balance_key, Amount::native_whole(99))
            .unwrap();
        let keypair = gen_keypair();
        let mut outer_tx =
            Tx::from_type(TxType::Wrapper(Box::new(WrapperTx::new(
                Fee {
                    amount_per_gas_unit: DenominatedAmount::native(
                        Amount::from_uint(1, 0).expect("Test failed"),
                    ),
                    token: shell.state.in_mem().native_token.clone(),
                },
                keypair.ref_to(),
                Epoch(0),
                GAS_LIMIT_MULTIPLIER.into(),
                None,
            ))));
        outer_tx.header.chain_id = shell.chain_id.clone();
        outer_tx.set_code(Code::new("wasm_code".as_bytes().to_owned(), None));
        outer_tx.set_data(Data::new("transaction data".as_bytes().to_owned()));
        outer_tx.add_section(Section::Signature(Signature::new(
            outer_tx.sechashes(),
            [(0, keypair)].into_iter().collect(),
            None,
        )));

        let response = {
            let request = ProcessProposal {
                txs: vec![outer_tx.to_bytes()],
            };
            if let Err(TestError::RejectProposal(resp)) =
                shell.process_proposal(request)
            {
                if let [resp] = resp.as_slice() {
                    resp.clone()
                } else {
                    panic!("Test failed")
                }
            } else {
                panic!("Test failed")
            }
        };
        assert_eq!(response.result.code, u32::from(ResultCode::FeeError));
        assert_eq!(
            response.result.info,
            String::from(
                "Error trying to apply a transaction: Error while processing \
                 transaction's fees: Transparent balance of wrapper's signer \
                 was insufficient to pay fee. All the available transparent \
                 funds have been moved to the block proposer"
            )
        );
    }

    /// Test that if the account submitting the tx does
    /// not have sufficient balance to pay the fee,
    /// [`process_proposal`] rejects the entire block
    #[test]
    fn test_wrapper_insufficient_balance_address() {
        let (mut shell, _recv, _, _) = test_utils::setup_at_height(3u64);
        let keypair = crate::wallet::defaults::daewon_keypair();
        // reduce address balance to match the 100 token min fee
        let balance_key = token::storage_key::balance_key(
            &shell.state.in_mem().native_token,
            &Address::from(&keypair.ref_to()),
        );
        shell
            .state
            .write(&balance_key, Amount::native_whole(99))
            .unwrap();
        shell.commit();

        let mut outer_tx =
            Tx::from_type(TxType::Wrapper(Box::new(WrapperTx::new(
                Fee {
                    amount_per_gas_unit: DenominatedAmount::native(
                        Amount::native_whole(1_000_100),
                    ),
                    token: shell.state.in_mem().native_token.clone(),
                },
                keypair.ref_to(),
                Epoch(0),
                GAS_LIMIT_MULTIPLIER.into(),
                None,
            ))));
        outer_tx.header.chain_id = shell.chain_id.clone();
        outer_tx.set_code(Code::new("wasm_code".as_bytes().to_owned(), None));
        outer_tx.set_data(Data::new("transaction data".as_bytes().to_owned()));
        outer_tx.add_section(Section::Signature(Signature::new(
            outer_tx.sechashes(),
            [(0, keypair)].into_iter().collect(),
            None,
        )));

        let response = {
            let request = ProcessProposal {
                txs: vec![outer_tx.to_bytes()],
            };
            if let Err(TestError::RejectProposal(resp)) =
                shell.process_proposal(request)
            {
                if let [resp] = resp.as_slice() {
                    resp.clone()
                } else {
                    panic!("Test failed")
                }
            } else {
                panic!("Test failed")
            }
        };
        assert_eq!(response.result.code, u32::from(ResultCode::FeeError));
        assert_eq!(
            response.result.info,
            String::from(
                "Error trying to apply a transaction: Error while processing \
                 transaction's fees: Transparent balance of wrapper's signer \
                 was insufficient to pay fee. All the available transparent \
                 funds have been moved to the block proposer"
            )
        );
    }

    /// Test that if the expected order of decrypted txs is
    /// validated, [`process_proposal`] rejects it
    #[test]
    fn test_decrypted_txs_out_of_order() {
        let (mut shell, _recv, _, _) = test_utils::setup_at_height(3u64);
        let keypair = gen_keypair();
        let mut txs = vec![];
        for i in 0..3 {
            let mut outer_tx =
                Tx::from_type(TxType::Wrapper(Box::new(WrapperTx::new(
                    Fee {
                        amount_per_gas_unit: DenominatedAmount::native(
                            Amount::native_whole(i as u64),
                        ),
                        token: shell.state.in_mem().native_token.clone(),
                    },
                    keypair.ref_to(),
                    Epoch(0),
                    GAS_LIMIT_MULTIPLIER.into(),
                    None,
                ))));
            outer_tx.header.chain_id = shell.chain_id.clone();
            outer_tx
                .set_code(Code::new("wasm_code".as_bytes().to_owned(), None));
            outer_tx.set_data(Data::new(
                format!("transaction data: {}", i).as_bytes().to_owned(),
            ));
            let gas_limit =
                Gas::from(outer_tx.header().wrapper().unwrap().gas_limit)
                    .checked_sub(Gas::from(outer_tx.to_bytes().len() as u64))
                    .unwrap();
            shell.enqueue_tx(outer_tx.clone(), gas_limit);

            outer_tx.update_header(TxType::Decrypted(DecryptedTx::Decrypted));
            txs.push(outer_tx);
        }
        let response = {
            let request = ProcessProposal {
                txs: vec![
                    txs[0].to_bytes(),
                    txs[2].to_bytes(),
                    txs[1].to_bytes(),
                ],
            };
            if let Err(TestError::RejectProposal(mut resp)) =
                shell.process_proposal(request)
            {
                assert_eq!(resp.len(), 3);
                resp.remove(1)
            } else {
                panic!("Test failed")
            }
        };
        assert_eq!(response.result.code, u32::from(ResultCode::InvalidOrder));
        assert_eq!(
            response.result.info,
            String::from(
                "Process proposal rejected a decrypted transaction that \
                 violated the tx order determined in the previous block"
            ),
        );
    }

    /// Test that a block containing a tx incorrectly labelled as undecryptable
    /// is rejected by [`process_proposal`]
    #[test]
    fn test_incorrectly_labelled_as_undecryptable() {
        let (mut shell, _recv, _, _) = test_utils::setup_at_height(3u64);
        let keypair = gen_keypair();

        let mut tx = Tx::from_type(TxType::Wrapper(Box::new(WrapperTx::new(
            Fee {
                amount_per_gas_unit: DenominatedAmount::native(
                    Default::default(),
                ),
                token: shell.state.in_mem().native_token.clone(),
            },
            keypair.ref_to(),
            Epoch(0),
            GAS_LIMIT_MULTIPLIER.into(),
            None,
        ))));
        tx.header.chain_id = shell.chain_id.clone();
        tx.set_code(Code::new("wasm_code".as_bytes().to_owned(), None));
        tx.set_data(Data::new("transaction data".as_bytes().to_owned()));
        let gas_limit = Gas::from(tx.header().wrapper().unwrap().gas_limit)
            .checked_sub(Gas::from(tx.to_bytes().len() as u64))
            .unwrap();
        shell.enqueue_tx(tx.clone(), gas_limit);

        tx.header.tx_type = TxType::Decrypted(DecryptedTx::Undecryptable);

        let response = {
            let request = ProcessProposal {
                txs: vec![tx.to_bytes()],
            };
            if let Err(TestError::RejectProposal(resp)) =
                shell.process_proposal(request)
            {
                if let [resp] = resp.as_slice() {
                    resp.clone()
                } else {
                    panic!("Test failed")
                }
            } else {
                panic!("Test failed")
            }
        };
        assert_eq!(response.result.code, u32::from(ResultCode::InvalidTx));
        assert_eq!(
            response.result.info,
            String::from(
                "The encrypted payload of tx was incorrectly marked as \
                 un-decryptable"
            ),
        )
    }

    /// Test that if a wrapper tx contains  marked undecryptable the proposal is
    /// rejected
    #[test]
    fn test_undecryptable() {
        let (mut shell, _recv, _, _) = test_utils::setup_at_height(3u64);
        let keypair = crate::wallet::defaults::daewon_keypair();
        // not valid tx bytes
        let wrapper = WrapperTx {
            fee: Fee {
                amount_per_gas_unit: DenominatedAmount::native(
                    Default::default(),
                ),
                token: shell.state.in_mem().native_token.clone(),
            },
            pk: keypair.ref_to(),
            epoch: Epoch(0),
            gas_limit: GAS_LIMIT_MULTIPLIER.into(),
            unshield_section_hash: None,
        };

        let tx = Tx::from_type(TxType::Wrapper(Box::new(wrapper)));
        let mut decrypted = tx.clone();
        decrypted.update_header(TxType::Decrypted(DecryptedTx::Undecryptable));

        let gas_limit = Gas::from(tx.header().wrapper().unwrap().gas_limit)
            .checked_sub(Gas::from(tx.to_bytes().len() as u64))
            .unwrap();
        shell.enqueue_tx(tx, gas_limit);

        let request = ProcessProposal {
            txs: vec![decrypted.to_bytes()],
        };
        shell.process_proposal(request).expect_err("Test failed");
    }

    /// Test that if more decrypted txs are submitted to
    /// [`process_proposal`] than expected, they are rejected
    #[test]
    fn test_too_many_decrypted_txs() {
        let (shell, _recv, _, _) = test_utils::setup_at_height(3u64);
        let mut tx = Tx::from_type(TxType::Decrypted(DecryptedTx::Decrypted));
        tx.header.chain_id = shell.chain_id.clone();
        tx.set_code(Code::new("wasm_code".as_bytes().to_owned(), None));
        tx.set_data(Data::new("transaction data".as_bytes().to_owned()));

        let request = ProcessProposal {
            txs: vec![tx.to_bytes()],
        };
        let response = if let Err(TestError::RejectProposal(resp)) =
            shell.process_proposal(request)
        {
            if let [resp] = resp.as_slice() {
                resp.clone()
            } else {
                panic!("Test failed")
            }
        } else {
            panic!("Test failed")
        };
        assert_eq!(response.result.code, u32::from(ResultCode::ExtraTxs));
        assert_eq!(
            response.result.info,
            String::from("Received more decrypted txs than expected"),
        );
    }

    /// Process Proposal should reject a block containing a RawTx, but not panic
    #[test]
    fn test_raw_tx_rejected() {
        let (shell, _recv, _, _) = test_utils::setup_at_height(3u64);

        let keypair = crate::wallet::defaults::daewon_keypair();

        let mut tx = Tx::new(shell.chain_id.clone(), None);
        tx.add_code("wasm_code".as_bytes().to_owned(), None)
            .add_data("transaction data".as_bytes().to_owned())
            .sign_wrapper(keypair);

        let response = {
            let request = ProcessProposal {
                txs: vec![tx.to_bytes()],
            };
            if let Err(TestError::RejectProposal(resp)) =
                shell.process_proposal(request)
            {
                if let [resp] = resp.as_slice() {
                    resp.clone()
                } else {
                    panic!("Test failed")
                }
            } else {
                panic!("Test failed")
            }
        };
        assert_eq!(response.result.code, u32::from(ResultCode::InvalidTx));
        assert_eq!(
            response.result.info,
            String::from(
                "Transaction rejected: Non-encrypted transactions are not \
                 supported"
            ),
        );
    }

    /// Test that if the unsigned wrapper tx hash is known (replay attack), the
    /// block is rejected
    #[test]
    fn test_wrapper_tx_hash() {
        let (mut shell, _recv, _, _) = test_utils::setup();

        let keypair = crate::wallet::defaults::daewon_keypair();

        let mut wrapper =
            Tx::from_type(TxType::Wrapper(Box::new(WrapperTx::new(
                Fee {
                    amount_per_gas_unit: DenominatedAmount::native(
                        Amount::zero(),
                    ),
                    token: shell.state.in_mem().native_token.clone(),
                },
                keypair.ref_to(),
                Epoch(0),
                GAS_LIMIT_MULTIPLIER.into(),
                None,
            ))));
        wrapper.header.chain_id = shell.chain_id.clone();
        wrapper.set_data(Data::new("transaction data".as_bytes().to_owned()));
        wrapper.set_code(Code::new("wasm_code".as_bytes().to_owned(), None));
        wrapper.add_section(Section::Signature(Signature::new(
            wrapper.sechashes(),
            [(0, keypair)].into_iter().collect(),
            None,
        )));

        // Write wrapper hash to storage
        let mut batch = namada::state::testing::TestState::batch();
        let wrapper_unsigned_hash = wrapper.header_hash();
        let hash_key = replay_protection::last_key(&wrapper_unsigned_hash);
        shell
            .state
            .write_replay_protection_entry(&mut batch, &hash_key)
            .expect("Test failed");

        // Run validation
        let request = ProcessProposal {
            txs: vec![wrapper.to_bytes()],
        };

        match shell.process_proposal(request) {
            Ok(_) => panic!("Test failed"),
            Err(TestError::RejectProposal(response)) => {
                assert_eq!(
                    response[0].result.code,
                    u32::from(ResultCode::ReplayTx)
                );
                assert_eq!(
                    response[0].result.info,
                    format!(
                        "Transaction replay attempt: Wrapper transaction hash \
                         {} already in storage",
                        wrapper_unsigned_hash
                    )
                );
            }
        }
    }

    /// Test that a block containing two identical wrapper txs is rejected
    #[test]
    fn test_wrapper_tx_hash_same_block() {
        let (mut shell, _recv, _, _) = test_utils::setup();

        let keypair = crate::wallet::defaults::daewon_keypair();

        // Add unshielded balance for fee payment
        let balance_key = token::storage_key::balance_key(
            &shell.state.in_mem().native_token,
            &Address::from(&keypair.ref_to()),
        );
        shell
            .state
            .write(&balance_key, Amount::native_whole(1000))
            .unwrap();

        let mut wrapper =
            Tx::from_type(TxType::Wrapper(Box::new(WrapperTx::new(
                Fee {
                    amount_per_gas_unit: DenominatedAmount::native(1.into()),
                    token: shell.state.in_mem().native_token.clone(),
                },
                keypair.ref_to(),
                Epoch(0),
                GAS_LIMIT_MULTIPLIER.into(),
                None,
            ))));
        wrapper.header.chain_id = shell.chain_id.clone();
        wrapper.set_code(Code::new("wasm_code".as_bytes().to_owned(), None));
        wrapper.set_data(Data::new("transaction data".as_bytes().to_owned()));
        wrapper.add_section(Section::Signature(Signature::new(
            wrapper.sechashes(),
            [(0, keypair)].into_iter().collect(),
            None,
        )));

        // Run validation
        let request = ProcessProposal {
            txs: vec![wrapper.to_bytes(); 2],
        };
        match shell.process_proposal(request) {
            Ok(_) => panic!("Test failed"),
            Err(TestError::RejectProposal(response)) => {
                assert_eq!(response[0].result.code, u32::from(ResultCode::Ok));
                assert_eq!(
                    response[1].result.code,
                    u32::from(ResultCode::ReplayTx)
                );
                assert_eq!(
                    response[1].result.info,
                    format!(
                        "Transaction replay attempt: Wrapper transaction hash \
                         {} already in storage",
                        wrapper.header_hash()
                    )
                );
            }
        }
    }

    /// Test that if the unsigned inner tx hash is known (replay attack), the
    /// block is rejected
    #[test]
    fn test_inner_tx_hash() {
        let (mut shell, _recv, _, _) = test_utils::setup();

        let keypair = crate::wallet::defaults::daewon_keypair();

        let mut wrapper =
            Tx::from_type(TxType::Wrapper(Box::new(WrapperTx::new(
                Fee {
                    amount_per_gas_unit: DenominatedAmount::native(
                        Amount::zero(),
                    ),
                    token: shell.state.in_mem().native_token.clone(),
                },
                keypair.ref_to(),
                Epoch(0),
                GAS_LIMIT_MULTIPLIER.into(),
                None,
            ))));
        wrapper.header.chain_id = shell.chain_id.clone();
        wrapper.set_code(Code::new("wasm_code".as_bytes().to_owned(), None));
        wrapper.set_data(Data::new("transaction data".as_bytes().to_owned()));
        wrapper.add_section(Section::Signature(Signature::new(
            wrapper.sechashes(),
            [(0, keypair)].into_iter().collect(),
            None,
        )));

        // Write inner hash to storage
        let mut batch = namada::state::testing::TestState::batch();
        let hash_key = replay_protection::last_key(&wrapper.raw_header_hash());
        shell
            .state
            .write_replay_protection_entry(&mut batch, &hash_key)
            .expect("Test failed");

        // Run validation
        let request = ProcessProposal {
            txs: vec![wrapper.to_bytes()],
        };
        match shell.process_proposal(request) {
            Ok(_) => panic!("Test failed"),
            Err(TestError::RejectProposal(response)) => {
                assert_eq!(
                    response[0].result.code,
                    u32::from(ResultCode::ReplayTx)
                );
                assert_eq!(
                    response[0].result.info,
                    format!(
                        "Transaction replay attempt: Inner transaction hash \
                         {} already in storage",
                        wrapper.raw_header_hash()
                    )
                );
            }
        }
    }

    /// Test that a block containing two identical inner transactions is
    /// accepted
    #[test]
    fn test_inner_tx_hash_same_block() {
        let (shell, _recv, _, _) = test_utils::setup();

        let keypair = crate::wallet::defaults::daewon_keypair();
        let keypair_2 = crate::wallet::defaults::albert_keypair();

        let mut wrapper =
            Tx::from_type(TxType::Wrapper(Box::new(WrapperTx::new(
                Fee {
                    amount_per_gas_unit: DenominatedAmount::native(1.into()),
                    token: shell.state.in_mem().native_token.clone(),
                },
                keypair.ref_to(),
                Epoch(0),
                GAS_LIMIT_MULTIPLIER.into(),
                None,
            ))));
        wrapper.header.chain_id = shell.chain_id.clone();
        wrapper.set_code(Code::new("wasm_code".as_bytes().to_owned(), None));
        wrapper.set_data(Data::new("transaction data".as_bytes().to_owned()));
        let mut new_wrapper = wrapper.clone();
        wrapper.add_section(Section::Signature(Signature::new(
            wrapper.sechashes(),
            [(0, keypair)].into_iter().collect(),
            None,
        )));

        new_wrapper.update_header(TxType::Wrapper(Box::new(WrapperTx::new(
            Fee {
                amount_per_gas_unit: DenominatedAmount::native(1.into()),
                token: shell.state.in_mem().native_token.clone(),
            },
            keypair_2.ref_to(),
            Epoch(0),
            GAS_LIMIT_MULTIPLIER.into(),
            None,
        ))));
        new_wrapper.add_section(Section::Signature(Signature::new(
            new_wrapper.sechashes(),
            [(0, keypair_2)].into_iter().collect(),
            None,
        )));

        // Run validation
        let request = ProcessProposal {
            txs: vec![wrapper.to_bytes(), new_wrapper.to_bytes()],
        };
        match shell.process_proposal(request) {
            Ok(received) => assert_eq!(received.len(), 2),
            Err(_) => panic!("Test failed"),
        }
    }

    /// Test that a wrapper or protocol transaction with a mismatching chain id
    /// causes the entire block to be rejected
    #[test]
    fn test_wrong_chain_id() {
        let (shell, _recv, _, _) = test_utils::setup();
        let keypair = crate::wallet::defaults::daewon_keypair();

        let mut wrapper =
            Tx::from_type(TxType::Wrapper(Box::new(WrapperTx::new(
                Fee {
                    amount_per_gas_unit: DenominatedAmount::native(
                        Amount::zero(),
                    ),
                    token: shell.state.in_mem().native_token.clone(),
                },
                keypair.ref_to(),
                Epoch(0),
                GAS_LIMIT_MULTIPLIER.into(),
                None,
            ))));
        let wrong_chain_id = ChainId("Wrong chain id".to_string());
        wrapper.header.chain_id = wrong_chain_id.clone();
        wrapper.set_code(Code::new("wasm_code".as_bytes().to_owned(), None));
        wrapper.set_data(Data::new("transaction data".as_bytes().to_owned()));
        wrapper.add_section(Section::Signature(Signature::new(
            wrapper.sechashes(),
            [(0, keypair)].into_iter().collect(),
            None,
        )));

        let protocol_key = shell.mode.get_protocol_key().expect("Test failed");
        let protocol_tx = EthereumTxData::EthEventsVext({
            let bertha_key = wallet::defaults::bertha_keypair();
            let bertha_addr = wallet::defaults::bertha_address();
            ethereum_events::Vext::empty(1234_u64.into(), bertha_addr)
                .sign(&bertha_key)
                .into()
        })
        .sign(protocol_key, wrong_chain_id.clone());

        // Run validation
        let request = ProcessProposal {
            txs: vec![wrapper.to_bytes(), protocol_tx.to_bytes()],
        };
        match shell.process_proposal(request) {
            Ok(_) => panic!("Test failed"),
            Err(TestError::RejectProposal(response)) => {
                for res in response {
                    assert_eq!(
                        res.result.code,
                        u32::from(ResultCode::InvalidChainId)
                    );
                    assert_eq!(
                        res.result.info,
                        format!(
                            "Tx carries a wrong chain id: expected {}, found \
                             {}",
                            shell.chain_id, wrong_chain_id
                        )
                    );
                }
            }
        }
    }

    /// Test that an expired wrapper transaction causes a block rejection
    #[test]
    fn test_expired_wrapper() {
        let (shell, _recv, _, _) = test_utils::setup();
        let keypair = crate::wallet::defaults::daewon_keypair();

        let mut wrapper =
            Tx::from_type(TxType::Wrapper(Box::new(WrapperTx::new(
                Fee {
                    amount_per_gas_unit: DenominatedAmount::native(1.into()),
                    token: shell.state.in_mem().native_token.clone(),
                },
                keypair.ref_to(),
                Epoch(0),
                GAS_LIMIT_MULTIPLIER.into(),
                None,
            ))));
        wrapper.header.chain_id = shell.chain_id.clone();
        wrapper.header.expiration = Some(DateTimeUtc::default());
        wrapper.set_code(Code::new("wasm_code".as_bytes().to_owned(), None));
        wrapper.set_data(Data::new("transaction data".as_bytes().to_owned()));
        wrapper.add_section(Section::Signature(Signature::new(
            wrapper.sechashes(),
            [(0, keypair)].into_iter().collect(),
            None,
        )));

        // Run validation
        let request = ProcessProposal {
            txs: vec![wrapper.to_bytes()],
        };
        match shell.process_proposal(request) {
            Ok(_) => panic!("Test failed"),
            Err(TestError::RejectProposal(response)) => {
                assert_eq!(
                    response[0].result.code,
                    u32::from(ResultCode::ExpiredTx)
                );
            }
        }
    }

    /// Test that an expired decrypted transaction is marked as rejected but
    /// still allows the block to be accepted
    #[test]
    fn test_expired_decrypted() {
        let (mut shell, _recv, _, _) = test_utils::setup();
        let keypair = crate::wallet::defaults::daewon_keypair();

        let mut wrapper =
            Tx::from_type(TxType::Wrapper(Box::new(WrapperTx::new(
                Fee {
                    amount_per_gas_unit: DenominatedAmount::native(1.into()),
                    token: shell.state.in_mem().native_token.clone(),
                },
                keypair.ref_to(),
                Epoch(0),
                GAS_LIMIT_MULTIPLIER.into(),
                None,
            ))));
        wrapper.header.chain_id = shell.chain_id.clone();
        wrapper.header.expiration = Some(DateTimeUtc::default());
        wrapper.set_code(Code::new("wasm_code".as_bytes().to_owned(), None));
        wrapper.set_data(Data::new("transaction data".as_bytes().to_owned()));
        wrapper.add_section(Section::Signature(Signature::new(
            wrapper.sechashes(),
            [(0, keypair)].into_iter().collect(),
            None,
        )));

        shell.enqueue_tx(wrapper.clone(), GAS_LIMIT_MULTIPLIER.into());

        let decrypted =
            wrapper.update_header(TxType::Decrypted(DecryptedTx::Decrypted));

        // Run validation
        let request = ProcessProposal {
            txs: vec![decrypted.to_bytes()],
        };
        match shell.process_proposal(request) {
            Ok(txs) => {
                assert_eq!(txs.len(), 1);
                assert_eq!(
                    txs[0].result.code,
                    u32::from(ResultCode::ExpiredDecryptedTx)
                );
            }
            Err(_) => panic!("Test failed"),
        }
    }

    /// Check that a tx requiring more gas than the block limit causes a block
    /// rejection
    #[test]
    fn test_exceeding_max_block_gas_tx() {
        let (shell, _recv, _, _) = test_utils::setup();

        let block_gas_limit =
            namada::parameters::get_max_block_gas(&shell.state).unwrap();
        let keypair = super::test_utils::gen_keypair();

        let mut wrapper =
            Tx::from_type(TxType::Wrapper(Box::new(WrapperTx::new(
                Fee {
                    amount_per_gas_unit: DenominatedAmount::native(100.into()),
                    token: shell.state.in_mem().native_token.clone(),
                },
                keypair.ref_to(),
                Epoch(0),
                (block_gas_limit + 1).into(),
                None,
            ))));
        wrapper.header.chain_id = shell.chain_id.clone();
        wrapper.set_code(Code::new("wasm_code".as_bytes().to_owned(), None));
        wrapper.set_data(Data::new("transaction data".as_bytes().to_owned()));
        wrapper.add_section(Section::Signature(Signature::new(
            wrapper.sechashes(),
            [(0, keypair)].into_iter().collect(),
            None,
        )));

        // Run validation
        let request = ProcessProposal {
            txs: vec![wrapper.to_bytes()],
        };
        match shell.process_proposal(request) {
            Ok(_) => panic!("Test failed"),
            Err(TestError::RejectProposal(response)) => {
                assert_eq!(
                    response[0].result.code,
                    u32::from(ResultCode::AllocationError)
                );
            }
        }
    }

    // Check that a wrapper requiring more gas than its limit causes a block
    // rejection
    #[test]
    fn test_exceeding_gas_limit_wrapper() {
        let (shell, _recv, _, _) = test_utils::setup();
        let keypair = super::test_utils::gen_keypair();

        let mut wrapper =
            Tx::from_type(TxType::Wrapper(Box::new(WrapperTx::new(
                Fee {
                    amount_per_gas_unit: DenominatedAmount::native(100.into()),
                    token: shell.state.in_mem().native_token.clone(),
                },
                keypair.ref_to(),
                Epoch(0),
                0.into(),
                None,
            ))));
        wrapper.header.chain_id = shell.chain_id.clone();
        wrapper.set_code(Code::new("wasm_code".as_bytes().to_owned(), None));
        wrapper.set_data(Data::new("transaction data".as_bytes().to_owned()));
        wrapper.add_section(Section::Signature(Signature::new(
            wrapper.sechashes(),
            [(0, keypair)].into_iter().collect(),
            None,
        )));

        // Run validation
        let request = ProcessProposal {
            txs: vec![wrapper.to_bytes()],
        };
        match shell.process_proposal(request) {
            Ok(_) => panic!("Test failed"),
            Err(TestError::RejectProposal(response)) => {
                assert_eq!(
                    response[0].result.code,
                    u32::from(ResultCode::TxGasLimit)
                );
            }
        }
    }

    // Check that a wrapper using a non-whitelisted token for fee payment causes
    // a block rejection
    #[test]
    fn test_fee_non_whitelisted_token() {
        let (shell, _recv, _, _) = test_utils::setup();

        let apfel_denom = read_denom(&shell.state, &address::testing::apfel())
            .expect("unable to read denomination from storage")
            .expect("unable to find denomination of apfels");

        let mut wrapper =
            Tx::from_type(TxType::Wrapper(Box::new(WrapperTx::new(
                Fee {
                    amount_per_gas_unit: DenominatedAmount::new(
                        100.into(),
                        apfel_denom,
                    ),
                    token: address::testing::apfel(),
                },
                crate::wallet::defaults::albert_keypair().ref_to(),
                Epoch(0),
                GAS_LIMIT_MULTIPLIER.into(),
                None,
            ))));
        wrapper.header.chain_id = shell.chain_id.clone();
        wrapper.set_code(Code::new("wasm_code".as_bytes().to_owned(), None));
        wrapper.set_data(Data::new("transaction data".as_bytes().to_owned()));
        wrapper.add_section(Section::Signature(Signature::new(
            wrapper.sechashes(),
            [(0, crate::wallet::defaults::albert_keypair())]
                .into_iter()
                .collect(),
            None,
        )));

        // Run validation
        let request = ProcessProposal {
            txs: vec![wrapper.to_bytes()],
        };
        match shell.process_proposal(request) {
            Ok(_) => panic!("Test failed"),
            Err(TestError::RejectProposal(response)) => {
                assert_eq!(
                    response[0].result.code,
                    u32::from(ResultCode::FeeError)
                );
            }
        }
    }

    // Check that a wrapper setting a fee amount lower than the minimum required
    // causes a block rejection
    #[test]
    fn test_fee_wrong_minimum_amount() {
        let (shell, _recv, _, _) = test_utils::setup();

        let mut wrapper =
            Tx::from_type(TxType::Wrapper(Box::new(WrapperTx::new(
                Fee {
                    amount_per_gas_unit: DenominatedAmount::native(0.into()),
                    token: shell.state.in_mem().native_token.clone(),
                },
                crate::wallet::defaults::albert_keypair().ref_to(),
                Epoch(0),
                GAS_LIMIT_MULTIPLIER.into(),
                None,
            ))));
        wrapper.header.chain_id = shell.chain_id.clone();
        wrapper.set_code(Code::new("wasm code".as_bytes().to_owned(), None));
        wrapper.set_data(Data::new("transaction data".as_bytes().to_owned()));
        wrapper.add_section(Section::Signature(Signature::new(
            wrapper.sechashes(),
            [(0, crate::wallet::defaults::albert_keypair())]
                .into_iter()
                .collect(),
            None,
        )));

        // Run validation
        let request = ProcessProposal {
            txs: vec![wrapper.to_bytes()],
        };
        match shell.process_proposal(request) {
            Ok(_) => panic!("Test failed"),
            Err(TestError::RejectProposal(response)) => {
                assert_eq!(
                    response[0].result.code,
                    u32::from(ResultCode::FeeError)
                );
            }
        }
    }

    // Check that a wrapper transactions whose fees cannot be paid causes a
    // block rejection
    #[test]
    fn test_insufficient_balance_for_fee() {
        let (shell, _recv, _, _) = test_utils::setup();

        let mut wrapper =
            Tx::from_type(TxType::Wrapper(Box::new(WrapperTx::new(
                Fee {
                    amount_per_gas_unit: DenominatedAmount::native(
                        1_000_000_000.into(),
                    ),
                    token: shell.state.in_mem().native_token.clone(),
                },
                crate::wallet::defaults::albert_keypair().ref_to(),
                Epoch(0),
                150_000.into(),
                None,
            ))));
        wrapper.header.chain_id = shell.chain_id.clone();
        wrapper.set_code(Code::new("wasm code".as_bytes().to_owned(), None));
        wrapper.set_data(Data::new("transaction data".as_bytes().to_owned()));
        wrapper.add_section(Section::Signature(Signature::new(
            wrapper.sechashes(),
            [(0, crate::wallet::defaults::albert_keypair())]
                .into_iter()
                .collect(),
            None,
        )));

        // Run validation
        let request = ProcessProposal {
            txs: vec![wrapper.to_bytes()],
        };
        match shell.process_proposal(request) {
            Ok(_) => panic!("Test failed"),
            Err(TestError::RejectProposal(response)) => {
                assert_eq!(
                    response[0].result.code,
                    u32::from(ResultCode::FeeError)
                );
            }
        }
    }

    // Check that a fee overflow in the wrapper transaction causes a block
    // rejection
    #[test]
    fn test_wrapper_fee_overflow() {
        let (shell, _recv, _, _) = test_utils::setup();

        let mut wrapper =
            Tx::from_type(TxType::Wrapper(Box::new(WrapperTx::new(
                Fee {
                    amount_per_gas_unit: DenominatedAmount::native(
                        token::Amount::max(),
                    ),
                    token: shell.state.in_mem().native_token.clone(),
                },
                crate::wallet::defaults::albert_keypair().ref_to(),
                Epoch(0),
                GAS_LIMIT_MULTIPLIER.into(),
                None,
            ))));
        wrapper.header.chain_id = shell.chain_id.clone();
        wrapper.set_code(Code::new("wasm code".as_bytes().to_owned(), None));
        wrapper.set_data(Data::new("transaction data".as_bytes().to_owned()));
        wrapper.add_section(Section::Signature(Signature::new(
            wrapper.sechashes(),
            [(0, crate::wallet::defaults::albert_keypair())]
                .into_iter()
                .collect(),
            None,
        )));

        // Run validation
        let request = ProcessProposal {
            txs: vec![wrapper.to_bytes()],
        };
        match shell.process_proposal(request) {
            Ok(_) => panic!("Test failed"),
            Err(TestError::RejectProposal(response)) => {
                assert_eq!(
                    response[0].result.code,
                    u32::from(ResultCode::FeeError)
                );
            }
        }
    }

    /// Test if we reject wrapper txs when they shouldn't be included in blocks.
    ///
    /// Currently, the conditions to reject wrapper
    /// txs are simply to check if we are at the 2nd
    /// or 3rd height offset within an epoch.
    #[test]
    fn test_include_only_protocol_txs() {
        let (mut shell, _recv, _, _) = test_utils::setup_at_height(1u64);
        let keypair = gen_keypair();
        let mut wrapper =
            Tx::from_type(TxType::Wrapper(Box::new(WrapperTx::new(
                Fee {
                    amount_per_gas_unit: DenominatedAmount::native(0.into()),
                    token: shell.state.in_mem().native_token.clone(),
                },
                keypair.ref_to(),
                Epoch(0),
                GAS_LIMIT_MULTIPLIER.into(),
                None,
            ))));
        wrapper.header.chain_id = shell.chain_id.clone();
        wrapper.set_code(Code::new("wasm_code".as_bytes().to_owned(), None));
        wrapper.set_data(Data::new("transaction data".as_bytes().to_owned()));
        wrapper.add_section(Section::Signature(Signature::new(
            wrapper.sechashes(),
            [(0, keypair)].into_iter().collect(),
            None,
        )));
        let wrapper = wrapper.to_bytes();
        for height in [1u64, 2] {
            if let Some(b) = shell.state.in_mem_mut().last_block.as_mut() {
                b.height = height.into();
            }
            let response = {
                let request = ProcessProposal {
                    txs: vec![wrapper.clone()],
                };
                if let Err(TestError::RejectProposal(mut resp)) =
                    shell.process_proposal(request)
                {
                    assert_eq!(resp.len(), 1);
                    resp.remove(0)
                } else {
                    panic!("Test failed")
                }
            };
            assert_eq!(
                response.result.code,
                u32::from(ResultCode::AllocationError)
            );
            assert_eq!(
                response.result.info,
                String::from(
                    "Wrapper txs not allowed at the current block height"
                ),
            );
        }
    }

    /// Test max tx bytes parameter in ProcessProposal
    #[test]
    fn test_max_tx_bytes_process_proposal() {
        use namada::ledger::parameters::storage::get_max_tx_bytes_key;
        let (shell, _recv, _, _) = test_utils::setup_at_height(3u64);

        let max_tx_bytes: u32 = {
            let key = get_max_tx_bytes_key();
            shell
                .state
                .read(&key)
                .expect("Failed to read from storage")
                .expect("Max tx bytes should have been written to storage")
        };

        let new_tx = |size: u32| {
            let keypair = super::test_utils::gen_keypair();
            let mut wrapper =
                Tx::from_type(TxType::Wrapper(Box::new(WrapperTx::new(
                    Fee {
                        amount_per_gas_unit: DenominatedAmount::native(
                            100.into(),
                        ),
                        token: shell.state.in_mem().native_token.clone(),
                    },
                    keypair.ref_to(),
                    Epoch(0),
                    GAS_LIMIT_MULTIPLIER.into(),
                    None,
                ))));
            wrapper.header.chain_id = shell.chain_id.clone();
            wrapper
                .set_code(Code::new("wasm_code".as_bytes().to_owned(), None));
            wrapper.set_data(Data::new(vec![0; size as usize]));
            wrapper.add_section(Section::Signature(Signature::new(
                wrapper.sechashes(),
                [(0, keypair)].into_iter().collect(),
                None,
            )));
            wrapper
        };

        let request = ProcessProposal {
            txs: vec![new_tx(max_tx_bytes + 1).to_bytes()],
        };
        match shell.process_proposal(request) {
            Ok(_) => panic!("Test failed"),
            Err(TestError::RejectProposal(response)) => {
                assert_eq!(
                    response[0].result.code,
                    u32::from(ResultCode::TooLarge)
                );
            }
        }

        let request = ProcessProposal {
            txs: vec![new_tx(0).to_bytes()],
        };
        match shell.process_proposal(request) {
            Ok(_) => panic!("Test failed"),
            Err(TestError::RejectProposal(response)) => {
                assert!(
                    response[0].result.code != u32::from(ResultCode::TooLarge)
                );
            }
        }
    }

    /// Test that Ethereum events with outdated nonces are
    /// not validated by `ProcessProposal`.
    #[test]
    fn test_outdated_nonce_process_proposal() {
        use namada::core::storage::InnerEthEventsQueue;

        const LAST_HEIGHT: BlockHeight = BlockHeight(3);

        let (mut shell, _recv, _, _) = test_utils::setup_at_height(LAST_HEIGHT);
        shell
            .state
            .in_mem_mut()
            .eth_events_queue
            // sent transfers to namada nonce to 5
            .transfers_to_namada = InnerEthEventsQueue::new_at(5.into());

        let (protocol_key, _) = wallet::defaults::validator_keys();

        // only bad events
        {
            let ethereum_event = EthereumEvent::TransfersToNamada {
                // outdated nonce (3 < 5)
                nonce: 3u64.into(),
                transfers: vec![],
            };
            let ext = {
                let ext = ethereum_events::Vext {
                    validator_addr: wallet::defaults::validator_address(),
                    block_height: LAST_HEIGHT,
                    ethereum_events: vec![ethereum_event],
                }
                .sign(&protocol_key);
                assert!(ext.verify(&protocol_key.ref_to()).is_ok());
                ext
            };
            let tx = EthereumTxData::EthEventsVext(ext.into())
                .sign(&protocol_key, shell.chain_id.clone())
                .to_bytes();
            let req = ProcessProposal { txs: vec![tx] };
            let rsp = shell.process_proposal(req);
            assert!(rsp.is_err());
        }

        // at least one good event
        {
            let e1 = EthereumEvent::TransfersToNamada {
                nonce: 3u64.into(),
                transfers: vec![],
            };
            let e2 = EthereumEvent::TransfersToNamada {
                nonce: 5u64.into(),
                transfers: vec![],
            };
            let ext = {
                let ext = ethereum_events::Vext {
                    validator_addr: wallet::defaults::validator_address(),
                    block_height: LAST_HEIGHT,
                    ethereum_events: vec![e1, e2],
                }
                .sign(&protocol_key);
                assert!(ext.verify(&protocol_key.ref_to()).is_ok());
                ext
            };
            let tx = EthereumTxData::EthEventsVext(ext.into())
                .sign(&protocol_key, shell.chain_id.clone())
                .to_bytes();
            let req = ProcessProposal { txs: vec![tx] };
            let rsp = shell.process_proposal(req);
            assert!(rsp.is_ok());
        }
    }
}<|MERGE_RESOLUTION|>--- conflicted
+++ resolved
@@ -580,18 +580,12 @@
                     &wrapper,
                     get_fee_unshielding_transaction(&tx, &wrapper),
                     block_proposer,
-<<<<<<< HEAD
                     &mut ShellParams::new(
-                        &mut tx_gas_meter,
-                        temp_wl_storage,
+                        &RefCell::new(tx_gas_meter),
+                        temp_state,
                         vp_wasm_cache,
                         tx_wasm_cache,
                     ),
-=======
-                    temp_state,
-                    vp_wasm_cache,
-                    tx_wasm_cache,
->>>>>>> 2535c9c8
                 ) {
                     Ok(()) => TxResult {
                         code: ResultCode::Ok.into(),
@@ -627,13 +621,7 @@
     wrapper: &WrapperTx,
     masp_transaction: Option<Transaction>,
     proposer: &Address,
-<<<<<<< HEAD
-    shell_params: &mut ShellParams<CA, TempWlStorage<D, H>>,
-=======
-    temp_state: &mut TempWlState<D, H>,
-    vp_wasm_cache: &mut VpCache<CA>,
-    tx_wasm_cache: &mut TxCache<CA>,
->>>>>>> 2535c9c8
+    shell_params: &mut ShellParams<'_, TempWlState<D, H>, D, H, CA>,
 ) -> Result<()>
 where
     D: DB + for<'iter> DBIter<'iter> + Sync + 'static,
@@ -641,11 +629,7 @@
     CA: 'static + WasmCacheAccess + Sync,
 {
     let minimum_gas_price = namada::ledger::parameters::read_gas_cost(
-<<<<<<< HEAD
-        shell_params.wl_storage,
-=======
-        temp_state,
->>>>>>> 2535c9c8
+        shell_params.state,
         &wrapper.fee.token,
     )
     .expect("Must be able to read gas cost parameter")
@@ -658,19 +642,10 @@
         wrapper,
         masp_transaction,
         minimum_gas_price,
-<<<<<<< HEAD
         shell_params,
     )?;
 
-    protocol::transfer_fee(shell_params.wl_storage, proposer, wrapper)
-=======
-        temp_state,
-        vp_wasm_cache,
-        tx_wasm_cache,
-    )?;
-
-    protocol::transfer_fee(temp_state, proposer, wrapper)
->>>>>>> 2535c9c8
+    protocol::transfer_fee(shell_params.state, proposer, wrapper)
         .map_err(Error::TxApply)
 }
 
