--- conflicted
+++ resolved
@@ -294,15 +294,10 @@
     pub masp_epoch_multiplier: u64,
     /// Max gas for block
     pub max_block_gas: u64,
-<<<<<<< HEAD
-    /// Fee unshielding gas limit
-    pub fee_unshielding_gas_limit: u64,
+    /// Gas limit of a masp transaction paying fees
+    pub masp_fee_payment_gas_limit: u64,
     /// Gas scale
     pub gas_scale: u64,
-=======
-    /// Gas limit of a masp transaction paying fees
-    pub masp_fee_payment_gas_limit: u64,
->>>>>>> e1b58578
     /// Map of the cost per gas unit for every token allowed for fee payment
     pub minimum_gas_price: T::GasMinimums,
 }
@@ -324,12 +319,8 @@
             epochs_per_year,
             masp_epoch_multiplier,
             max_block_gas,
-<<<<<<< HEAD
-            fee_unshielding_gas_limit,
+            masp_fee_payment_gas_limit,
             gas_scale,
-=======
-            masp_fee_payment_gas_limit,
->>>>>>> e1b58578
             minimum_gas_price,
         } = self;
         let mut min_gas_prices = BTreeMap::default();
@@ -373,12 +364,8 @@
             epochs_per_year,
             masp_epoch_multiplier,
             max_block_gas,
-<<<<<<< HEAD
-            fee_unshielding_gas_limit,
+            masp_fee_payment_gas_limit,
             gas_scale,
-=======
-            masp_fee_payment_gas_limit,
->>>>>>> e1b58578
             minimum_gas_price: min_gas_prices,
         })
     }
