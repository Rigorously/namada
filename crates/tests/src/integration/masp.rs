use std::path::PathBuf;
use std::str::FromStr;

use color_eyre::eyre::Result;
use color_eyre::owo_colors::OwoColorize;
use namada::state::StorageWrite;
use namada::token::{self, DenominatedAmount};
use namada_apps::node::ledger::shell::testing::client::run;
use namada_apps::node::ledger::shell::testing::node::NodeResults;
use namada_apps::node::ledger::shell::testing::utils::{Bin, CapturedOutput};
use namada_apps::wallet::defaults::christel_keypair;
use namada_core::types::dec::Dec;
use namada_sdk::masp::fs::FsShieldedUtils;
use test_log::test;

use super::setup;
use crate::e2e::setup::constants::{
    AA_PAYMENT_ADDRESS, AA_VIEWING_KEY, AB_PAYMENT_ADDRESS, AB_VIEWING_KEY,
    AC_PAYMENT_ADDRESS, AC_VIEWING_KEY, ALBERT, ALBERT_KEY, A_SPENDING_KEY,
    BB_PAYMENT_ADDRESS, BERTHA, BERTHA_KEY, BTC, B_SPENDING_KEY, CHRISTEL,
    CHRISTEL_KEY, ETH, MASP, NAM,
};
use crate::strings::TX_APPLIED_SUCCESS;

/// In this test we verify that users of the MASP receive the correct rewards
/// for leaving their assets in the pool for varying periods of time.
#[test]
fn masp_incentives() -> Result<()> {
    // This address doesn't matter for tests. But an argument is required.
    let validator_one_rpc = "http://127.0.0.1:26567";
    // Download the shielded pool parameters before starting node
    let _ = FsShieldedUtils::new(PathBuf::new());
    // Lengthen epoch to ensure that a transaction can be constructed and
    // submitted within the same block. Necessary to ensure that conversion is
    // not invalidated.
    let (mut node, _services) = setup::setup()?;
    // Wait till epoch boundary
    node.next_epoch();
    // Send 1 BTC from Albert to PA
    run(
        &node,
        Bin::Client,
        vec![
            "transfer",
            "--source",
            ALBERT,
            "--target",
            AA_PAYMENT_ADDRESS,
            "--token",
            BTC,
            "--amount",
            "1",
            "--node",
            validator_one_rpc,
        ],
    )?;
    node.assert_success();

    // sync the shielded context
    run(
        &node,
        Bin::Client,
        vec![
            "shielded-sync",
            "--viewing-keys",
            AA_VIEWING_KEY,
            AB_VIEWING_KEY,
            "--node",
            validator_one_rpc,
        ],
    )?;
    node.assert_success();

    // Assert BTC balance at VK(A) is 1
    let captured = CapturedOutput::of(|| {
        run(
            &node,
            Bin::Client,
            vec![
                "balance",
                "--owner",
                AA_VIEWING_KEY,
                "--token",
                BTC,
                "--node",
                validator_one_rpc,
            ],
        )
    });
    assert!(captured.result.is_ok());
    assert!(captured.contains("btc: 1"));

    // Assert NAM balance at VK(A) is 0
    let captured = CapturedOutput::of(|| {
        run(
            &node,
            Bin::Client,
            vec![
                "balance",
                "--owner",
                AA_VIEWING_KEY,
                "--token",
                NAM,
                "--node",
                validator_one_rpc,
            ],
        )
    });
    assert!(captured.result.is_ok());
    assert!(captured.contains("No shielded nam balance found"));

    // Wait till epoch boundary
    node.next_epoch();

    // sync the shielded context
    run(
        &node,
        Bin::Client,
        vec!["shielded-sync", "--node", validator_one_rpc],
    )?;
    node.assert_success();

    // Assert BTC balance at VK(A) is still 1
    let captured = CapturedOutput::of(|| {
        run(
            &node,
            Bin::Client,
            vec![
                "balance",
                "--owner",
                AA_VIEWING_KEY,
                "--token",
                BTC,
                "--node",
                validator_one_rpc,
            ],
        )
    });
    assert!(captured.result.is_ok());
    assert!(captured.contains("btc: 1"));

    // Assert NAM balance is a non-zero number (rewards have been dispensed)
    let captured = CapturedOutput::of(|| {
        run(
            &node,
            Bin::Client,
            vec![
                "balance",
                "--owner",
                AA_VIEWING_KEY,
                "--token",
                NAM,
                "--node",
                validator_one_rpc,
            ],
        )
    });

    assert!(captured.result.is_ok());
    assert!(captured.contains("nam: 0.031"));

    // Assert NAM balance at MASP pool is exclusively the
    // rewards from the shielded BTC
    let captured = CapturedOutput::of(|| {
        run(
            &node,
            Bin::Client,
            vec![
                "balance",
                "--owner",
                MASP,
                "--token",
                NAM,
                "--node",
                validator_one_rpc,
            ],
        )
    });
    assert!(captured.result.is_ok());
    assert!(captured.contains("nam: 0.031"));

    // Wait till epoch boundary
    node.next_epoch();

    // sync the shielded context
    run(
        &node,
        Bin::Client,
        vec!["shielded-sync", "--node", validator_one_rpc],
    )?;
    node.assert_success();

    // Assert BTC balance at VK(A) is still 1
    let captured = CapturedOutput::of(|| {
        run(
            &node,
            Bin::Client,
            vec![
                "balance",
                "--owner",
                AA_VIEWING_KEY,
                "--token",
                BTC,
                "--node",
                validator_one_rpc,
            ],
        )
    });
    assert!(captured.result.is_ok());
    assert!(captured.contains("btc: 1"));

    // Assert NAM balance is a number greater than the last epoch's balance
    // (more rewards have been dispensed)
    let captured = CapturedOutput::of(|| {
        run(
            &node,
            Bin::Client,
            vec![
                "balance",
                "--owner",
                AA_VIEWING_KEY,
                "--token",
                NAM,
                "--node",
                validator_one_rpc,
            ],
        )
    });
    assert!(captured.result.is_ok());
    assert!(captured.contains("nam: 0.09292"));

    // Assert NAM balance at MASP pool is exclusively the
    // rewards from the shielded BTC
    let captured = CapturedOutput::of(|| {
        run(
            &node,
            Bin::Client,
            vec![
                "balance",
                "--owner",
                MASP,
                "--token",
                NAM,
                "--node",
                validator_one_rpc,
            ],
        )
    });
    assert!(captured.result.is_ok());
    assert!(captured.contains("nam: 0.09331"));

    // Wait till epoch boundary
    node.next_epoch();

    // Send 0.001 ETH from Albert to PA(B)
    run(
        &node,
        Bin::Client,
        vec![
            "transfer",
            "--source",
            ALBERT,
            "--target",
            AB_PAYMENT_ADDRESS,
            "--token",
            ETH,
            "--amount",
            "0.001",
            "--node",
            validator_one_rpc,
        ],
    )?;
    node.assert_success();

    // sync the shielded context
    run(
        &node,
        Bin::Client,
        vec!["shielded-sync", "--node", validator_one_rpc],
    )?;
    node.assert_success();

    // Assert ETH balance at VK(B) is 0.001
    let captured = CapturedOutput::of(|| {
        run(
            &node,
            Bin::Client,
            vec![
                "balance",
                "--owner",
                AB_VIEWING_KEY,
                "--token",
                ETH,
                "--node",
                validator_one_rpc,
            ],
        )
    });
    assert!(captured.result.is_ok());
    assert!(captured.contains("eth: 0.001"));

    // Assert NAM balance at VK(B) is 0
    let captured = CapturedOutput::of(|| {
        run(
            &node,
            Bin::Client,
            vec![
                "balance",
                "--owner",
                AB_VIEWING_KEY,
                "--token",
                NAM,
                "--node",
                validator_one_rpc,
            ],
        )
    });
    assert!(captured.result.is_ok());
    assert!(captured.contains("No shielded nam balance found"));

    // Wait till epoch boundary
    node.next_epoch();

    // sync the shielded context
    run(
        &node,
        Bin::Client,
        vec!["shielded-sync", "--node", validator_one_rpc],
    )?;
    node.assert_success();

    // Assert ETH balance at VK(B) is still 0.001
    let captured = CapturedOutput::of(|| {
        run(
            &node,
            Bin::Client,
            vec![
                "balance",
                "--owner",
                AB_VIEWING_KEY,
                "--token",
                ETH,
                "--node",
                validator_one_rpc,
            ],
        )
    });
    assert!(captured.result.is_ok());
    assert!(captured.contains("eth: 0.001"));

    // Assert NAM balance at VK(B) is non-zero (rewards have been
    // dispensed)
    let captured = CapturedOutput::of(|| {
        run(
            &node,
            Bin::Client,
            vec![
                "balance",
                "--owner",
                AB_VIEWING_KEY,
                "--token",
                NAM,
                "--node",
                validator_one_rpc,
            ],
        )
    });
    assert!(captured.result.is_ok());
    assert!(captured.contains("nam: 0.359578"));

    // Assert NAM balance at MASP pool is an accumulation of
    // rewards from both the shielded BTC and shielded ETH
    let captured = CapturedOutput::of(|| {
        run(
            &node,
            Bin::Client,
            vec![
                "balance",
                "--owner",
                MASP,
                "--token",
                NAM,
                "--node",
                validator_one_rpc,
            ],
        )
    });
    assert!(captured.result.is_ok());
    assert!(captured.contains("nam: 0.671183"));

    // Wait till epoch boundary
    node.next_epoch();
    // Send 0.001 ETH from SK(B) to Christel
    run(
        &node,
        Bin::Client,
        vec![
            "transfer",
            "--source",
            B_SPENDING_KEY,
            "--target",
            CHRISTEL,
            "--token",
            ETH,
            "--amount",
            "0.001",
            "--signing-keys",
            BERTHA_KEY,
            "--node",
            validator_one_rpc,
        ],
    )?;
    node.assert_success();

    // sync the shielded context
    run(
        &node,
        Bin::Client,
        vec!["shielded-sync", "--node", validator_one_rpc],
    )?;
    node.assert_success();

    // Assert ETH balance at VK(B) is 0
    let captured = CapturedOutput::of(|| {
        run(
            &node,
            Bin::Client,
            vec![
                "balance",
                "--owner",
                AB_VIEWING_KEY,
                "--token",
                ETH,
                "--node",
                validator_one_rpc,
            ],
        )
    });
    assert!(captured.result.is_ok());
    assert!(captured.contains("No shielded eth balance found"));

    node.next_epoch();
    // sync the shielded context
    run(
        &node,
        Bin::Client,
        vec!["shielded-sync", "--node", validator_one_rpc],
    )?;
    node.assert_success();

    // Assert VK(B) retains the NAM rewards dispensed in the correct
    // amount.
    let captured = CapturedOutput::of(|| {
        run(
            &node,
            Bin::Client,
            vec![
                "balance",
                "--owner",
                AB_VIEWING_KEY,
                "--token",
                NAM,
                "--node",
                validator_one_rpc,
            ],
        )
    });
    assert!(captured.result.is_ok());
    assert!(captured.contains("nam: 0.719514"));

    node.next_epoch();
    // sync the shielded context
    run(
        &node,
        Bin::Client,
        vec!["shielded-sync", "--node", validator_one_rpc],
    )?;
    node.assert_success();

    // Assert NAM balance at MASP pool is
    // the accumulation of rewards from the shielded assets (BTC and ETH)
    let captured = CapturedOutput::of(|| {
        run(
            &node,
            Bin::Client,
            vec![
                "balance",
                "--owner",
                MASP,
                "--token",
                NAM,
                "--node",
                validator_one_rpc,
            ],
        )
    });
    assert!(captured.result.is_ok());
    assert!(captured.contains("nam: 1.58943"));

    // Wait till epoch boundary
    node.next_epoch();

    // Send 1 BTC from SK(A) to Christel
    run(
        &node,
        Bin::Client,
        vec![
            "transfer",
            "--source",
            A_SPENDING_KEY,
            "--target",
            CHRISTEL,
            "--token",
            BTC,
            "--amount",
            "1",
            "--signing-keys",
            ALBERT_KEY,
            "--node",
            validator_one_rpc,
        ],
    )?;
    node.assert_success();

    // sync the shielded context
    run(
        &node,
        Bin::Client,
        vec!["shielded-sync", "--node", validator_one_rpc],
    )?;
    node.assert_success();

    // Assert BTC balance at VK(A) is 0
    let captured = CapturedOutput::of(|| {
        run(
            &node,
            Bin::Client,
            vec![
                "balance",
                "--owner",
                AA_VIEWING_KEY,
                "--token",
                BTC,
                "--node",
                validator_one_rpc,
            ],
        )
    });
    assert!(captured.result.is_ok());
    assert!(captured.contains("No shielded btc balance found"));

    // Assert VK(A) retained the NAM rewards
    let captured = CapturedOutput::of(|| {
        run(
            &node,
            Bin::Client,
            vec![
                "balance",
                "--owner",
                AA_VIEWING_KEY,
                "--token",
                NAM,
                "--node",
                validator_one_rpc,
            ],
        )
    });
    assert!(captured.result.is_ok());
    assert!(captured.contains("nam: 1.113911"));

    // Assert NAM balance at MASP pool is
    // the accumulation of rewards from the shielded assets (BTC and ETH)
    let captured = CapturedOutput::of(|| {
        run(
            &node,
            Bin::Client,
            vec![
                "balance",
                "--owner",
                MASP,
                "--token",
                NAM,
                "--node",
                validator_one_rpc,
            ],
        )
    });
    assert!(captured.result.is_ok());
    assert!(captured.contains("nam: 1.83743"));

    // Wait till epoch boundary
    node.next_epoch();
    // sync the shielded context
    run(
        &node,
        Bin::Client,
        vec!["shielded-sync", "--node", validator_one_rpc],
    )?;
    node.assert_success();

    // Assert NAM balance at VK(A) is the rewards dispensed earlier
    // (since VK(A) has no shielded assets, no further rewards should
    //  be dispensed to that account)
    let captured = CapturedOutput::of(|| {
        run(
            &node,
            Bin::Client,
            vec![
                "balance",
                "--owner",
                AA_VIEWING_KEY,
                "--token",
                NAM,
                "--node",
                validator_one_rpc,
            ],
        )
    });
    assert!(captured.result.is_ok());
    assert!(captured.contains("nam: 1.113911"));

    // Assert NAM balance at VK(B) is the rewards dispensed earlier
    // (since VK(A) has no shielded assets, no further rewards should
    //  be dispensed to that account)
    let captured = CapturedOutput::of(|| {
        run(
            &node,
            Bin::Client,
            vec![
                "balance",
                "--owner",
                AB_VIEWING_KEY,
                "--token",
                NAM,
                "--node",
                validator_one_rpc,
            ],
        )
    });
    assert!(captured.result.is_ok());
    assert!(captured.contains("nam: 0.719514"));

    // Assert NAM balance at MASP pool is
    // the accumulation of rewards from the shielded assets (BTC and ETH)
    let captured = CapturedOutput::of(|| {
        run(
            &node,
            Bin::Client,
            vec![
                "balance",
                "--owner",
                MASP,
                "--token",
                NAM,
                "--node",
                validator_one_rpc,
            ],
        )
    });
    assert!(captured.result.is_ok());
    assert!(captured.contains("nam: 1.83743"));

    // Wait till epoch boundary to prevent conversion expiry during transaction
    // construction
    node.next_epoch();
    // sync the shielded context
    run(
        &node,
        Bin::Client,
        vec!["shielded-sync", "--node", validator_one_rpc],
    )?;
    node.assert_success();
    // Send all NAM rewards from SK(B) to Christel
    run(
        &node,
        Bin::Client,
        vec![
            "transfer",
            "--source",
            B_SPENDING_KEY,
            "--target",
            CHRISTEL,
            "--token",
            NAM,
            "--amount",
            "0.719514",
            "--signing-keys",
            BERTHA_KEY,
            "--node",
            validator_one_rpc,
        ],
    )?;
    node.assert_success();

    // Wait till epoch boundary
    node.next_epoch();
    // sync the shielded context
    run(
        &node,
        Bin::Client,
        vec!["shielded-sync", "--node", validator_one_rpc],
    )?;
    node.assert_success();
    // Send all NAM rewards from SK(A) to Bertha
    run(
        &node,
        Bin::Client,
        vec![
            "transfer",
            "--source",
            A_SPENDING_KEY,
            "--target",
            BERTHA,
            "--token",
            NAM,
            "--amount",
            "1.113911",
            "--signing-keys",
            ALBERT_KEY,
            "--node",
            validator_one_rpc,
        ],
    )?;
    node.assert_success();

    // sync the shielded context
    run(
        &node,
        Bin::Client,
        vec!["shielded-sync", "--node", validator_one_rpc],
    )?;
    node.assert_success();

    // Assert NAM balance at VK(A) is 0
    let captured = CapturedOutput::of(|| {
        run(
            &node,
            Bin::Client,
            vec![
                "balance",
                "--owner",
                AA_VIEWING_KEY,
                "--token",
                NAM,
                "--node",
                validator_one_rpc,
            ],
        )
    });
    assert!(captured.result.is_ok());
    assert!(captured.contains("No shielded nam balance found"));

    // sync the shielded context
    run(
        &node,
        Bin::Client,
        vec!["shielded-sync", "--node", validator_one_rpc],
    )?;
    node.assert_success();
    // Assert NAM balance at VK(B) is 0
    let captured = CapturedOutput::of(|| {
        run(
            &node,
            Bin::Client,
            vec![
                "balance",
                "--owner",
                AB_VIEWING_KEY,
                "--token",
                NAM,
                "--node",
                validator_one_rpc,
            ],
        )
    });
    assert!(captured.result.is_ok());
    assert!(captured.contains("No shielded nam balance found"));

    // Assert NAM balance at MASP pool is nearly 0
    let captured = CapturedOutput::of(|| {
        run(
            &node,
            Bin::Client,
            vec![
                "balance",
                "--owner",
                MASP,
                "--token",
                NAM,
                "--node",
                validator_one_rpc,
            ],
        )
    });
    assert!(captured.result.is_ok());
    assert!(captured.contains("nam: 0.004005"));

    Ok(())
}

/// In this test we ensure that a non-converted asset type (i.e. from an older
/// epoch) can be correctly spent
///
/// 1. Shield some tokens to trigger rewards
/// 2. Shield the minimum amount 10^-6 native tokens
/// 3. Sleep for a few epochs
/// 4. Check the minimum amount is still in the shielded balance
/// 5. Spend this minimum amount succesfully
#[test]
fn spend_unconverted_asset_type() -> Result<()> {
    // This address doesn't matter for tests. But an argument is required.
    let validator_one_rpc = "http://127.0.0.1:26567";
    // Download the shielded pool parameters before starting node
    let _ = FsShieldedUtils::new(PathBuf::new());

    let (mut node, _services) = setup::setup()?;
    // Wait till epoch boundary
    let _ep0 = node.next_epoch();

    // 1. Shield some tokens
    run(
        &node,
        Bin::Client,
        vec![
            "transfer",
            "--source",
            ALBERT,
            "--target",
            AA_PAYMENT_ADDRESS,
            "--token",
            BTC,
            "--amount",
            "20",
            "--node",
            validator_one_rpc,
        ],
    )?;
    node.assert_success();

    // 2. Shield the minimum amount
    node.next_epoch();
    run(
        &node,
        Bin::Client,
        vec![
            "transfer",
            "--source",
            ALBERT,
            "--target",
            AB_PAYMENT_ADDRESS,
            "--token",
            NAM,
            "--amount",
            "0.000001",
            "--node",
            validator_one_rpc,
        ],
    )?;
    node.assert_success();

    // 3. Sleep for a few epochs
    for _ in 0..5 {
        node.next_epoch();
    }
    // sync the shielded context
    run(
        &node,
        Bin::Client,
        vec![
            "shielded-sync",
            "--viewing-keys",
            AA_VIEWING_KEY,
            AB_VIEWING_KEY,
            "--node",
            validator_one_rpc,
        ],
    )?;
    node.assert_success();
    // 4. Check the shielded balance
    let captured = CapturedOutput::of(|| {
        run(
            &node,
            Bin::Client,
            vec![
                "balance",
                "--owner",
                AB_VIEWING_KEY,
                "--token",
                NAM,
                "--node",
                validator_one_rpc,
            ],
        )
    });
    assert!(captured.result.is_ok());
    assert!(captured.contains("nam: 0.000001"));

    // 5. Spend the shielded balance
    run(
        &node,
        Bin::Client,
        vec![
            "transfer",
            "--source",
            B_SPENDING_KEY,
            "--target",
            AA_PAYMENT_ADDRESS,
            "--token",
            NAM,
            "--amount",
            "0.000001",
            "--gas-payer",
            CHRISTEL_KEY,
            "--node",
            validator_one_rpc,
        ],
    )?;
    node.assert_success();

    Ok(())
}

/// In this test we:
/// 1. Run the ledger node
/// 2. Assert PPA(C) cannot be recognized by incorrect viewing key
/// 3. Assert PPA(C) has not transaction pinned to it
/// 4. Send 20 BTC from Albert to PPA(C)
/// 5. Assert PPA(C) has the 20 BTC transaction pinned to it
#[test]
fn masp_pinned_txs() -> Result<()> {
    // This address doesn't matter for tests. But an argument is required.
    let validator_one_rpc = "http://127.0.0.1:26567";
    // Download the shielded pool parameters before starting node
    let _ = FsShieldedUtils::new(PathBuf::new());

    let (mut node, _services) = setup::setup()?;
    // Wait till epoch boundary
    let _ep0 = node.next_epoch();

    // sync shielded context
    run(
        &node,
        Bin::Client,
        vec![
            "shielded-sync",
            "--viewing-keys",
            AC_VIEWING_KEY,
            "--node",
            validator_one_rpc,
        ],
    )?;
    node.assert_success();

    // Assert PPA(C) cannot be recognized by incorrect viewing key
    let captured =
        CapturedOutput::with_input(AB_VIEWING_KEY.into()).run(|| {
            run(
                &node,
                Bin::Client,
                vec![
                    "balance",
                    "--owner",
                    AC_PAYMENT_ADDRESS,
                    "--token",
                    BTC,
                    "--node",
                    validator_one_rpc,
                ],
            )
        });
    assert!(captured.result.is_ok());
    assert!(
        captured.contains("Supplied viewing key cannot decode transactions to")
    );

    // Assert PPA(C) has no transaction pinned to it
    let captured =
        CapturedOutput::with_input(AC_VIEWING_KEY.into()).run(|| {
            run(
                &node,
                Bin::Client,
                vec![
                    "balance",
                    "--owner",
                    AC_PAYMENT_ADDRESS,
                    "--token",
                    BTC,
                    "--node",
                    validator_one_rpc,
                ],
            )
        });
    assert!(captured.result.is_ok());
    assert!(captured.contains("has not yet been consumed"));

    // Wait till epoch boundary
    let _ep1 = node.next_epoch();

    // Send 20 BTC from Albert to PPA(C)
    run(
        &node,
        Bin::Client,
        vec![
            "transfer",
            "--source",
            ALBERT,
            "--target",
            AC_PAYMENT_ADDRESS,
            "--token",
            BTC,
            "--amount",
            "20",
            "--node",
            validator_one_rpc,
        ],
    )?;
    node.assert_success();

    // Wait till epoch boundary
    // This makes it more consistent for some reason?
    let _ep2 = node.next_epoch();

    // sync shielded context
    run(
        &node,
        Bin::Client,
        vec!["shielded-sync", "--node", validator_one_rpc],
    )?;
    node.assert_success();

    // Assert PPA(C) has the 20 BTC transaction pinned to it
    let captured =
        CapturedOutput::with_input(AC_VIEWING_KEY.into()).run(|| {
            run(
                &node,
                Bin::Client,
                vec![
                    "balance",
                    "--owner",
                    AC_PAYMENT_ADDRESS,
                    "--token",
                    BTC,
                    "--node",
                    validator_one_rpc,
                ],
            )
        });
    assert!(captured.result.is_ok());
    assert!(captured.contains("Received 20 btc"));

    // Assert PPA(C) has no NAM pinned to it
    let captured =
        CapturedOutput::with_input(AC_VIEWING_KEY.into()).run(|| {
            run(
                &node,
                Bin::Client,
                vec![
                    "balance",
                    "--owner",
                    AC_PAYMENT_ADDRESS,
                    "--token",
                    NAM,
                    "--node",
                    validator_one_rpc,
                ],
            )
        });
    assert!(captured.result.is_ok());
    assert!(captured.contains("Received no shielded nam"));

    // Wait till epoch boundary
    let _ep1 = node.next_epoch();

    // sync shielded context
    run(
        &node,
        Bin::Client,
        vec!["shielded-sync", "--node", validator_one_rpc],
    )?;
    node.assert_success();

    // Assert PPA(C) does not NAM pinned to it on epoch boundary
    let captured =
        CapturedOutput::with_input(AC_VIEWING_KEY.into()).run(|| {
            run(
                &node,
                Bin::Client,
                vec![
                    "balance",
                    "--owner",
                    AC_PAYMENT_ADDRESS,
                    "--token",
                    NAM,
                    "--node",
                    validator_one_rpc,
                ],
            )
        });
    assert!(captured.result.is_ok());
    assert!(captured.contains("Received no shielded nam"));
    Ok(())
}

/// In this test we:
/// 1. Run the ledger node
/// 2. Attempt to spend 10 BTC at SK(A) to PA(B)
/// 3. Attempt to spend 15 BTC at SK(A) to Bertha
/// 4. Send 20 BTC from Albert to PA(A)
/// 5. Attempt to spend 10 ETH at SK(A) to PA(B)
/// 6. Spend 7 BTC at SK(A) to PA(B)
/// 7. Spend 7 BTC at SK(A) to PA(B)
/// 8. Attempt to spend 7 BTC at SK(A) to PA(B)
/// 9. Spend 6 BTC at SK(A) to PA(B)
/// 10. Assert BTC balance at VK(A) is 0
/// 11. Assert ETH balance at VK(A) is 0
/// 12. Assert balance at VK(B) is 10 BTC
/// 13. Send 10 BTC from SK(B) to Bertha
#[test]
fn masp_txs_and_queries() -> Result<()> {
    // Uncomment for better debugging
    // let _log_guard = namada_apps::logging::init_from_env_or(
    //     tracing::level_filters::LevelFilter::INFO,
    // )?;
    // This address doesn't matter for tests. But an argument is required.
    let validator_one_rpc = "http://127.0.0.1:26567";
    // Download the shielded pool parameters before starting node
    let _ = FsShieldedUtils::new(PathBuf::new());

    enum Response {
        Ok(&'static str),
        Err(&'static str),
    }

    let (mut node, _services) = setup::setup()?;
    _ = node.next_epoch();

    // add necessary viewing keys to shielded context
    run(
        &node,
        Bin::Client,
        vec![
            "shielded-sync",
            "--viewing-keys",
            AA_VIEWING_KEY,
            AB_VIEWING_KEY,
            "--node",
            validator_one_rpc,
        ],
    )?;
    node.assert_success();

    let txs_args = vec![
        // 0. Attempt to spend 10 BTC at SK(A) to PA(B)
        (
            vec![
                "transfer",
                "--source",
                A_SPENDING_KEY,
                "--target",
                AB_PAYMENT_ADDRESS,
                "--token",
                BTC,
                "--amount",
                "10",
                "--gas-payer",
                CHRISTEL_KEY,
                "--node",
                validator_one_rpc,
            ],
            Response::Err(""),
        ),
        // 1. Attempt to spend 15 BTC at SK(A) to Bertha
        (
            vec![
                "transfer",
                "--source",
                A_SPENDING_KEY,
                "--target",
                BERTHA,
                "--token",
                BTC,
                "--amount",
                "15",
                "--gas-payer",
                CHRISTEL_KEY,
                "--node",
                validator_one_rpc,
            ],
            Response::Err(""),
        ),
        // 2. Send 20 BTC from Albert to PA(A)
        (
            vec![
                "transfer",
                "--source",
                ALBERT,
                "--target",
                AA_PAYMENT_ADDRESS,
                "--token",
                BTC,
                "--amount",
                "20",
                "--node",
                validator_one_rpc,
            ],
            Response::Ok(TX_APPLIED_SUCCESS),
        ),
        // 3. Attempt to spend 10 ETH at SK(A) to PA(B)
        (
            vec![
                "transfer",
                "--source",
                A_SPENDING_KEY,
                "--target",
                AB_PAYMENT_ADDRESS,
                "--token",
                ETH,
                "--amount",
                "10",
                "--gas-payer",
                CHRISTEL_KEY,
                "--node",
                validator_one_rpc,
            ],
            Response::Err(""),
        ),
        // 4. Spend 7 BTC at SK(A) to PA(B)
        (
            vec![
                "transfer",
                "--source",
                A_SPENDING_KEY,
                "--target",
                AB_PAYMENT_ADDRESS,
                "--token",
                BTC,
                "--amount",
                "7",
                "--gas-payer",
                CHRISTEL_KEY,
                "--node",
                validator_one_rpc,
            ],
            Response::Ok(TX_APPLIED_SUCCESS),
        ),
        // 5. Spend 7 BTC at SK(A) to PA(B)
        (
            vec![
                "transfer",
                "--source",
                A_SPENDING_KEY,
                "--target",
                BB_PAYMENT_ADDRESS,
                "--token",
                BTC,
                "--amount",
                "7",
                "--gas-payer",
                CHRISTEL_KEY,
                "--node",
                validator_one_rpc,
            ],
            Response::Ok(TX_APPLIED_SUCCESS),
        ),
        // 6. Attempt to spend 7 BTC at SK(A) to PA(B)
        (
            vec![
                "transfer",
                "--source",
                A_SPENDING_KEY,
                "--target",
                BB_PAYMENT_ADDRESS,
                "--token",
                BTC,
                "--amount",
                "7",
                "--gas-payer",
                CHRISTEL_KEY,
                "--node",
                validator_one_rpc,
            ],
            Response::Err(""),
        ),
        // 7. Spend 6 BTC at SK(A) to PA(B)
        (
            vec![
                "transfer",
                "--source",
                A_SPENDING_KEY,
                "--target",
                BB_PAYMENT_ADDRESS,
                "--token",
                BTC,
                "--amount",
                "6",
                "--gas-payer",
                CHRISTEL_KEY,
                "--node",
                validator_one_rpc,
            ],
            Response::Ok(TX_APPLIED_SUCCESS),
        ),
        // 8. Assert BTC balance at VK(A) is 0
        (
            vec![
                "balance",
                "--owner",
                AA_VIEWING_KEY,
                "--token",
                BTC,
                "--node",
                validator_one_rpc,
            ],
            Response::Ok("No shielded btc balance found"),
        ),
        // 9. Assert ETH balance at VK(A) is 0
        (
            vec![
                "balance",
                "--owner",
                AA_VIEWING_KEY,
                "--token",
                ETH,
                "--node",
                validator_one_rpc,
            ],
            Response::Ok("No shielded eth balance found"),
        ),
        // 10. Assert balance at VK(B) is 20 BTC
        (
            vec![
                "balance",
                "--owner",
                AB_VIEWING_KEY,
                "--node",
                validator_one_rpc,
            ],
            Response::Ok("btc : 20"),
        ),
        // 11. Send 20 BTC from SK(B) to Bertha
        (
            vec![
                "transfer",
                "--source",
                B_SPENDING_KEY,
                "--target",
                BERTHA,
                "--token",
                BTC,
                "--amount",
                "20",
                "--gas-payer",
                CHRISTEL_KEY,
                "--node",
                validator_one_rpc,
            ],
            Response::Ok(TX_APPLIED_SUCCESS),
        ),
    ];

    for (tx_args, tx_result) in &txs_args {
        node.assert_success();
        // there is no need to dry run balance queries
        let dry_run_args = if tx_args[0] == "transfer" {
            // We ensure transfers don't cross epoch boundaries.
            node.next_epoch();
            vec![true, false]
        } else {
            vec![false]
        };
        for &dry_run in &dry_run_args {
            // sync shielded context
            run(
                &node,
                Bin::Client,
                vec!["shielded-sync", "--node", validator_one_rpc],
            )?;
            let tx_args = if dry_run && tx_args[0] == "transfer" {
                vec![tx_args.clone(), vec!["--dry-run"]].concat()
            } else {
                tx_args.clone()
            };
            println!(
                "{}: {:?}\n\n",
                "Running".green().underline(),
                tx_args.join(" ").yellow().underline()
            );
            let captured =
                CapturedOutput::of(|| run(&node, Bin::Client, tx_args.clone()));
            match tx_result {
                Response::Ok(TX_APPLIED_SUCCESS) => {
                    assert!(
                        captured.result.is_ok(),
                        "{:?} failed with result {:?}.\n Unread output: {}",
                        tx_args,
                        captured.result,
                        captured.output,
                    );
                    if !dry_run {
                        node.assert_success();
                    } else {
                        assert!(
                            captured.contains(TX_APPLIED_SUCCESS),
                            "{:?} failed to contain needle 'Transaction is \
                             valid',\nGot output '{}'",
                            tx_args,
                            captured.output
                        );
                    }
                }
                Response::Ok(out) => {
                    assert!(
                        captured.result.is_ok(),
                        "{:?} failed with result {:?}.\n Unread output: {}",
                        tx_args,
                        captured.result,
                        captured.output,
                    );
                    assert!(
                        captured.contains(out),
                        "{:?} failed to contain needle '{}',\nGot output '{}'",
                        tx_args,
                        out,
                        captured.output
                    );
                }
                Response::Err(msg) => {
                    assert!(
                        captured.result.is_err(),
                        "{:?} unexpectedly succeeded",
                        tx_args
                    );
                    assert!(
                        captured.contains(msg),
                        "{:?} failed to contain needle {},\nGot output {}",
                        tx_args,
                        msg,
                        captured.output
                    );
                }
            }
        }
    }

    Ok(())
}

/// Test the unshielding tx attached to a wrapper:
///
/// 1. Shield some tokens to reduce the unshielded balance
/// 2. Submit a new wrapper with a valid unshielding tx and assert
/// success
/// 3. Submit another transaction with valid fee unshielding and an inner
/// shielded transfer with the same source
/// 4. Submit a new wrapper with an invalid unshielding tx and assert the
/// failure
#[test]
fn wrapper_fee_unshielding() -> Result<()> {
    // This address doesn't matter for tests. But an argument is required.
    let validator_one_rpc = "http://127.0.0.1:26567";
    // Download the shielded pool parameters before starting node
    let _ = FsShieldedUtils::new(PathBuf::new());
    let (mut node, _services) = setup::setup()?;
    _ = node.next_epoch();

    // Add the relevant viewing keys to the wallet otherwise the shielded
    // context won't precache the masp data
    run(
        &node,
        Bin::Wallet,
        vec![
            "add",
            "--alias",
            "alias_a",
            "--value",
            AA_VIEWING_KEY,
            "--unsafe-dont-encrypt",
        ],
    )?;
    node.assert_success();
    run(
        &node,
        Bin::Wallet,
        vec![
            "add",
            "--alias",
            "alias_b",
            "--value",
            AB_VIEWING_KEY,
            "--unsafe-dont-encrypt",
        ],
    )?;
    node.assert_success();

    // 1. Shield some tokens
    run(
        &node,
        Bin::Client,
        vec![
            "transfer",
            "--source",
            ALBERT_KEY,
            "--target",
            AA_PAYMENT_ADDRESS,
            "--token",
            NAM,
            "--amount",
            "1919999", // Reduce the balance of the fee payer artificially
            "--gas-price",
            "1",
            "--gas-limit",
            "20000",
            "--ledger-address",
            validator_one_rpc,
        ],
    )?;
    node.assert_success();

    _ = node.next_epoch();

    // 2. Shield more tokens to produce another output description
    run(
        &node,
        Bin::Client,
        vec![
            "transfer",
            "--source",
            ALBERT_KEY,
            "--target",
            AA_PAYMENT_ADDRESS,
            "--token",
            NAM,
            "--amount",
            "40000", // Reduce the balance of the fee payer artificially
            "--gas-price",
            "1",
            "--gas-limit",
            "20000",
            "--ledger-address",
            validator_one_rpc,
        ],
    )?;
    node.assert_success();

    _ = node.next_epoch();

    // sync shielded context
    run(
        &node,
        Bin::Client,
        vec!["shielded-sync", "--node", validator_one_rpc],
    )?;
    node.assert_success();
    let captured = CapturedOutput::of(|| {
        run(
            &node,
            Bin::Client,
            vec![
                "balance",
                "--owner",
                ALBERT_KEY,
                "--token",
                NAM,
                "--node",
                validator_one_rpc,
            ],
        )
    });
    assert!(captured.result.is_ok());
    assert!(captured.contains("nam: 1"));
    let captured = CapturedOutput::of(|| {
        run(
            &node,
            Bin::Client,
            vec![
                "balance",
                "--owner",
                AA_VIEWING_KEY,
                "--token",
                NAM,
                "--node",
                validator_one_rpc,
            ],
        )
    });
    assert!(captured.result.is_ok());
    assert!(captured.contains("nam: 1959999"));

<<<<<<< HEAD
=======
// Test that a masp unshield transaction can be succesfully executed even across
// an epoch boundary.
#[test]
fn cross_epoch_tx() -> Result<()> {
    // This address doesn't matter for tests. But an argument is required.
    let validator_one_rpc = "http://127.0.0.1:26567";
    // Download the shielded pool parameters before starting node
    let _ = FsShieldedUtils::new(PathBuf::new());
    let (mut node, _services) = setup::setup()?;
>>>>>>> eaf56c71
    _ = node.next_epoch();
    // 2. Valid unshielding
    run(
        &node,
        Bin::Client,
        vec![
            "transfer",
            "--source",
            ALBERT_KEY,
            "--target",
            BERTHA,
            "--token",
            NAM,
            "--amount",
            "1",
            "--gas-price",
            "1",
            "--gas-limit",
            "20000",
            "--gas-spending-key",
            A_SPENDING_KEY,
            "--ledger-address",
            validator_one_rpc,
        ],
    )?;
    node.assert_success();
    // sync shielded context
    run(
        &node,
        Bin::Client,
        vec!["shielded-sync", "--node", validator_one_rpc],
    )?;
    node.assert_success();
    let captured = CapturedOutput::of(|| {
        run(
            &node,
            Bin::Client,
            vec![
                "balance",
                "--owner",
                ALBERT_KEY,
                "--token",
                NAM,
                "--node",
                validator_one_rpc,
            ],
        )
    });
    assert!(captured.result.is_ok());
    assert!(captured.contains("nam: 0"));
    let captured = CapturedOutput::of(|| {
        run(
            &node,
            Bin::Client,
            vec![
                "balance",
                "--owner",
                AA_VIEWING_KEY,
                "--token",
                NAM,
                "--node",
                validator_one_rpc,
            ],
        )
    });
    assert!(captured.result.is_ok());
    assert!(captured.contains("nam: 1939999"));

    _ = node.next_epoch();
    // 3. Try another valid fee unshielding and masp transaction in the same tx,
    // with the same source. This tests that the client can properly construct
    // two valid masp transactions at the same time
    run(
        &node,
        Bin::Client,
        vec![
            "transfer",
            "--source",
            A_SPENDING_KEY,
            "--target",
            AB_PAYMENT_ADDRESS,
            "--token",
            NAM,
            "--amount",
            "1",
            "--gas-price",
            "1",
            "--gas-limit",
            "20000",
            "--gas-payer",
            ALBERT_KEY,
            "--gas-spending-key",
            A_SPENDING_KEY,
            "--ledger-address",
            validator_one_rpc,
        ],
    )?;
    node.assert_success();
    // sync shielded context
    run(
        &node,
        Bin::Client,
        vec!["shielded-sync", "--node", validator_one_rpc],
    )?;
    let captured = CapturedOutput::of(|| {
        run(
            &node,
            Bin::Client,
            vec![
                "balance",
                "--owner",
                AA_VIEWING_KEY,
                "--token",
                NAM,
                "--node",
                validator_one_rpc,
            ],
        )
    });
    assert!(captured.result.is_ok());
    assert!(captured.contains("nam: 1919998"));

    _ = node.next_epoch();
    // 4. Invalid unshielding
    let tx_args = vec![
        "transfer",
        "--source",
        ALBERT_KEY,
        "--target",
        BERTHA,
        "--token",
        NAM,
        "--amount",
        "1",
        "--gas-price",
        "1000",
        "--gas-spending-key",
        B_SPENDING_KEY,
        "--ledger-address",
        validator_one_rpc,
        // NOTE: Forcing the transaction will make the client produce a
        // transfer without a masp object attached to it, so don't expect a
        // failure from the masp vp here but from the check_fees function
        "--force",
    ];

    let captured =
        CapturedOutput::of(|| run(&node, Bin::Client, tx_args.clone()));
    assert!(
        captured.result.is_err(),
        "{:?} unexpectedly succeeded",
        tx_args
    );

    Ok(())
}

/// Tests that multiple transactions can be constructed (without fetching) from
/// the shielded context and executed in the same block
#[test]
fn multiple_unfetched_txs_same_block() -> Result<()> {
    // This address doesn't matter for tests. But an argument is required.
    let validator_one_rpc = "127.0.0.1:26567";
    // Download the shielded pool parameters before starting node
    let _ = FsShieldedUtils::new(PathBuf::new());
    let (mut node, _services) = setup::setup()?;
    _ = node.next_epoch();

    // Add the relevant viewing keys to the wallet otherwise the shielded
    // context won't precache the masp data
    run(
        &node,
        Bin::Wallet,
        vec![
            "add",
            "--alias",
            "alias_a",
            "--value",
            AA_VIEWING_KEY,
            "--unsafe-dont-encrypt",
        ],
    )?;
    node.assert_success();
    run(
        &node,
        Bin::Wallet,
        vec![
            "add",
            "--alias",
            "alias_b",
            "--value",
            AB_VIEWING_KEY,
            "--unsafe-dont-encrypt",
        ],
    )?;
    node.assert_success();

    // 1. Shield tokens
    _ = node.next_epoch();
    run(
        &node,
        Bin::Client,
        vec![
            "transfer",
            "--source",
            ALBERT_KEY,
            "--target",
            AA_PAYMENT_ADDRESS,
            "--token",
            NAM,
            "--amount",
            "100",
            "--ledger-address",
            validator_one_rpc,
        ],
    )?;
    node.assert_success();
    _ = node.next_epoch();
    run(
        &node,
        Bin::Client,
        vec![
            "transfer",
            "--source",
            ALBERT_KEY,
            "--target",
            AA_PAYMENT_ADDRESS,
            "--token",
            NAM,
            "--amount",
            "200",
            "--ledger-address",
            validator_one_rpc,
        ],
    )?;
    node.assert_success();
    _ = node.next_epoch();
    run(
        &node,
        Bin::Client,
        vec![
            "transfer",
            "--source",
            ALBERT_KEY,
            "--target",
            AB_PAYMENT_ADDRESS,
            "--token",
            NAM,
            "--amount",
            "100",
            "--ledger-address",
            validator_one_rpc,
        ],
    )?;
    node.assert_success();
    // sync shielded context
    run(
        &node,
        Bin::Client,
        vec!["shielded-sync", "--node", validator_one_rpc],
    )?;

    // 2. Shielded operations without fetching. Dump the txs to than reload and
    // submit in the same block
    let tempdir = tempfile::tempdir().unwrap();
    let mut txs_bytes = vec![];

    _ = node.next_epoch();
    run(
        &node,
        Bin::Client,
        vec![
            "transfer",
            "--source",
            A_SPENDING_KEY,
            "--target",
            AC_PAYMENT_ADDRESS,
            "--token",
            NAM,
            "--amount",
            "50",
            "--gas-payer",
            ALBERT_KEY,
            "--output-folder-path",
            tempdir.path().to_str().unwrap(),
            "--dump-tx",
            "--ledger-address",
            validator_one_rpc,
        ],
    )?;
    node.assert_success();
    let file_path = tempdir
        .path()
        .read_dir()
        .unwrap()
        .next()
        .unwrap()
        .unwrap()
        .path();
    txs_bytes.push(std::fs::read(&file_path).unwrap());
    std::fs::remove_file(&file_path).unwrap();

    run(
        &node,
        Bin::Client,
        vec![
            "transfer",
            "--source",
            A_SPENDING_KEY,
            "--target",
            AC_PAYMENT_ADDRESS,
            "--token",
            NAM,
            "--amount",
            "50",
            "--gas-payer",
            CHRISTEL_KEY,
            "--output-folder-path",
            tempdir.path().to_str().unwrap(),
            "--dump-tx",
            "--ledger-address",
            validator_one_rpc,
        ],
    )?;
    node.assert_success();
    let file_path = tempdir
        .path()
        .read_dir()
        .unwrap()
        .next()
        .unwrap()
        .unwrap()
        .path();
    txs_bytes.push(std::fs::read(&file_path).unwrap());
    std::fs::remove_file(&file_path).unwrap();

    run(
        &node,
        Bin::Client,
        vec![
            "transfer",
            "--source",
            B_SPENDING_KEY,
            "--target",
            AC_PAYMENT_ADDRESS,
            "--token",
            NAM,
            "--amount",
            "50",
            "--gas-payer",
            CHRISTEL_KEY,
            "--output-folder-path",
            tempdir.path().to_str().unwrap(),
            "--dump-tx",
            "--ledger-address",
            validator_one_rpc,
        ],
    )?;
    node.assert_success();
    let file_path = tempdir
        .path()
        .read_dir()
        .unwrap()
        .next()
        .unwrap()
        .unwrap()
        .path();
    txs_bytes.push(std::fs::read(&file_path).unwrap());
    std::fs::remove_file(&file_path).unwrap();

    let sk = christel_keypair();
    let pk = sk.to_public();

    let native_token = node
        .shell
        .lock()
        .unwrap()
        .wl_storage
        .storage
        .native_token
        .clone();
    let mut txs = vec![];
    for bytes in txs_bytes {
        let mut tx = namada::tx::Tx::deserialize(&bytes).unwrap();
        tx.add_wrapper(
            namada::tx::data::wrapper_tx::Fee {
                amount_per_gas_unit: DenominatedAmount::native(1.into()),
                token: native_token.clone(),
            },
            pk.clone(),
            Default::default(),
            20000.into(),
            None,
        );
        tx.sign_wrapper(sk.clone());

        txs.push(tx.to_bytes());
    }

    node.clear_results();
    node.submit_txs(txs);
    {
        let results = node.results.lock().unwrap();
        // If empty than failed in process proposal
        assert!(!results.is_empty());

        for result in results.iter() {
            assert!(matches!(result, NodeResults::Ok));
        }
    }
    // Finalize the next block to actually execute the decrypted txs
    node.clear_results();
    node.finalize_and_commit();
    {
        let results = node.results.lock().unwrap();
        for result in results.iter() {
            assert!(matches!(result, NodeResults::Ok));
        }
    }

    Ok(())
}

// Test that a masp unshield transaction can be succesfully executed even across
// an epoch boundary.
#[test]
fn cross_epoch_unshield() -> Result<()> {
    // This address doesn't matter for tests. But an argument is required.
    let validator_one_rpc = "127.0.0.1:26567";
    // Download the shielded pool parameters before starting node
    let _ = FsShieldedUtils::new(PathBuf::new());
    let (mut node, _services) = setup::setup()?;
    _ = node.next_epoch();

    // 1. Shield some tokens
    run(
        &node,
        Bin::Client,
        vec![
            "transfer",
            "--source",
            ALBERT,
            "--target",
            AA_PAYMENT_ADDRESS,
            "--token",
            NAM,
            "--amount",
            "1000",
            "--ledger-address",
            validator_one_rpc,
        ],
    )?;
    node.assert_success();

    // sync the shielded context
    run(
        &node,
        Bin::Client,
        vec![
            "shielded-sync",
            "--viewing-keys",
            AA_VIEWING_KEY,
            "--node",
            validator_one_rpc,
        ],
    )?;
    node.assert_success();

    // 2. Generate the tx in the current epoch
    let tempdir = tempfile::tempdir().unwrap();
    run(
        &node,
        Bin::Client,
        vec![
            "transfer",
            "--source",
            A_SPENDING_KEY,
            "--target",
            BERTHA,
            "--token",
            NAM,
            "--amount",
            "100",
            "--gas-payer",
            ALBERT_KEY,
            "--output-folder-path",
            tempdir.path().to_str().unwrap(),
            "--dump-tx",
            "--ledger-address",
            validator_one_rpc,
        ],
    )?;
    node.assert_success();

    // Look for the only file in the temp dir
    let tx_path = tempdir
        .path()
        .read_dir()
        .unwrap()
        .next()
        .unwrap()
        .unwrap()
        .path();

    // 3. Submit the unshielding in the following epoch
    _ = node.next_epoch();
    run(
        &node,
        Bin::Client,
        vec![
            "tx",
            "--owner",
            ALBERT_KEY,
            "--tx-path",
            tx_path.to_str().unwrap(),
            "--ledger-address",
            validator_one_rpc,
        ],
    )?;
    node.assert_success();

    Ok(())
}

/// In this test we verify that users of the MASP receive the correct rewards
/// for leaving their assets in the pool for varying periods of time.
#[test]
fn dynamic_assets() -> Result<()> {
    // This address doesn't matter for tests. But an argument is required.
    let validator_one_rpc = "http://127.0.0.1:26567";
    // Download the shielded pool parameters before starting node
    let _ = FsShieldedUtils::new(PathBuf::new());
    // Lengthen epoch to ensure that a transaction can be constructed and
    // submitted within the same block. Necessary to ensure that conversion is
    // not invalidated.
    let (mut node, _services) = setup::setup()?;
    let btc = BTC.to_lowercase();
    let nam = NAM.to_lowercase();

    let tokens = {
        // Only distribute rewards for NAM tokens
        let storage = &mut node.shell.lock().unwrap().wl_storage.storage;
        let tokens = storage.conversion_state.tokens.clone();
        storage.conversion_state.tokens.retain(|k, _v| *k == nam);
        tokens
    };
    // add necessary viewing keys to shielded context
    run(
        &node,
        Bin::Client,
        vec![
            "shielded-sync",
            "--viewing-keys",
            AA_VIEWING_KEY,
            "--node",
            validator_one_rpc,
        ],
    )?;
    node.assert_success();
    // Wait till epoch boundary
    node.next_epoch();
    // Send 1 BTC from Albert to PA
    run(
        &node,
        Bin::Client,
        vec![
            "transfer",
            "--source",
            ALBERT,
            "--target",
            AA_PAYMENT_ADDRESS,
            "--token",
            BTC,
            "--amount",
            "1",
            "--node",
            validator_one_rpc,
        ],
    )?;
    node.assert_success();
    // sync the shielded context
    run(
        &node,
        Bin::Client,
        vec!["shielded-sync", "--node", validator_one_rpc],
    )?;
    node.assert_success();

    // Assert BTC balance at VK(A) is 1
    let captured = CapturedOutput::of(|| {
        run(
            &node,
            Bin::Client,
            vec![
                "balance",
                "--owner",
                AA_VIEWING_KEY,
                "--token",
                BTC,
                "--node",
                validator_one_rpc,
            ],
        )
    });
    assert!(captured.result.is_ok());
    assert!(captured.contains("btc: 1"));

    // Assert NAM balance at VK(A) is 0
    let captured = CapturedOutput::of(|| {
        run(
            &node,
            Bin::Client,
            vec![
                "balance",
                "--owner",
                AA_VIEWING_KEY,
                "--token",
                NAM,
                "--node",
                validator_one_rpc,
            ],
        )
    });
    assert!(captured.result.is_ok());
    assert!(captured.contains("No shielded nam balance found for given key"));

    {
        // Start decoding and distributing shielded rewards for BTC in next
        // epoch
        let storage = &mut node.shell.lock().unwrap().wl_storage.storage;
        storage
            .conversion_state
            .tokens
            .insert(btc.clone(), tokens[&btc].clone());
    }

    // Wait till epoch boundary
    node.next_epoch();
    // sync the shielded context
    run(
        &node,
        Bin::Client,
        vec!["shielded-sync", "--node", validator_one_rpc],
    )?;
    node.assert_success();

    // Assert BTC balance at VK(A) is still 1
    let captured = CapturedOutput::of(|| {
        run(
            &node,
            Bin::Client,
            vec![
                "balance",
                "--owner",
                AA_VIEWING_KEY,
                "--token",
                BTC,
                "--node",
                validator_one_rpc,
            ],
        )
    });
    assert!(captured.result.is_ok());
    assert!(captured.contains("btc: 1"));

    // Assert NAM balance at VK(A) is still 0 since rewards were still not being
    // distributed
    let captured = CapturedOutput::of(|| {
        run(
            &node,
            Bin::Client,
            vec![
                "balance",
                "--owner",
                AA_VIEWING_KEY,
                "--token",
                NAM,
                "--node",
                validator_one_rpc,
            ],
        )
    });
    assert!(captured.result.is_ok());
    assert!(captured.contains("No shielded nam balance found for given key"));

    // Send 1 BTC from Albert to PA
    run(
        &node,
        Bin::Client,
        vec![
            "transfer",
            "--source",
            ALBERT,
            "--target",
            AA_PAYMENT_ADDRESS,
            "--token",
            BTC,
            "--amount",
            "1",
            "--node",
            validator_one_rpc,
        ],
    )?;
    node.assert_success();
    // sync the shielded context
    run(
        &node,
        Bin::Client,
        vec!["shielded-sync", "--node", validator_one_rpc],
    )?;
    node.assert_success();

    // Assert BTC balance at VK(A) is now 2
    let captured = CapturedOutput::of(|| {
        run(
            &node,
            Bin::Client,
            vec![
                "balance",
                "--owner",
                AA_VIEWING_KEY,
                "--token",
                BTC,
                "--node",
                validator_one_rpc,
            ],
        )
    });
    assert!(captured.result.is_ok());
    assert!(captured.contains("btc: 2"));

    // Assert NAM balance at VK(A) is still 0
    let captured = CapturedOutput::of(|| {
        run(
            &node,
            Bin::Client,
            vec![
                "balance",
                "--owner",
                AA_VIEWING_KEY,
                "--token",
                NAM,
                "--node",
                validator_one_rpc,
            ],
        )
    });
    assert!(captured.result.is_ok());
    assert!(captured.contains("No shielded nam balance found for given key"));

    // Wait till epoch boundary
    node.next_epoch();
    // sync the shielded context
    run(
        &node,
        Bin::Client,
        vec!["shielded-sync", "--node", validator_one_rpc],
    )?;
    node.assert_success();

    // Assert that VK(A) has now received a NAM rewward for second deposit
    let captured = CapturedOutput::of(|| {
        run(
            &node,
            Bin::Client,
            vec![
                "balance",
                "--owner",
                AA_VIEWING_KEY,
                "--token",
                NAM,
                "--node",
                validator_one_rpc,
            ],
        )
    });
    assert!(captured.result.is_ok());
    assert!(captured.contains("nam: 0.0303"));

    // Assert BTC balance at VK(A) is still 2
    let captured = CapturedOutput::of(|| {
        run(
            &node,
            Bin::Client,
            vec![
                "balance",
                "--owner",
                AA_VIEWING_KEY,
                "--token",
                BTC,
                "--node",
                validator_one_rpc,
            ],
        )
    });
    assert!(captured.result.is_ok());
    assert!(captured.contains("btc: 2"));

    {
        // Stop distributing shielded rewards for NAM in next epoch
        let storage = &mut node.shell.lock().unwrap().wl_storage;
        storage
            .write(
                &token::storage_key::masp_max_reward_rate_key(&tokens[&nam]),
                Dec::zero(),
            )
            .unwrap();
    }

    // Wait till epoch boundary
    node.next_epoch();
    // sync the shielded context
    run(
        &node,
        Bin::Client,
        vec!["shielded-sync", "--node", validator_one_rpc],
    )?;
    node.assert_success();

    // Assert BTC balance at VK(A) is still 2
    let captured = CapturedOutput::of(|| {
        run(
            &node,
            Bin::Client,
            vec![
                "balance",
                "--owner",
                AA_VIEWING_KEY,
                "--token",
                BTC,
                "--node",
                validator_one_rpc,
            ],
        )
    });
    assert!(captured.result.is_ok());
    assert!(captured.contains("btc: 2"));

    // Assert that VK(A) has now received a NAM rewward for second deposit
    let captured = CapturedOutput::of(|| {
        run(
            &node,
            Bin::Client,
            vec![
                "balance",
                "--owner",
                AA_VIEWING_KEY,
                "--token",
                NAM,
                "--node",
                validator_one_rpc,
            ],
        )
    });
    assert!(captured.result.is_ok());
    assert!(captured.contains("nam: 0.07575"));

    {
        // Stop decoding and distributing shielded rewards for BTC in next epoch
        let storage = &mut node.shell.lock().unwrap().wl_storage.storage;
        storage.conversion_state.tokens.remove(&btc);
    }

    // Wait till epoch boundary
    node.next_epoch();
    // sync the shielded context
    run(
        &node,
        Bin::Client,
        vec!["shielded-sync", "--node", validator_one_rpc],
    )?;
    node.assert_success();

    // Assert BTC balance at VK(A) is still 2
    let captured = CapturedOutput::of(|| {
        run(
            &node,
            Bin::Client,
            vec![
                "balance",
                "--owner",
                AA_VIEWING_KEY,
                "--token",
                BTC,
                "--node",
                validator_one_rpc,
            ],
        )
    });
    assert!(captured.result.is_ok());
    assert!(captured.contains("btc: 2"));

    // Assert that the NAM at VK(A) is still the same
    let captured = CapturedOutput::of(|| {
        run(
            &node,
            Bin::Client,
            vec![
                "balance",
                "--owner",
                AA_VIEWING_KEY,
                "--token",
                NAM,
                "--node",
                validator_one_rpc,
            ],
        )
    });
    assert!(captured.result.is_ok());
    assert!(captured.contains("nam: 0.07575"));

    // Wait till epoch boundary
    node.next_epoch();
    // sync the shielded context
    run(
        &node,
        Bin::Client,
        vec!["shielded-sync", "--node", validator_one_rpc],
    )?;
    node.assert_success();
    // Assert BTC balance at VK(A) is still 2
    let captured = CapturedOutput::of(|| {
        run(
            &node,
            Bin::Client,
            vec![
                "balance",
                "--owner",
                AA_VIEWING_KEY,
                "--token",
                BTC,
                "--node",
                validator_one_rpc,
            ],
        )
    });
    assert!(captured.result.is_ok());
    assert!(captured.contains("btc: 2"));

    // Assert that the NAM at VK(A) is still the same
    let captured = CapturedOutput::of(|| {
        run(
            &node,
            Bin::Client,
            vec![
                "balance",
                "--owner",
                AA_VIEWING_KEY,
                "--token",
                NAM,
                "--node",
                validator_one_rpc,
            ],
        )
    });
    assert!(captured.result.is_ok());
    assert!(captured.contains("nam: 0.07575"));

    {
        // Start distributing shielded rewards for NAM in next epoch
        let storage = &mut node.shell.lock().unwrap().wl_storage;
        storage
            .write(
                &token::storage_key::masp_max_reward_rate_key(&tokens[&nam]),
                Dec::from_str("0.1").unwrap(),
            )
            .unwrap();
    }

    // Wait till epoch boundary
    node.next_epoch();
    // sync the shielded context
    run(
        &node,
        Bin::Client,
        vec!["shielded-sync", "--node", validator_one_rpc],
    )?;
    node.assert_success();
    // Assert BTC balance at VK(A) is still 2
    let captured = CapturedOutput::of(|| {
        run(
            &node,
            Bin::Client,
            vec![
                "balance",
                "--owner",
                AA_VIEWING_KEY,
                "--token",
                BTC,
                "--node",
                validator_one_rpc,
            ],
        )
    });
    assert!(captured.result.is_ok());
    assert!(captured.contains("btc: 2"));

    // Assert that the NAM at VK(A) is now increasing
    let captured = CapturedOutput::of(|| {
        run(
            &node,
            Bin::Client,
            vec![
                "balance",
                "--owner",
                AA_VIEWING_KEY,
                "--token",
                NAM,
                "--node",
                validator_one_rpc,
            ],
        )
    });
    assert!(captured.result.is_ok());
    assert!(captured.contains("nam: 0.075825"));

    Ok(())
}<|MERGE_RESOLUTION|>--- conflicted
+++ resolved
@@ -1586,18 +1586,6 @@
     assert!(captured.result.is_ok());
     assert!(captured.contains("nam: 1959999"));
 
-<<<<<<< HEAD
-=======
-// Test that a masp unshield transaction can be succesfully executed even across
-// an epoch boundary.
-#[test]
-fn cross_epoch_tx() -> Result<()> {
-    // This address doesn't matter for tests. But an argument is required.
-    let validator_one_rpc = "http://127.0.0.1:26567";
-    // Download the shielded pool parameters before starting node
-    let _ = FsShieldedUtils::new(PathBuf::new());
-    let (mut node, _services) = setup::setup()?;
->>>>>>> eaf56c71
     _ = node.next_epoch();
     // 2. Valid unshielding
     run(
@@ -1760,7 +1748,7 @@
 #[test]
 fn multiple_unfetched_txs_same_block() -> Result<()> {
     // This address doesn't matter for tests. But an argument is required.
-    let validator_one_rpc = "127.0.0.1:26567";
+    let validator_one_rpc = "http://127.0.0.1:26567";
     // Download the shielded pool parameters before starting node
     let _ = FsShieldedUtils::new(PathBuf::new());
     let (mut node, _services) = setup::setup()?;
@@ -2026,7 +2014,7 @@
 #[test]
 fn cross_epoch_unshield() -> Result<()> {
     // This address doesn't matter for tests. But an argument is required.
-    let validator_one_rpc = "127.0.0.1:26567";
+    let validator_one_rpc = "http://127.0.0.1:26567";
     // Download the shielded pool parameters before starting node
     let _ = FsShieldedUtils::new(PathBuf::new());
     let (mut node, _services) = setup::setup()?;
