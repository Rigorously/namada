//! Test PoS transitions with a state machine

use std::cmp;
use std::collections::{BTreeMap, BTreeSet, HashSet, VecDeque};

use itertools::Itertools;
use namada_core::ledger::storage::testing::TestWlStorage;
use namada_core::ledger::storage_api::collections::lazy_map::NestedSubKey;
use namada_core::ledger::storage_api::token::read_balance;
use namada_core::ledger::storage_api::{token, StorageRead};
use namada_core::types::address::{self, Address};
use namada_core::types::dec::Dec;
use namada_core::types::key;
use namada_core::types::key::common::PublicKey;
use namada_core::types::storage::Epoch;
use namada_core::types::token::Change;
use proptest::prelude::*;
use proptest::test_runner::Config;
<<<<<<< HEAD
=======
use proptest_state_machine::{
    prop_state_machine, ReferenceStateMachine, StateMachineTest,
};
use rust_decimal::Decimal;
use rust_decimal_macros::dec;
>>>>>>> a5bad396
// Use `RUST_LOG=info` (or another tracing level) and `--nocapture` to see
// `tracing` logs from tests
use test_log::test;

use super::arb_genesis_validators;
use crate::parameters::testing::{arb_pos_params, arb_rate};
use crate::parameters::PosParams;
use crate::types::{
    decimal_mult_amount, decimal_mult_i128, BondId, GenesisValidator,
    ReverseOrdTokenAmount, Slash, SlashType, SlashedAmount, ValidatorState,
    WeightedValidator,
};
use crate::{
    below_capacity_validator_set_handle, consensus_validator_set_handle,
    enqueued_slashes_handle, read_pos_params, validator_deltas_handle,
    validator_slashes_handle, validator_state_handle,
};

prop_state_machine! {
    #![proptest_config(Config {
        cases: 2,
        verbose: 1,
        .. Config::default()
    })]
    #[test]
    /// A `StateMachineTest` implemented on `PosState`
    fn pos_state_machine_test(sequential 200 => ConcretePosState);
}

/// Abstract representation of a state of PoS system
#[derive(Clone, Debug)]
struct AbstractPosState {
    /// Current epoch
    epoch: Epoch,
    /// Parameters
    params: PosParams,
    /// Genesis validators
    genesis_validators: Vec<GenesisValidator>,
    /// Bonds delta values. The outer key for Epoch is pipeline offset from
    /// epoch in which the bond is applied
    bonds: BTreeMap<BondId, BTreeMap<Epoch, token::Change>>,
    /// Validator stakes. These are NOT deltas.
    /// Pipelined.
    validator_stakes: BTreeMap<Epoch, BTreeMap<Address, token::Change>>,
    /// Consensus validator set. Pipelined.
    consensus_set: BTreeMap<Epoch, BTreeMap<token::Amount, VecDeque<Address>>>,
    /// Below-capacity validator set. Pipelined.
    below_capacity_set:
        BTreeMap<Epoch, BTreeMap<ReverseOrdTokenAmount, VecDeque<Address>>>,
    /// Validator states. Pipelined.
    validator_states: BTreeMap<Epoch, BTreeMap<Address, ValidatorState>>,
    /// Unbonded bonds. The outer key for Epoch is pipeline + unbonding offset
    /// from epoch in which the unbond is applied.
    unbonds: BTreeMap<Epoch, BTreeMap<BondId, token::Amount>>,
    /// Validator slashes post-processing
    validator_slashes: BTreeMap<Address, Vec<Slash>>,
    /// Enqueued slashes pre-processing
    enqueued_slashes: BTreeMap<Epoch, BTreeMap<Address, Vec<Slash>>>,
    /// The last epoch in which a validator committed an infraction
    validator_last_slash_epochs: BTreeMap<Address, Epoch>,
    /// Unbond records required for slashing.
    /// Inner `Epoch` is the epoch in which the unbond became active.
    /// Outer `Epoch` is the epoch in which the underlying bond became active.
    unbond_records:
        BTreeMap<Address, BTreeMap<Epoch, BTreeMap<Epoch, token::Amount>>>,
}

/// The PoS system under test
#[derive(Debug)]
struct ConcretePosState {
    /// Storage - contains all the PoS state
    s: TestWlStorage,
}

/// State machine transitions
#[allow(clippy::large_enum_variant)]
#[derive(Clone, Debug)]
enum Transition {
    NextEpoch,
    InitValidator {
        address: Address,
        consensus_key: PublicKey,
        commission_rate: Dec,
        max_commission_rate_change: Dec,
    },
    Bond {
        id: BondId,
        amount: token::Amount,
    },
    Unbond {
        id: BondId,
        amount: token::Amount,
    },
    Withdraw {
        id: BondId,
    },
    Misbehavior {
        address: Address,
        slash_type: SlashType,
        infraction_epoch: Epoch,
        height: u64,
    },
    UnjailValidator {
        address: Address,
    },
}

impl StateMachineTest for ConcretePosState {
    type Reference = AbstractPosState;
    type SystemUnderTest = Self;

    fn init_test(
        initial_state: &<Self::Reference as ReferenceStateMachine>::State,
    ) -> Self::SystemUnderTest {
        println!();
        println!("New test case");
        println!(
            "Genesis validators: {:#?}",
            initial_state
                .genesis_validators
                .iter()
                .map(|val| &val.address)
                .collect::<Vec<_>>()
        );
        let mut s = TestWlStorage::default();
        crate::init_genesis(
            &mut s,
            &initial_state.params,
            initial_state.genesis_validators.clone().into_iter(),
            initial_state.epoch,
        )
        .unwrap();
        Self { s }
    }

    fn apply(
        mut state: Self::SystemUnderTest,
        _ref_state: &<Self::Reference as ReferenceStateMachine>::State,
        transition: <Self::Reference as ReferenceStateMachine>::Transition,
    ) -> Self::SystemUnderTest {
        let params = crate::read_pos_params(&state.s).unwrap();
        let pos_balance = read_balance(
            &state.s,
            &state.s.storage.native_token,
            &crate::ADDRESS,
        )
        .unwrap();
        println!("PoS balance: {}", pos_balance);
        match transition {
            Transition::NextEpoch => {
                println!("\nCONCRETE Next epoch");
                super::advance_epoch(&mut state.s, &params);

                // Need to apply some slashing
                let current_epoch = state.s.storage.block.epoch;
                super::process_slashes(&mut state.s, current_epoch).unwrap();

                let params = read_pos_params(&state.s).unwrap();
                state.check_next_epoch_post_conditions(&params);
            }
            Transition::InitValidator {
                address,
                consensus_key,
                commission_rate,
                max_commission_rate_change,
            } => {
                println!("\nCONCRETE Init validator");
                let current_epoch = state.current_epoch();

                super::become_validator(
                    &mut state.s,
                    &params,
                    &address,
                    &consensus_key,
                    current_epoch,
                    commission_rate,
                    max_commission_rate_change,
                )
                .unwrap();

                let params = read_pos_params(&state.s).unwrap();
                state.check_init_validator_post_conditions(
                    current_epoch,
                    &params,
                    &address,
                )
            }
            Transition::Bond { id, amount } => {
                println!("\nCONCRETE Bond");
                let current_epoch = state.current_epoch();
                let pipeline = current_epoch + params.pipeline_len;
                let validator_stake_before_bond_cur =
                    crate::read_validator_stake(
                        &state.s,
                        &params,
                        &id.validator,
                        current_epoch,
                    )
                    .unwrap()
                    .unwrap_or_default();
                let validator_stake_before_bond_pipeline =
                    crate::read_validator_stake(
                        &state.s,
                        &params,
                        &id.validator,
                        pipeline,
                    )
                    .unwrap()
                    .unwrap_or_default();

                // Credit tokens to ensure we can apply the bond
                let native_token = state.s.get_native_token().unwrap();
                let pos = address::POS;
                token::credit_tokens(
                    &mut state.s,
                    &native_token,
                    &id.source,
                    amount,
                )
                .unwrap();

                let src_balance_pre =
                    token::read_balance(&state.s, &native_token, &id.source)
                        .unwrap();
                let pos_balance_pre =
                    token::read_balance(&state.s, &native_token, &pos).unwrap();

                // This must be ensured by both transitions generator and
                // pre-conditions!
                assert!(
                    crate::is_validator(
                        &state.s,
                        &id.validator,
                        &params,
                        pipeline,
                    )
                    .unwrap(),
                    "{} is not a validator",
                    id.validator
                );

                // Apply the bond
                super::bond_tokens(
                    &mut state.s,
                    Some(&id.source),
                    &id.validator,
                    amount,
                    current_epoch,
                )
                .unwrap();

                let params = read_pos_params(&state.s).unwrap();
                state.check_bond_post_conditions(
                    current_epoch,
                    &params,
                    id.clone(),
                    amount,
                    validator_stake_before_bond_cur,
                    validator_stake_before_bond_pipeline,
                );

                let src_balance_post =
                    token::read_balance(&state.s, &native_token, &id.source)
                        .unwrap();
                let pos_balance_post =
                    token::read_balance(&state.s, &native_token, &pos).unwrap();

                // Post-condition: PoS balance should increase
                assert!(pos_balance_pre < pos_balance_post);
                // Post-condition: The difference in PoS balance should be the
                // same as in the source
                assert_eq!(
                    pos_balance_post - pos_balance_pre,
                    src_balance_pre - src_balance_post
                );
            }
            Transition::Unbond { id, amount } => {
                println!("\nCONCRETE Unbond");
                let current_epoch = state.current_epoch();
                let pipeline = current_epoch + params.pipeline_len;
                let native_token = state.s.get_native_token().unwrap();
                let pos = address::POS;
                let src_balance_pre =
                    token::read_balance(&state.s, &native_token, &id.source)
                        .unwrap();
                let pos_balance_pre =
                    token::read_balance(&state.s, &native_token, &pos).unwrap();

                let validator_stake_before_unbond_cur =
                    crate::read_validator_stake(
                        &state.s,
                        &params,
                        &id.validator,
                        current_epoch,
                    )
                    .unwrap()
                    .unwrap_or_default();
                let validator_stake_before_unbond_pipeline =
                    crate::read_validator_stake(
                        &state.s,
                        &params,
                        &id.validator,
                        pipeline,
                    )
                    .unwrap()
                    .unwrap_or_default();

                // Apply the unbond
                super::unbond_tokens(
                    &mut state.s,
                    Some(&id.source),
                    &id.validator,
                    amount,
                    current_epoch,
                )
                .unwrap();

                let params = read_pos_params(&state.s).unwrap();
                state.check_unbond_post_conditions(
                    current_epoch,
                    &params,
                    id.clone(),
                    amount,
                    validator_stake_before_unbond_cur,
                    validator_stake_before_unbond_pipeline,
                );

                let src_balance_post =
                    token::read_balance(&state.s, &native_token, &id.source)
                        .unwrap();
                let pos_balance_post =
                    token::read_balance(&state.s, &native_token, &pos).unwrap();

                // Post-condition: PoS balance should not change
                assert_eq!(pos_balance_pre, pos_balance_post);
                // Post-condition: Source balance should not change
                assert_eq!(src_balance_post, src_balance_pre);
            }
            Transition::Withdraw {
                id: BondId { source, validator },
            } => {
                println!("\nCONCRETE Withdraw");
                let current_epoch = state.current_epoch();
                let native_token = state.s.get_native_token().unwrap();
                let pos = address::POS;
                let slash_pool = address::POS_SLASH_POOL;
                let src_balance_pre =
                    token::read_balance(&state.s, &native_token, &source)
                        .unwrap();
                let pos_balance_pre =
                    token::read_balance(&state.s, &native_token, &pos).unwrap();
                let slash_balance_pre =
                    token::read_balance(&state.s, &native_token, &slash_pool)
                        .unwrap();

                // Apply the withdrawal
                let withdrawn = super::withdraw_tokens(
                    &mut state.s,
                    Some(&source),
                    &validator,
                    current_epoch,
                )
                .unwrap();

                let src_balance_post =
                    token::read_balance(&state.s, &native_token, &source)
                        .unwrap();
                let pos_balance_post =
                    token::read_balance(&state.s, &native_token, &pos).unwrap();
                let slash_balance_post =
                    token::read_balance(&state.s, &native_token, &slash_pool)
                        .unwrap();

                // Post-condition: PoS balance should decrease or not change if
                // nothing was withdrawn
                assert!(pos_balance_pre >= pos_balance_post);
                // Post-condition: The difference in PoS balance should be equal
                // to the sum of the difference in the source and the difference
                // in the slash pool
                assert_eq!(
                    pos_balance_pre - pos_balance_post,
                    src_balance_post - src_balance_pre + slash_balance_post
                        - slash_balance_pre
                );
                // Post-condition: The increment in source balance should be
                // equal to the withdrawn amount
                assert_eq!(src_balance_post - src_balance_pre, withdrawn);
            }
            Transition::Misbehavior {
                address,
                slash_type,
                infraction_epoch,
                height,
            } => {
                println!("\nCONCRETE Misbehavior");
                let current_epoch = state.current_epoch();
                // Record the slash evidence
                super::slash(
                    &mut state.s,
                    &params,
                    current_epoch,
                    infraction_epoch,
                    height,
                    slash_type,
                    &address,
                )
                .unwrap();

                // Apply some post-conditions
                let params = read_pos_params(&state.s).unwrap();
                state.check_misbehavior_post_conditions(
                    &params,
                    current_epoch,
                    infraction_epoch,
                    slash_type,
                    &address,
                );

                // TODO: Any others?
            }
            Transition::UnjailValidator { address } => {
                println!("\nCONCRETE UnjailValidator");
                let current_epoch = state.current_epoch();

                // Unjail the validator
                super::unjail_validator(&mut state.s, &address, current_epoch)
                    .unwrap();

                // Post-conditions
                let params = read_pos_params(&state.s).unwrap();
                state.check_unjail_validator_post_conditions(&params, &address);
            }
        }
        state
    }

    fn check_invariants(
        state: &Self::SystemUnderTest,
        ref_state: &<Self::Reference as ReferenceStateMachine>::State,
    ) {
        let current_epoch = state.current_epoch();
        let params = read_pos_params(&state.s).unwrap();
        state.check_global_post_conditions(&params, current_epoch, ref_state);
    }
}

impl ConcretePosState {
    fn current_epoch(&self) -> Epoch {
        self.s.storage.block.epoch
    }

    fn check_next_epoch_post_conditions(&self, params: &PosParams) {
        let pipeline = self.current_epoch() + params.pipeline_len;
        let before_pipeline = pipeline.prev();

        // Post-condition: Consensus validator sets at pipeline offset
        // must be the same as at the epoch before it.
        let consensus_set_before_pipeline =
            crate::read_consensus_validator_set_addresses_with_stake(
                &self.s,
                before_pipeline,
            )
            .unwrap();
        let consensus_set_at_pipeline =
            crate::read_consensus_validator_set_addresses_with_stake(
                &self.s, pipeline,
            )
            .unwrap();
        itertools::assert_equal(
            consensus_set_before_pipeline.into_iter().sorted(),
            consensus_set_at_pipeline.into_iter().sorted(),
        );

        // Post-condition: Below-capacity validator sets at pipeline
        // offset must be the same as at the epoch before it.
        let below_cap_before_pipeline =
            crate::read_below_capacity_validator_set_addresses_with_stake(
                &self.s,
                before_pipeline,
            )
            .unwrap();
        let below_cap_at_pipeline =
            crate::read_below_capacity_validator_set_addresses_with_stake(
                &self.s, pipeline,
            )
            .unwrap();
        itertools::assert_equal(
            below_cap_before_pipeline.into_iter().sorted(),
            below_cap_at_pipeline.into_iter().sorted(),
        );

        // TODO: post-conditions for processing of slashes, just throwing things
        // here atm
        let slashed_validators = enqueued_slashes_handle()
            .at(&self.current_epoch())
            .iter(&self.s)
            .unwrap()
            .map(|a| {
                let (
                    NestedSubKey::Data {
                        key: address,
                        nested_sub_key: _,
                    },
                    _b,
                ) = a.unwrap();
                address
            })
            .collect::<HashSet<Address>>();

        for validator in &slashed_validators {
            assert!(
                !validator_slashes_handle(validator)
                    .is_empty(&self.s)
                    .unwrap()
            );
            assert_eq!(
                validator_state_handle(validator)
                    .get(&self.s, self.current_epoch(), params)
                    .unwrap(),
                Some(ValidatorState::Jailed)
            );
        }
    }

    fn check_bond_post_conditions(
        &self,
        submit_epoch: Epoch,
        params: &PosParams,
        id: BondId,
        amount: token::Amount,
        validator_stake_before_bond_cur: token::Amount,
        validator_stake_before_bond_pipeline: token::Amount,
    ) {
        let pipeline = submit_epoch + params.pipeline_len;

        let cur_stake = super::read_validator_stake(
            &self.s,
            params,
            &id.validator,
            submit_epoch,
        )
        .unwrap()
        .unwrap_or_default();

        // Post-condition: the validator stake at the current epoch should not
        // change
        assert_eq!(cur_stake, validator_stake_before_bond_cur);

        let stake_at_pipeline = super::read_validator_stake(
            &self.s,
            params,
            &id.validator,
            pipeline,
        )
        .unwrap()
        .unwrap_or_default();

        // Post-condition: the validator stake at the pipeline should be
        // incremented by the bond amount
        assert_eq!(
            stake_at_pipeline,
            validator_stake_before_bond_pipeline + amount
        );

        self.check_bond_and_unbond_post_conditions(
            submit_epoch,
            params,
            id,
            stake_at_pipeline,
        );
    }

    fn check_unbond_post_conditions(
        &self,
        submit_epoch: Epoch,
        params: &PosParams,
        id: BondId,
        amount: token::Amount,
        validator_stake_before_unbond_cur: token::Amount,
        validator_stake_before_unbond_pipeline: token::Amount,
    ) {
        let pipeline = submit_epoch + params.pipeline_len;

        let cur_stake = super::read_validator_stake(
            &self.s,
            params,
            &id.validator,
            submit_epoch,
        )
        .unwrap()
        .unwrap_or_default();

        // Post-condition: the validator stake at the current epoch should not
        // change
        assert_eq!(cur_stake, validator_stake_before_unbond_cur);

        let stake_at_pipeline = super::read_validator_stake(
            &self.s,
            params,
            &id.validator,
            pipeline,
        )
        .unwrap()
        .unwrap_or_default();

        // Post-condition: the validator stake at the pipeline should be
        // decremented at most by the bond amount (because slashing can reduce
        // the actual amount unbonded)
        //
        // TODO: is this a weak assertion here? Seems cumbersome to calculate
        // the exact amount considering the slashing applied can be complicated
        assert!(
            stake_at_pipeline
                >= validator_stake_before_unbond_pipeline
                    .checked_sub(amount)
                    .unwrap_or_default()
        );

        self.check_bond_and_unbond_post_conditions(
            submit_epoch,
            params,
            id,
            stake_at_pipeline,
        );
    }

    /// These post-conditions apply to bonding and unbonding
    fn check_bond_and_unbond_post_conditions(
        &self,
        submit_epoch: Epoch,
        params: &PosParams,
        id: BondId,
        stake_at_pipeline: token::Amount,
    ) {
        let pipeline = submit_epoch + params.pipeline_len;
        // Read the consensus sets data using iterator
        let consensus_set = crate::consensus_validator_set_handle()
            .at(&pipeline)
            .iter(&self.s)
            .unwrap()
            .map(|res| res.unwrap())
            .collect::<Vec<_>>();
        let below_cap_set = crate::below_capacity_validator_set_handle()
            .at(&pipeline)
            .iter(&self.s)
            .unwrap()
            .map(|res| res.unwrap())
            .collect::<Vec<_>>();
        let num_occurrences = consensus_set
            .iter()
            .filter(|(_keys, addr)| addr == &id.validator)
            .count()
            + below_cap_set
                .iter()
                .filter(|(_keys, addr)| addr == &id.validator)
                .count();
        let validator_is_jailed = crate::validator_state_handle(&id.validator)
            .get(&self.s, pipeline, params)
            .unwrap()
            == Some(ValidatorState::Jailed);

        // Post-condition: There must only be one instance of this validator in
        // the consensus + below-cap sets with some stake across all
        // validator sets, OR there are no instances and this validator is
        // jailed
        assert!(
            num_occurrences == 1
                || (num_occurrences == 0 && validator_is_jailed)
        );

        let consensus_set =
            crate::read_consensus_validator_set_addresses_with_stake(
                &self.s, pipeline,
            )
            .unwrap();
        let below_cap_set =
            crate::read_below_capacity_validator_set_addresses_with_stake(
                &self.s, pipeline,
            )
            .unwrap();
        let weighted = WeightedValidator {
            bonded_stake: stake_at_pipeline,
            address: id.validator,
        };
        let consensus_val = consensus_set.get(&weighted);
        let below_cap_val = below_cap_set.get(&weighted);

        // Post-condition: The validator should be updated in exactly once in
        // the validator sets
        let jailed_condition = validator_is_jailed
            && consensus_val.is_none()
            && below_cap_val.is_none();
        assert!(
            (consensus_val.is_some() ^ below_cap_val.is_some())
                || jailed_condition
        );

        // Post-condition: The stake of the validators in the consensus set is
        // greater than or equal to below-capacity validators
        for WeightedValidator {
            bonded_stake: consensus_stake,
            address: consensus_addr,
        } in consensus_set.iter()
        {
            for WeightedValidator {
                bonded_stake: below_cap_stake,
                address: below_cap_addr,
            } in below_cap_set.iter()
            {
                assert!(
                    consensus_stake >= below_cap_stake,
                    "Consensus validator {consensus_addr} with stake {} and \
                     below-capacity {below_cap_addr} with stake {} should be \
                     swapped.",
                    consensus_stake.to_string_native(),
                    below_cap_stake.to_string_native()
                );
            }
        }
    }

    fn check_init_validator_post_conditions(
        &self,
        submit_epoch: Epoch,
        params: &PosParams,
        address: &Address,
    ) {
        let pipeline = submit_epoch + params.pipeline_len;

        // Post-condition: the validator should not be in the validator set
        // until the pipeline epoch
        for epoch in submit_epoch.iter_range(params.pipeline_len) {
            assert!(
                !crate::read_consensus_validator_set_addresses(&self.s, epoch)
                    .unwrap()
                    .contains(address)
            );
            assert!(
                !crate::read_below_capacity_validator_set_addresses(
                    &self.s, epoch
                )
                .unwrap()
                .contains(address)
            );
            assert!(
                !crate::read_all_validator_addresses(&self.s, epoch)
                    .unwrap()
                    .contains(address)
            );
        }
        let weighted = WeightedValidator {
            bonded_stake: Default::default(),
            address: address.clone(),
        };
        let in_consensus =
            crate::read_consensus_validator_set_addresses_with_stake(
                &self.s, pipeline,
            )
            .unwrap()
            .contains(&weighted);
        let in_bc =
            crate::read_below_capacity_validator_set_addresses_with_stake(
                &self.s, pipeline,
            )
            .unwrap()
            .contains(&weighted);
        assert!(in_consensus ^ in_bc);
    }

    fn check_misbehavior_post_conditions(
        &self,
        params: &PosParams,
        current_epoch: Epoch,
        infraction_epoch: Epoch,
        slash_type: SlashType,
        validator: &Address,
    ) {
        println!(
            "\nChecking misbehavior post conditions for validator: \n{}",
            validator
        );

        // Validator state jailed and validator removed from the consensus set
        // starting at the next epoch
        for offset in 1..=params.pipeline_len {
            // dbg!(
            //     crate::read_consensus_validator_set_addresses_with_stake(
            //         &self.s,
            //         current_epoch + offset
            //     )
            //     .unwrap()
            // );
            assert_eq!(
                validator_state_handle(validator)
                    .get(&self.s, current_epoch + offset, params)
                    .unwrap(),
                Some(ValidatorState::Jailed)
            );
            let in_consensus = consensus_validator_set_handle()
                .at(&(current_epoch + offset))
                .iter(&self.s)
                .unwrap()
                .any(|res| {
                    let (_, val_address) = res.unwrap();
                    // dbg!(&val_address);
                    val_address == validator.clone()
                });
            assert!(!in_consensus);
        }

        // `enqueued_slashes` contains the slash element just added
        let processing_epoch = infraction_epoch
            + params.unbonding_len
            + 1_u64
            + params.cubic_slashing_window_length;
        let slash = enqueued_slashes_handle()
            .at(&processing_epoch)
            .at(validator)
            .back(&self.s)
            .unwrap();
        if let Some(slash) = slash {
            assert_eq!(slash.epoch, infraction_epoch);
            assert_eq!(slash.r#type, slash_type);
            assert_eq!(slash.rate, Decimal::ZERO);
        } else {
            panic!("Could not find the slash enqueued");
        }

        // TODO: Any others?
    }

    fn check_unjail_validator_post_conditions(
        &self,
        params: &PosParams,
        validator: &Address,
    ) {
        let current_epoch = self.s.storage.block.epoch;

        // Make sure the validator is not in either set until the pipeline epoch
        for epoch in current_epoch.iter_range(params.pipeline_len) {
            let in_consensus = consensus_validator_set_handle()
                .at(&epoch)
                .iter(&self.s)
                .unwrap()
                .any(|res| {
                    let (_, val_address) = res.unwrap();
                    val_address == validator.clone()
                });

            let in_bc = below_capacity_validator_set_handle()
                .at(&epoch)
                .iter(&self.s)
                .unwrap()
                .any(|res| {
                    let (_, val_address) = res.unwrap();
                    val_address == validator.clone()
                });
            assert!(!in_consensus && !in_bc);

            let val_state = validator_state_handle(validator)
                .get(&self.s, epoch, params)
                .unwrap();
            assert_eq!(val_state, Some(ValidatorState::Jailed));
        }
        let in_consensus = consensus_validator_set_handle()
            .at(&(current_epoch + params.pipeline_len))
            .iter(&self.s)
            .unwrap()
            .any(|res| {
                let (_, val_address) = res.unwrap();
                val_address == validator.clone()
            });

        let in_bc = below_capacity_validator_set_handle()
            .at(&(current_epoch + params.pipeline_len))
            .iter(&self.s)
            .unwrap()
            .any(|res| {
                let (_, val_address) = res.unwrap();
                val_address == validator.clone()
            });
        assert!(in_consensus ^ in_bc);

        let val_state = validator_state_handle(validator)
            .get(&self.s, current_epoch + params.pipeline_len, params)
            .unwrap();
        assert!(
            val_state == Some(ValidatorState::Consensus)
                || val_state == Some(ValidatorState::BelowCapacity)
        );
    }

    fn check_global_post_conditions(
        &self,
        params: &PosParams,
        current_epoch: Epoch,
        ref_state: &AbstractPosState,
    ) {
        // Ensure that every validator in each set has the proper state
        for epoch in Epoch::iter_bounds_inclusive(
            current_epoch,
            current_epoch + params.pipeline_len,
        ) {
            tracing::debug!("Epoch {epoch}");
            let mut vals = HashSet::<Address>::new();
            for WeightedValidator {
                bonded_stake,
                address: validator,
            } in crate::read_consensus_validator_set_addresses_with_stake(
                &self.s, epoch,
            )
            .unwrap()
            {
                let deltas_stake = validator_deltas_handle(&validator)
                    .get_sum(&self.s, epoch, params)
                    .unwrap()
                    .unwrap_or_default();
                tracing::debug!(
                    "Consensus val {}, stake: {} ({})",
                    &validator,
                    u64::from(bonded_stake),
                    deltas_stake
                );
                assert!(deltas_stake >= 0);
                assert_eq!(
                    bonded_stake,
                    token::Amount::from_change(deltas_stake)
                );
                assert_eq!(
                    bonded_stake.change(),
                    ref_state
                        .validator_stakes
                        .get(&epoch)
                        .unwrap()
                        .get(&validator)
                        .cloned()
                        .unwrap()
                );

                let state = crate::validator_state_handle(&validator)
                    .get(&self.s, epoch, params)
                    .unwrap();

                assert_eq!(state, Some(ValidatorState::Consensus));
                assert_eq!(
                    state.unwrap(),
                    ref_state
                        .validator_states
                        .get(&epoch)
                        .unwrap()
                        .get(&validator)
                        .cloned()
                        .unwrap()
                );
                assert!(!vals.contains(&validator));
                vals.insert(validator);
            }
            for WeightedValidator {
                bonded_stake,
                address: validator,
            } in
                crate::read_below_capacity_validator_set_addresses_with_stake(
                    &self.s, epoch,
                )
                .unwrap()
            {
                let deltas_stake = validator_deltas_handle(&validator)
                    .get_sum(&self.s, epoch, params)
                    .unwrap()
                    .unwrap_or_default();
                tracing::debug!(
                    "Below-cap val {}, stake: {} ({})",
                    &validator,
                    u64::from(bonded_stake),
                    deltas_stake
                );
                assert_eq!(
                    bonded_stake,
                    token::Amount::from_change(deltas_stake)
                );
                assert_eq!(
                    bonded_stake.change(),
                    ref_state
                        .validator_stakes
                        .get(&epoch)
                        .unwrap()
                        .get(&validator)
                        .cloned()
                        .unwrap()
                );

                let state = crate::validator_state_handle(&validator)
                    .get(&self.s, epoch, params)
                    .unwrap();
                if state.is_none() {
                    dbg!(
                        crate::validator_state_handle(&validator)
                            .get(&self.s, current_epoch, params)
                            .unwrap()
                    );
                    dbg!(
                        crate::validator_state_handle(&validator)
                            .get(&self.s, current_epoch.next(), params)
                            .unwrap()
                    );
                    dbg!(
                        crate::validator_state_handle(&validator)
                            .get(&self.s, current_epoch.next(), params)
                            .unwrap()
                    );
                }
                assert_eq!(state, Some(ValidatorState::BelowCapacity));
                assert_eq!(
                    state.unwrap(),
                    ref_state
                        .validator_states
                        .get(&epoch)
                        .unwrap()
                        .get(&validator)
                        .cloned()
                        .unwrap()
                );
                assert!(!vals.contains(&validator));
                vals.insert(validator);
            }
            // Jailed validators not in a set
            let all_validators =
                crate::read_all_validator_addresses(&self.s, epoch).unwrap();

            for val in all_validators {
                let state = validator_state_handle(&val)
                    .get(&self.s, epoch, params)
                    .unwrap()
                    .unwrap();

                if state == ValidatorState::Jailed {
                    assert_eq!(
                        state,
                        ref_state
                            .validator_states
                            .get(&epoch)
                            .unwrap()
                            .get(&val)
                            .cloned()
                            .unwrap()
                    );
                    let stake = validator_deltas_handle(&val)
                        .get_sum(&self.s, epoch, params)
                        .unwrap()
                        .unwrap_or_default();
                    tracing::debug!("Jailed val {}, stake {}", &val, stake);

                    assert_eq!(
                        state,
                        ref_state
                            .validator_states
                            .get(&epoch)
                            .unwrap()
                            .get(&val)
                            .cloned()
                            .unwrap()
                    );
                    assert_eq!(
                        stake,
                        ref_state
                            .validator_stakes
                            .get(&epoch)
                            .unwrap()
                            .get(&val)
                            .cloned()
                            .unwrap()
                    );
                    assert!(!vals.contains(&val));
                }
            }
        }
        // TODO: expand this to include jailed validators
    }
}

impl ReferenceStateMachine for AbstractPosState {
    type State = Self;
    type Transition = Transition;

    fn init_state() -> BoxedStrategy<Self::State> {
        println!("\nInitializing abstract state machine");
        (arb_pos_params(Some(5)), arb_genesis_validators(5..10))
            .prop_map(|(params, genesis_validators)| {
                let epoch = Epoch::default();
                let mut state = Self {
                    epoch,
                    params,
                    genesis_validators: genesis_validators
                        .into_iter()
                        // Sorted by stake to fill in the consensus set first
                        .sorted_by(|a, b| Ord::cmp(&a.tokens, &b.tokens))
                        .rev()
                        .collect(),
                    bonds: Default::default(),
                    unbonds: Default::default(),
                    validator_stakes: Default::default(),
                    consensus_set: Default::default(),
                    below_capacity_set: Default::default(),
                    validator_states: Default::default(),
                    validator_slashes: Default::default(),
                    enqueued_slashes: Default::default(),
                    validator_last_slash_epochs: Default::default(),
                    unbond_records: Default::default(),
                };

                for GenesisValidator {
                    address,
                    tokens,
                    consensus_key: _,
                    commission_rate: _,
                    max_commission_rate_change: _,
                } in state.genesis_validators.clone()
                {
                    let bonds = state
                        .bonds
                        .entry(BondId {
                            source: address.clone(),
                            validator: address.clone(),
                        })
                        .or_default();
                    bonds.insert(epoch, token::Change::from(tokens));

                    let total_stakes =
                        state.validator_stakes.entry(epoch).or_default();
                    total_stakes
                        .insert(address.clone(), token::Change::from(tokens));

                    let consensus_set =
                        state.consensus_set.entry(epoch).or_default();
                    let consensus_vals_len = consensus_set
                        .iter()
                        .map(|(_stake, validators)| validators.len() as u64)
                        .sum();
                    let deque = if state.params.max_validator_slots
                        > consensus_vals_len
                    {
                        state
                            .validator_states
                            .entry(epoch)
                            .or_default()
                            .insert(address.clone(), ValidatorState::Consensus);
                        consensus_set.entry(tokens).or_default()
                    } else {
                        state
                            .validator_states
                            .entry(epoch)
                            .or_default()
                            .insert(
                                address.clone(),
                                ValidatorState::BelowCapacity,
                            );
                        let below_cap_set =
                            state.below_capacity_set.entry(epoch).or_default();
                        below_cap_set
                            .entry(ReverseOrdTokenAmount(tokens))
                            .or_default()
                    };
                    deque.push_back(address)
                }
                // Ensure that below-capacity set is initialized even if empty
                state.below_capacity_set.entry(epoch).or_default();

                // Copy validator sets up to pipeline epoch
                for epoch in epoch.next().iter_range(state.params.pipeline_len)
                {
                    state.copy_discrete_epoched_data(epoch)
                }
                // dbg!(&state);
                state
            })
            .boxed()
    }

    // TODO: allow bonding to jailed val
    fn transitions(state: &Self::State) -> BoxedStrategy<Self::Transition> {
        // Let preconditions filter out what unbonds are not allowed
        let unbondable = state.bond_sums().into_iter().collect::<Vec<_>>();

        let withdrawable =
            state.withdrawable_unbonds().into_iter().collect::<Vec<_>>();

        let eligible_for_unjail = state
            .validator_states
            .get(&state.pipeline())
            .unwrap()
            .iter()
            .filter_map(|(addr, &val_state)| {
                let last_slash_epoch =
                    state.validator_last_slash_epochs.get(addr);

                if let Some(last_slash_epoch) = last_slash_epoch {
                    if val_state == ValidatorState::Jailed
                        // `last_slash_epoch` must be unbonding_len + window_width or more epochs
                        // before the current
                        && state.epoch.0 - last_slash_epoch.0
                            > state.params.unbonding_len + state.params.cubic_slashing_window_length
                    {
                        return Some(addr.clone());
                    }
                }
                None
            })
            .collect::<Vec<_>>();

        // Transitions that can be applied if there are no bonds and unbonds
        let basic = prop_oneof![
            4 => Just(Transition::NextEpoch),
            6 => add_arb_bond_amount(state),
            5 => arb_delegation(state),
            3 => arb_self_bond(state),
            1 => (
                address::testing::arb_established_address(),
                key::testing::arb_common_keypair(),
                arb_rate(),
                arb_rate(),
            )
                .prop_map(
                    |(
                        addr,
                        consensus_key,
                        commission_rate,
                        max_commission_rate_change,
                    )| {
                        Transition::InitValidator {
                            address: Address::Established(addr),
                            consensus_key: consensus_key.to_public(),
                            commission_rate,
                            max_commission_rate_change,
                        }
                    },
                ),
            2 => arb_slash(state),
        ];

        // Add unjailing, if any eligible
        let transitions = if eligible_for_unjail.is_empty() {
            basic.boxed()
        } else {
            prop_oneof![
                basic,
                prop::sample::select(eligible_for_unjail).prop_map(|address| {
                    Transition::UnjailValidator { address }
                })
            ]
            .boxed()
        };

        // Add unbonds, if any
        let transitions = if unbondable.is_empty() {
            transitions
        } else {
            let arb_unbondable = prop::sample::select(unbondable);
            let arb_unbond =
                arb_unbondable.prop_flat_map(|(id, deltas_sum)| {
                    let deltas_sum = i128::try_from(deltas_sum).unwrap();
                    // Generate an amount to unbond, up to the sum
                    assert!(deltas_sum > 0);
                    (0..deltas_sum).prop_map(move |to_unbond| {
                        let id = id.clone();
                        let amount =
                            token::Amount::from_change(Change::from(to_unbond));
                        Transition::Unbond { id, amount }
                    })
                });
            prop_oneof![transitions, arb_unbond].boxed()
        };

        // Add withdrawals, if any
        if withdrawable.is_empty() {
            transitions
        } else {
            let arb_withdrawable = prop::sample::select(withdrawable);
            let arb_withdrawal = arb_withdrawable
                .prop_map(|(id, _)| Transition::Withdraw { id });

            prop_oneof![transitions, arb_withdrawal].boxed()
        }
    }

    fn apply(
        mut state: Self::State,
        transition: &Self::Transition,
    ) -> Self::State {
        match transition {
            Transition::NextEpoch => {
                println!("\nABSTRACT Next Epoch");

                state.epoch = state.epoch.next();

                // Copy the non-delta data into pipeline epoch from its pred.
                state.copy_discrete_epoched_data(state.pipeline());

                // Process slashes enqueued for the new epoch
                state.process_enqueued_slashes();

                // print-out the state
                state.debug_validators();
            }
            Transition::InitValidator {
                address,
                consensus_key: _,
                commission_rate: _,
                max_commission_rate_change: _,
            } => {
                println!(
                    "\nABSTRACT Init Validator {} in epoch {}",
                    address, state.epoch
                );
                let pipeline: Epoch = state.pipeline();

                // Initialize the stake at pipeline
                state
                    .validator_stakes
                    .entry(pipeline)
                    .or_default()
                    .insert(address.clone(), 0_i128);

                // Insert into validator set at pipeline
                let consensus_set =
                    state.consensus_set.entry(pipeline).or_default();

                let consensus_vals_len = consensus_set
                    .iter()
                    .map(|(_stake, validators)| validators.len() as u64)
                    .sum();

                let deque = if state.params.max_validator_slots
                    > consensus_vals_len
                {
                    state
                        .validator_states
                        .entry(pipeline)
                        .or_default()
                        .insert(address.clone(), ValidatorState::Consensus);
                    consensus_set.entry(token::Amount::default()).or_default()
                } else {
                    state
                        .validator_states
                        .entry(pipeline)
                        .or_default()
                        .insert(address.clone(), ValidatorState::BelowCapacity);
                    let below_cap_set =
                        state.below_capacity_set.entry(pipeline).or_default();
                    below_cap_set
                        .entry(ReverseOrdTokenAmount(token::Amount::default()))
                        .or_default()
                };
                deque.push_back(address.clone());

                state.debug_validators();
            }
            Transition::Bond { id, amount } => {
                println!("\nABSTRACT Bond {} tokens, id = {}", amount, id);

                if *amount != token::Amount::default() {
                    let change = token::Change::from(*amount);
                    let pipeline_state = state
                        .validator_states
                        .get(&state.pipeline())
                        .unwrap()
                        .get(&id.validator)
                        .unwrap();

                    // Validator sets need to be updated first!!
                    if *pipeline_state != ValidatorState::Jailed {
                        state.update_validator_sets(&id.validator, change);
                    }
                    state.update_bond(id, change);
                    state.update_validator_total_stake(&id.validator, change);
                }
                state.debug_validators();
            }
            Transition::Unbond { id, amount } => {
                println!("\nABSTRACT Unbond {} tokens, id = {}", amount, id);

                if *amount != token::Amount::default() {
                    let change = token::Change::from(*amount);
                    state.update_state_with_unbond(id, change);

                    // Validator sets need to be updated first!!
                    // state.update_validator_sets(&id.validator, change);
                    // state.update_bond(id, change);
                    // state.update_validator_total_stake(&id.validator,
                    // change);

                    // let withdrawal_epoch =
                    //     state.pipeline() + state.params.unbonding_len;
                    // // + 1_u64;
                    // let unbonds =
                    //     state.unbonds.entry(withdrawal_epoch).or_default();
                    // let unbond = unbonds.entry(id.clone()).or_default();
                    // *unbond += *amount;
                }
                state.debug_validators();
            }
            Transition::Withdraw { id } => {
                println!("\nABSTRACT Withdraw, id = {}", id);

                // Remove all withdrawable unbonds with this bond ID
                for (epoch, unbonds) in state.unbonds.iter_mut() {
                    if *epoch <= state.epoch {
                        unbonds.remove(id);
                    }
                }
                // Remove any epochs that have no unbonds left
                state.unbonds.retain(|_epoch, unbonds| !unbonds.is_empty());

                // TODO: should we do anything here for slashing?
            }
            Transition::Misbehavior {
                address,
                slash_type,
                infraction_epoch,
                height,
            } => {
                let current_epoch = state.epoch;
                println!(
                    "\nABSTRACT Misbehavior in epoch {} by validator {}, \
                     found in epoch {}",
                    infraction_epoch, address, current_epoch
                );

                let processing_epoch = *infraction_epoch
                    + state.params.unbonding_len
                    + 1_u64
                    + state.params.cubic_slashing_window_length;
                let slash = Slash {
                    epoch: *infraction_epoch,
                    block_height: *height,
                    r#type: *slash_type,
                    rate: Decimal::ZERO,
                };

                // Enqueue the slash for future processing
                state
                    .enqueued_slashes
                    .entry(processing_epoch)
                    .or_default()
                    .entry(address.clone())
                    .or_default()
                    .push(slash);

                // Remove the validator from either the consensus or
                // below-capacity set and place it into the jailed validator set

                // Remove from the validator set starting at the next epoch and
                // up thru the pipeline
                for offset in 1..=state.params.pipeline_len {
                    let real_stake = token::Amount::from_change(
                        state
                            .validator_stakes
                            .get(&(current_epoch + offset))
                            .unwrap()
                            .get(address)
                            .cloned()
                            .unwrap_or_default(),
                    );

                    if let Some((index, stake)) = state
                        .is_in_consensus_w_info(address, current_epoch + offset)
                    {
                        debug_assert_eq!(stake, real_stake);

                        let vals = state
                            .consensus_set
                            .entry(current_epoch + offset)
                            .or_default()
                            .entry(stake)
                            .or_default();
                        let removed = vals.remove(index);
                        debug_assert_eq!(removed, Some(address.clone()));
                        if vals.is_empty() {
                            state
                                .consensus_set
                                .entry(current_epoch + offset)
                                .or_default()
                                .remove(&stake);
                        }

                        // At pipeline epoch, if was consensus, replace it with
                        // a below-capacity validator
                        if offset == state.params.pipeline_len {
                            let below_cap_pipeline = state
                                .below_capacity_set
                                .entry(current_epoch + offset)
                                .or_default();

                            if let Some(mut max_below_cap) =
                                below_cap_pipeline.last_entry()
                            {
                                let max_bc_stake = *max_below_cap.key();
                                let vals = max_below_cap.get_mut();
                                let first_val = vals.pop_front().unwrap();
                                if vals.is_empty() {
                                    below_cap_pipeline.remove(&max_bc_stake);
                                }
                                state
                                    .consensus_set
                                    .entry(current_epoch + offset)
                                    .or_default()
                                    .entry(max_bc_stake.into())
                                    .or_default()
                                    .push_back(first_val.clone());
                                state
                                    .validator_states
                                    .entry(current_epoch + offset)
                                    .or_default()
                                    .insert(
                                        first_val.clone(),
                                        ValidatorState::Consensus,
                                    );
                            }
                        }
                    } else if let Some((index, stake)) = state
                        .is_in_below_capacity_w_info(
                            address,
                            current_epoch + offset,
                        )
                    {
                        debug_assert_eq!(stake, real_stake);

                        let vals = state
                            .below_capacity_set
                            .entry(current_epoch + offset)
                            .or_default()
                            .entry(stake.into())
                            .or_default();

                        let removed = vals.remove(index);
                        debug_assert_eq!(removed, Some(address.clone()));
                        if vals.is_empty() {
                            state
                                .below_capacity_set
                                .entry(current_epoch + offset)
                                .or_default()
                                .remove(&stake.into());
                        }
                    } else {
                        // Just make sure the validator is already jailed
                        debug_assert_eq!(
                            state
                                .validator_states
                                .get(&(current_epoch + offset))
                                .unwrap()
                                .get(address)
                                .cloned()
                                .unwrap(),
                            ValidatorState::Jailed
                        );
                    }

                    state
                        .validator_states
                        .entry(current_epoch + offset)
                        .or_default()
                        .insert(address.clone(), ValidatorState::Jailed);
                }

                // Update the most recent infraction epoch for the validator
                if let Some(last_epoch) =
                    state.validator_last_slash_epochs.get(address)
                {
                    if infraction_epoch > last_epoch {
                        state
                            .validator_last_slash_epochs
                            .insert(address.clone(), *infraction_epoch);
                    }
                } else {
                    state
                        .validator_last_slash_epochs
                        .insert(address.clone(), *infraction_epoch);
                }

                state.debug_validators();
            }
            Transition::UnjailValidator { address } => {
                let pipeline_epoch = state.pipeline();

                println!(
                    "\nABSTRACT Unjail validator {} starting in epoch {}",
                    address.clone(),
                    pipeline_epoch
                );

                let consensus_set_pipeline =
                    state.consensus_set.entry(pipeline_epoch).or_default();
                let pipeline_stake = state
                    .validator_stakes
                    .get(&pipeline_epoch)
                    .unwrap()
                    .get(address)
                    .cloned()
                    .unwrap_or_default();
                let validator_states_pipeline =
                    state.validator_states.entry(pipeline_epoch).or_default();

                // Insert the validator back into the appropriate validator set
                // and update its state
                let num_consensus = consensus_set_pipeline
                    .iter()
                    .fold(0, |sum, (_, validators)| {
                        sum + validators.len() as u64
                    });

                if num_consensus < state.params.max_validator_slots {
                    // Place directly into the consensus set
                    debug_assert!(
                        state
                            .below_capacity_set
                            .get(&pipeline_epoch)
                            .unwrap()
                            .is_empty()
                    );
                    consensus_set_pipeline
                        .entry(token::Amount::from_change(pipeline_stake))
                        .or_default()
                        .push_back(address.clone());
                    validator_states_pipeline
                        .insert(address.clone(), ValidatorState::Consensus);
                } else if let Some(mut min_consensus) =
                    consensus_set_pipeline.first_entry()
                {
                    let below_capacity_set_pipeline = state
                        .below_capacity_set
                        .entry(pipeline_epoch)
                        .or_default();

                    let min_consensus_stake = *min_consensus.key();
                    if pipeline_stake > min_consensus_stake.change() {
                        // Place into the consensus set and demote the last
                        // min_consensus validator
                        let min_validators = min_consensus.get_mut();
                        let last_val = min_validators.pop_back().unwrap();
                        // Remove the key if there's nothing left
                        if min_validators.is_empty() {
                            consensus_set_pipeline.remove(&min_consensus_stake);
                        }
                        // Do the swap
                        below_capacity_set_pipeline
                            .entry(min_consensus_stake.into())
                            .or_default()
                            .push_back(last_val.clone());
                        validator_states_pipeline
                            .insert(last_val, ValidatorState::BelowCapacity);

                        consensus_set_pipeline
                            .entry(token::Amount::from_change(pipeline_stake))
                            .or_default()
                            .push_back(address.clone());
                        validator_states_pipeline
                            .insert(address.clone(), ValidatorState::Consensus);
                    } else {
                        // Just place into the below-capacity set
                        below_capacity_set_pipeline
                            .entry(
                                token::Amount::from_change(pipeline_stake)
                                    .into(),
                            )
                            .or_default()
                            .push_back(address.clone());
                        validator_states_pipeline.insert(
                            address.clone(),
                            ValidatorState::BelowCapacity,
                        );
                    }
                } else {
                    panic!("Should not reach here I don't think")
                }
                state.debug_validators();
            }
        }
        state
    }

    fn preconditions(
        state: &Self::State,
        transition: &Self::Transition,
    ) -> bool {
        match transition {
            // TODO: should there be any slashing preconditions for `NextEpoch`?
            Transition::NextEpoch => true,
            Transition::InitValidator {
                address,
                consensus_key: _,
                commission_rate: _,
                max_commission_rate_change: _,
            } => {
                let pipeline = state.pipeline();
                // The address must not belong to an existing validator
                !state.is_validator(address, pipeline) &&
                   // There must be no delegations from this address
                   !state.bond_sums().into_iter().any(|(id, _sum)|
                        &id.source == address)
            }
            Transition::Bond { id, amount: _ } => {
                let pipeline = state.pipeline();
                // The validator must be known
                if !state.is_validator(&id.validator, pipeline) {
                    return false;
                }

                id.validator == id.source
                        // If it's not a self-bond, the source must not be a validator
                        || !state.is_validator(&id.source, pipeline)
            }
            Transition::Unbond { id, amount } => {
                let pipeline = state.pipeline();

                let is_unbondable = state
                    .bond_sums()
                    .get(id)
                    .map(|sum| *sum >= token::Change::from(*amount))
                    .unwrap_or_default();

                // The validator must not be frozen currently
                let is_frozen = if let Some(last_epoch) =
                    state.validator_last_slash_epochs.get(&id.validator)
                {
                    *last_epoch
                        + state.params.unbonding_len
                        + 1u64
                        + state.params.cubic_slashing_window_length
                        > state.epoch
                } else {
                    false
                };

                // if is_frozen {
                //     println!(
                //         "\nVALIDATOR {} IS FROZEN - CANNOT UNBOND\n",
                //         &id.validator
                //     );
                // }

                // The validator must be known
                state.is_validator(&id.validator, pipeline)
                    // The amount must be available to unbond and the validator not jailed
                    && is_unbondable && !is_frozen
            }
            Transition::Withdraw { id } => {
                let pipeline = state.pipeline();

                let is_withdrawable = state
                    .withdrawable_unbonds()
                    .get(id)
                    .map(|amount| *amount >= token::Amount::default())
                    .unwrap_or_default();

                // The validator must not be jailed currently
                let is_jailed = state
                    .validator_states
                    .get(&state.epoch)
                    .unwrap()
                    .get(&id.validator)
                    .cloned()
                    == Some(ValidatorState::Jailed);

                // The validator must be known
                state.is_validator(&id.validator, pipeline)
                    // The amount must be available to unbond
                    && is_withdrawable && !is_jailed
            }
            Transition::Misbehavior {
                address,
                slash_type: _,
                infraction_epoch,
                height: _,
            } => {
                let is_validator =
                    state.is_validator(address, *infraction_epoch);

                // The infraction epoch cannot be in the future or more than
                // unbonding_len epochs in the past
                let current_epoch = state.epoch;
                let valid_epoch = *infraction_epoch <= current_epoch
                    && current_epoch.0 - infraction_epoch.0
                        <= state.params.unbonding_len;

                // Only misbehave when there is more than 3 validators that's
                // not jailed, so there's always at least one honest left
                let enough_honest_validators = || {
                    state
                        .validator_states
                        .get(&state.pipeline())
                        .unwrap()
                        .iter()
                        .filter(|(_addr, val_state)| match val_state {
                            ValidatorState::Consensus
                            | ValidatorState::BelowCapacity => true,
                            ValidatorState::Inactive
                            | ValidatorState::Jailed => false,
                        })
                        .count()
                        > 3
                };

                // Ensure that the validator is in consensus when it misbehaves
                // TODO: possibly also test allowing below-capacity validators
                // println!("\nVal to possibly misbehave: {}", &address);
                let state_at_infraction = state
                    .validator_states
                    .get(infraction_epoch)
                    .unwrap()
                    .get(address);
                if state_at_infraction.is_none() {
                    // Figure out why this happening
                    tracing::debug!(
                        "State is None at Infraction epoch {}",
                        infraction_epoch
                    );
                    for epoch in Epoch::iter_bounds_inclusive(
                        infraction_epoch.next(),
                        state.epoch,
                    ) {
                        let state_ep = state
                            .validator_states
                            .get(infraction_epoch)
                            .unwrap()
                            .get(address)
                            .cloned();
                        tracing::debug!(
                            "State at epoch {} is {:?}",
                            epoch,
                            state_ep
                        );
                    }
                }

                let can_misbehave = state_at_infraction.cloned()
                    == Some(ValidatorState::Consensus);

                is_validator
                    && valid_epoch
                    && enough_honest_validators()
                    && can_misbehave

                // TODO: any others conditions?
            }
            Transition::UnjailValidator { address } => {
                // Validator address must be jailed thru the pipeline epoch
                for epoch in
                    Epoch::iter_bounds_inclusive(state.epoch, state.pipeline())
                {
                    if state
                        .validator_states
                        .get(&epoch)
                        .unwrap()
                        .get(address)
                        .cloned()
                        .unwrap()
                        != ValidatorState::Jailed
                    {
                        return false;
                    }
                }
                // Most recent misbehavior is >= unbonding_len epochs away from
                // current epoch
                if let Some(last_slash_epoch) =
                    state.validator_last_slash_epochs.get(address)
                {
                    if state.epoch.0 - last_slash_epoch.0
                        < state.params.unbonding_len
                    {
                        return false;
                    }
                }

                true
                // TODO: any others?
            }
        }
    }
}

impl AbstractPosState {
    /// Copy validator sets and validator states at the given epoch from its
    /// predecessor
    fn copy_discrete_epoched_data(&mut self, epoch: Epoch) {
        let prev_epoch = epoch.prev();
        // Copy the non-delta data from the last epoch into the new one
        self.consensus_set.insert(
            epoch,
            self.consensus_set.get(&prev_epoch).unwrap().clone(),
        );
        self.below_capacity_set.insert(
            epoch,
            self.below_capacity_set.get(&prev_epoch).unwrap().clone(),
        );
        self.validator_states.insert(
            epoch,
            self.validator_states.get(&prev_epoch).unwrap().clone(),
        );
        self.validator_stakes.insert(
            epoch,
            self.validator_stakes.get(&prev_epoch).unwrap().clone(),
        );
    }

    /// Update a bond with bonded or unbonded change at the pipeline epoch
    fn update_bond(&mut self, id: &BondId, change: token::Change) {
        let pipeline_epoch = self.pipeline();
        let bonds = self.bonds.entry(id.clone()).or_default();
        let bond = bonds.entry(pipeline_epoch).or_default();
        *bond += change;
        // Remove fully unbonded entries
<<<<<<< HEAD
        if bond.is_zero() {
            bonds.remove(id);
=======
        if *bond == 0 {
            bonds.remove(&pipeline_epoch);
        }
    }

    fn update_state_with_unbond(&mut self, id: &BondId, change: token::Change) {
        let pipeline_epoch = self.pipeline();
        let withdraw_epoch = pipeline_epoch
            + self.params.unbonding_len
            + self.params.cubic_slashing_window_length;
        let bonds = self.bonds.entry(id.clone()).or_default();
        let unbond_records = self
            .unbond_records
            .entry(id.validator.clone())
            .or_default()
            .entry(pipeline_epoch)
            .or_default();
        let unbonds = self
            .unbonds
            .entry(withdraw_epoch)
            .or_default()
            .entry(id.clone())
            .or_default();
        let validator_slashes = self
            .validator_slashes
            .get(&id.validator)
            .cloned()
            .unwrap_or_default();

        let mut remaining = change;
        let mut amount_after_slashing = token::Change::default();

        tracing::debug!("Bonds before decrementing");
        for (start, amnt) in bonds.iter() {
            tracing::debug!("Bond epoch {} - amnt {}", start, amnt);
        }

        for (bond_epoch, bond_amnt) in bonds.iter_mut().rev() {
            tracing::debug!("remaining {}", remaining);
            tracing::debug!("Bond epoch {} - amnt {}", bond_epoch, bond_amnt);
            let to_unbond = cmp::min(*bond_amnt, remaining);
            tracing::debug!("to_unbond (init) = {}", to_unbond);
            *bond_amnt -= to_unbond;
            *unbonds += token::Amount::from_change(to_unbond);

            let slashes_for_this_bond: BTreeMap<Epoch, Decimal> =
                validator_slashes
                    .iter()
                    .cloned()
                    .filter(|s| *bond_epoch <= s.epoch)
                    .fold(BTreeMap::new(), |mut acc, s| {
                        let cur = acc.entry(s.epoch).or_default();
                        *cur += s.rate;
                        acc
                    });
            tracing::debug!(
                "Slashes for this bond{:?}",
                slashes_for_this_bond.clone()
            );
            amount_after_slashing += compute_amount_after_slashing(
                &slashes_for_this_bond,
                token::Amount::from_change(to_unbond),
                self.params.unbonding_len,
                self.params.cubic_slashing_window_length,
            )
            .change();
            tracing::debug!(
                "Cur amnt after slashing = {}",
                &amount_after_slashing
            );

            let amt = unbond_records.entry(*bond_epoch).or_default();
            *amt += token::Amount::from_change(to_unbond);

            remaining -= to_unbond;
            if remaining == 0 {
                break;
            }
        }

        tracing::debug!("Bonds after decrementing");
        for (start, amnt) in bonds.iter() {
            tracing::debug!("Bond epoch {} - amnt {}", start, amnt);
        }

        let pipeline_state = self
            .validator_states
            .get(&self.pipeline())
            .unwrap()
            .get(&id.validator)
            .unwrap();
        // let pipeline_stake = self
        //     .validator_stakes
        //     .get(&self.pipeline())
        //     .unwrap()
        //     .get(&id.validator)
        //     .unwrap();
        // let token_change = cmp::min(*pipeline_stake, amount_after_slashing);

        if *pipeline_state != ValidatorState::Jailed {
            self.update_validator_sets(&id.validator, -amount_after_slashing);
>>>>>>> a5bad396
        }
        self.update_validator_total_stake(
            &id.validator,
            -amount_after_slashing,
        );
    }

    /// Update validator's total stake with bonded or unbonded change at the
    /// pipeline epoch
    fn update_validator_total_stake(
        &mut self,
        validator: &Address,
        change: token::Change,
    ) {
        let total_stakes = self
            .validator_stakes
            .entry(self.pipeline())
            .or_default()
            .entry(validator.clone())
            .or_default();
        *total_stakes += change;
    }

    /// Update validator in sets with bonded or unbonded change
    fn update_validator_sets(
        &mut self,
        validator: &Address,
        change: token::Change,
    ) {
        let pipeline = self.pipeline();
        let consensus_set = self.consensus_set.entry(pipeline).or_default();
        let below_cap_set =
            self.below_capacity_set.entry(pipeline).or_default();
        let validator_stakes = self.validator_stakes.get(&pipeline).unwrap();
        let validator_states =
            self.validator_states.get_mut(&pipeline).unwrap();

        let state = validator_states.get(validator).unwrap();

        let this_val_stake_pre = *validator_stakes.get(validator).unwrap();
        let this_val_stake_post =
            token::Amount::from_change(this_val_stake_pre + change);
        let this_val_stake_pre = token::Amount::from_change(
            *validator_stakes.get(validator).unwrap(),
        );

        match state {
            ValidatorState::Consensus => {
                // println!("Validator initially in consensus");
                // Remove from the prior stake
                let vals = consensus_set.entry(this_val_stake_pre).or_default();
                // dbg!(&vals);
                vals.retain(|addr| addr != validator);
                // dbg!(&vals);

                if vals.is_empty() {
                    consensus_set.remove(&this_val_stake_pre);
                }

                // If unbonding, check the max below-cap validator's state if we
                // need to do a swap
                if change < token::Change::default() {
                    if let Some(mut max_below_cap) = below_cap_set.last_entry()
                    {
                        let max_below_cap_stake = *max_below_cap.key();
                        if max_below_cap_stake.0 > this_val_stake_post {
                            // Swap this validator with the max below-cap
                            let vals = max_below_cap.get_mut();
                            let first_val = vals.pop_front().unwrap();
                            // Remove the key if there's nothing left
                            if vals.is_empty() {
                                below_cap_set.remove(&max_below_cap_stake);
                            }
                            // Do the swap in the validator sets
                            consensus_set
                                .entry(max_below_cap_stake.0)
                                .or_default()
                                .push_back(first_val.clone());
                            below_cap_set
                                .entry(this_val_stake_post.into())
                                .or_default()
                                .push_back(validator.clone());

                            // Change the validator states
                            validator_states
                                .insert(first_val, ValidatorState::Consensus);
                            validator_states.insert(
                                validator.clone(),
                                ValidatorState::BelowCapacity,
                            );

                            // And we're done here
                            return;
                        }
                    }
                }

                // Insert with the posterior stake
                consensus_set
                    .entry(this_val_stake_post)
                    .or_default()
                    .push_back(validator.clone());
            }
            ValidatorState::BelowCapacity => {
                // println!("Validator initially in below-cap");

                // Remove from the prior stake
                let vals =
                    below_cap_set.entry(this_val_stake_pre.into()).or_default();
                vals.retain(|addr| addr != validator);
                if vals.is_empty() {
                    below_cap_set.remove(&this_val_stake_pre.into());
                }

                // If bonding, check the min consensus validator's state if we
                // need to do a swap
                if change >= token::Change::default() {
                    // dbg!(&consensus_set);
                    if let Some(mut min_consensus) = consensus_set.first_entry()
                    {
                        // dbg!(&min_consensus);
                        let min_consensus_stake = *min_consensus.key();
                        if this_val_stake_post > min_consensus_stake {
                            // Swap this validator with the max consensus
                            let vals = min_consensus.get_mut();
                            let last_val = vals.pop_back().unwrap();
                            // Remove the key if there's nothing left
                            if vals.is_empty() {
                                consensus_set.remove(&min_consensus_stake);
                            }
                            // Do the swap in the validator sets
                            below_cap_set
                                .entry(min_consensus_stake.into())
                                .or_default()
                                .push_back(last_val.clone());
                            consensus_set
                                .entry(this_val_stake_post)
                                .or_default()
                                .push_back(validator.clone());

                            // Change the validator states
                            validator_states.insert(
                                validator.clone(),
                                ValidatorState::Consensus,
                            );
                            validator_states.insert(
                                last_val,
                                ValidatorState::BelowCapacity,
                            );

                            // And we're done here
                            return;
                        }
                    }
                }

                // Insert with the posterior stake
                below_cap_set
                    .entry(this_val_stake_post.into())
                    .or_default()
                    .push_back(validator.clone());
            }
            ValidatorState::Inactive => {
                panic!("unexpected state")
            }
            ValidatorState::Jailed => {
                panic!("unexpected state (jailed)")
            }
        }
    }

    fn process_enqueued_slashes(&mut self) {
        let slashes_this_epoch = self
            .enqueued_slashes
            .get(&self.epoch)
            .cloned()
            .unwrap_or_default();
        if !slashes_this_epoch.is_empty() {
            let infraction_epoch = self.epoch
                - self.params.unbonding_len
                - self.params.cubic_slashing_window_length
                - 1;
            // Now need to basically do the end_of_epoch() procedure
            // from the Informal Systems model
            let cubic_rate = self.cubic_slash_rate();
            for (validator, slashes) in slashes_this_epoch {
                let stake_at_infraction = self
                    .validator_stakes
                    .get(&infraction_epoch)
                    .unwrap()
                    .get(&validator)
                    .cloned()
                    .unwrap_or_default();
                tracing::debug!(
                    "Val {} stake at infraction {}",
                    validator,
                    stake_at_infraction
                );

                let mut total_rate = Decimal::ZERO;

                for slash in slashes {
                    debug_assert_eq!(slash.epoch, infraction_epoch);
                    let rate = cmp::max(
                        slash.r#type.get_slash_rate(&self.params),
                        cubic_rate,
                    );
                    let processed_slash = Slash {
                        epoch: slash.epoch,
                        block_height: slash.block_height,
                        r#type: slash.r#type,
                        rate,
                    };
                    let cur_slashes = self
                        .validator_slashes
                        .entry(validator.clone())
                        .or_default();
                    cur_slashes.push(processed_slash.clone());

                    total_rate += rate;
                }
                total_rate = cmp::min(total_rate, Decimal::ONE);
                tracing::debug!("Total rate: {}", total_rate);

                let mut total_unbonded = token::Amount::default();
                for epoch in (infraction_epoch.0 + 1)..self.epoch.0 {
                    tracing::debug!("\nEpoch {}", epoch);
                    let unbond_records = self
                        .unbond_records
                        .entry(validator.clone())
                        .or_default()
                        .get(&Epoch(epoch))
                        .cloned()
                        .unwrap_or_default();
                    for (start, unbond_amount) in unbond_records {
                        tracing::debug!(
                            "UnbondRecord: amount = {}, start_epoch {}",
                            &unbond_amount,
                            &start
                        );
                        if start > infraction_epoch {
                            continue;
                        }
                        let slashes_for_this_unbond = self
                            .validator_slashes
                            .get(&validator)
                            .cloned()
                            .unwrap_or_default()
                            .iter()
                            .filter(|&s| {
                                start <= s.epoch
                                    && s.epoch
                                        + self.params.unbonding_len
                                        + self
                                            .params
                                            .cubic_slashing_window_length
                                        < infraction_epoch
                            })
                            .cloned()
                            .fold(
                                BTreeMap::<Epoch, Decimal>::new(),
                                |mut acc, s| {
                                    let cur = acc.entry(s.epoch).or_default();
                                    *cur += s.rate;
                                    acc
                                },
                            );
                        tracing::debug!(
                            "Slashes for this unbond: {:?}",
                            slashes_for_this_unbond
                        );
                        total_unbonded += compute_amount_after_slashing(
                            &slashes_for_this_unbond,
                            unbond_amount,
                            self.params.unbonding_len,
                            self.params.cubic_slashing_window_length,
                        );

                        tracing::debug!(
                            "Total unbonded (epoch {}) w slashing = {}",
                            epoch,
                            total_unbonded
                        );
                    }
                }
                tracing::debug!("Computing adjusted amounts now");

                let mut last_slash = token::Change::default();
                for offset in 0..self.params.pipeline_len {
                    tracing::debug!(
                        "Epoch {}\nLast slash = {}",
                        self.epoch + offset,
                        last_slash
                    );
                    let unbond_records = self
                        .unbond_records
                        .get(&validator)
                        .unwrap()
                        .get(&(self.epoch + offset))
                        .cloned()
                        .unwrap_or_default();
                    for (start, unbond_amount) in unbond_records {
                        tracing::debug!(
                            "UnbondRecord: amount = {}, start_epoch {}",
                            &unbond_amount,
                            &start
                        );
                        if start > infraction_epoch {
                            continue;
                        }

                        let slashes_for_this_unbond = self
                            .validator_slashes
                            .get(&validator)
                            .cloned()
                            .unwrap_or_default()
                            .iter()
                            .filter(|&s| {
                                start <= s.epoch
                                    && s.epoch
                                        + self.params.unbonding_len
                                        + self
                                            .params
                                            .cubic_slashing_window_length
                                        < infraction_epoch
                            })
                            .cloned()
                            .fold(
                                BTreeMap::<Epoch, Decimal>::new(),
                                |mut acc, s| {
                                    let cur = acc.entry(s.epoch).or_default();
                                    *cur += s.rate;
                                    acc
                                },
                            );
                        tracing::debug!(
                            "Slashes for this unbond: {:?}",
                            slashes_for_this_unbond
                        );

                        total_unbonded += compute_amount_after_slashing(
                            &slashes_for_this_unbond,
                            unbond_amount,
                            self.params.unbonding_len,
                            self.params.cubic_slashing_window_length,
                        );
                        tracing::debug!(
                            "Total unbonded (offset {}) w slashing = {}",
                            offset,
                            total_unbonded
                        );
                    }
                    tracing::debug!(
                        "stake at infraction {}",
                        stake_at_infraction
                    );
                    tracing::debug!("total unbonded {}", total_unbonded);
                    let this_slash = decimal_mult_i128(
                        total_rate,
                        stake_at_infraction - total_unbonded.change(),
                    );
                    let diff_slashed_amount = this_slash - last_slash;
                    tracing::debug!(
                        "Offset {} diff_slashed_amount {}",
                        offset,
                        diff_slashed_amount
                    );
                    last_slash = this_slash;
                    // total_unbonded = token::Amount::default();

                    // Update the voting powers (consider that the stake is
                    // discrete) let validator_stake = self
                    //     .validator_stakes
                    //     .entry(self.epoch + offset)
                    //     .or_default()
                    //     .entry(validator.clone())
                    //     .or_default();
                    // *validator_stake -= diff_slashed_amount;

                    tracing::debug!("Updating ABSTRACT voting powers");
                    let sum_post_bonds = self.get_validator_bond_sums(
                        &validator,
                        infraction_epoch.next(),
                        self.epoch + offset,
                    );
                    tracing::debug!("\nUnslashable bonds = {}", sum_post_bonds);
                    let validator_stake_at_offset = self
                        .validator_stakes
                        .entry(self.epoch + offset)
                        .or_default()
                        .entry(validator.clone())
                        .or_default();

                    let slashable_stake_at_offset =
                        *validator_stake_at_offset - sum_post_bonds.change();
                    tracing::debug!(
                        "Val stake pre (epoch {}) = {}",
                        self.epoch + offset,
                        validator_stake_at_offset
                    );
                    tracing::debug!(
                        "Slashable stake at offset = {}",
                        slashable_stake_at_offset
                    );
                    let change = if slashable_stake_at_offset
                        - diff_slashed_amount
                        < 0i128
                    {
                        slashable_stake_at_offset
                    } else {
                        diff_slashed_amount
                    };
                    tracing::debug!("Change = {}", change);
                    *validator_stake_at_offset -= change;

                    for os in (offset + 1)..=self.params.pipeline_len {
                        tracing::debug!("Adjust epoch {}", self.epoch + os);
                        let offset_stake = self
                            .validator_stakes
                            .entry(self.epoch + os)
                            .or_default()
                            .entry(validator.clone())
                            .or_default();
                        *offset_stake -= change;
                        // let mut new_stake =
                        //     *validator_stake - diff_slashed_amount;
                        // if new_stake < 0_i128 {
                        //     new_stake = 0_i128;
                        // }

                        // *validator_stake = new_stake;
                        tracing::debug!(
                            "New stake at epoch {} = {}",
                            self.epoch + os,
                            offset_stake
                        );
                    }
                }
            }
        }
    }

    /// Get the pipeline epoch
    fn pipeline(&self) -> Epoch {
        self.epoch + self.params.pipeline_len
    }

    /// Check if the given address is of a known validator
    fn is_validator(&self, validator: &Address, epoch: Epoch) -> bool {
        // let is_in_consensus = self
        //     .consensus_set
        //     .get(&epoch)
        //     .unwrap()
        //     .iter()
        //     .any(|(_stake, vals)| vals.iter().any(|val| val == validator));
        // if is_in_consensus {
        //     return true;
        // }
        // self.below_capacity_set
        //     .get(&epoch)
        //     .unwrap()
        //     .iter()
        //     .any(|(_stake, vals)| vals.iter().any(|val| val == validator))

        self.validator_states
            .get(&epoch)
            .unwrap()
            .keys()
            .any(|val| val == validator)
    }

    fn is_in_consensus_w_info(
        &self,
        validator: &Address,
        epoch: Epoch,
    ) -> Option<(usize, token::Amount)> {
        for (stake, vals) in self.consensus_set.get(&epoch).unwrap() {
            if let Some(index) = vals.iter().position(|val| val == validator) {
                return Some((index, *stake));
            }
        }
        None
    }

    fn is_in_below_capacity_w_info(
        &self,
        validator: &Address,
        epoch: Epoch,
    ) -> Option<(usize, token::Amount)> {
        for (stake, vals) in self.below_capacity_set.get(&epoch).unwrap() {
            if let Some(index) = vals.iter().position(|val| val == validator) {
                return Some((index, (*stake).into()));
            }
        }
        None
    }

    fn get_validator_bond_sums(
        &self,
        validator: &Address,
        start_epoch: Epoch,
        end_epoch: Epoch,
    ) -> token::Amount {
        let bonds = self.bonds.iter().filter_map(|(bond_id, bonds)| {
            if bond_id.validator != validator.clone() {
                return None;
            }
            let desired_bonds = bonds.iter().filter_map(|(start, amount)| {
                if *start < start_epoch || *start > end_epoch {
                    return None;
                }
                Some(*amount)
            });
            let sum: token::Change = desired_bonds.sum();
            Some(token::Amount::from_change(sum))
        });
        bonds.sum()
    }

    /// Find the sums of the bonds across all epochs
    fn bond_sums(&self) -> BTreeMap<BondId, token::Change> {
        self.bonds.iter().fold(
            BTreeMap::<BondId, token::Change>::new(),
            |mut acc, (id, bonds)| {
                for delta in bonds.values() {
                    let entry = acc.entry(id.clone()).or_default();
                    *entry += *delta;
<<<<<<< HEAD
                    // Remove entries that are fully unbonded
                    if entry.is_zero() {
                        acc.remove(id);
                    }
=======
>>>>>>> a5bad396
                }
                acc
            },
        )
    }

    /// Find the sums of withdrawable unbonds
    fn withdrawable_unbonds(&self) -> BTreeMap<BondId, token::Amount> {
        self.unbonds.iter().fold(
            BTreeMap::<BondId, token::Amount>::new(),
            |mut acc, (epoch, unbonds)| {
                if *epoch <= self.epoch {
                    for (id, amount) in unbonds {
                        if *amount > token::Amount::default() {
                            *acc.entry(id.clone()).or_default() += *amount;
                        }
                    }
                }
                acc
            },
        )
    }

    /// Compute the cubic slashing rate for the current epoch
    fn cubic_slash_rate(&self) -> Decimal {
        let infraction_epoch = self.epoch
            - self.params.unbonding_len
            - 1_u64
            - self.params.cubic_slashing_window_length;
        tracing::debug!("Infraction epoch: {}", infraction_epoch);
        let window_width = self.params.cubic_slashing_window_length;
        let epoch_start = Epoch::from(
            infraction_epoch
                .0
                .checked_sub(window_width)
                .unwrap_or_default(),
        );
        let epoch_end = infraction_epoch + window_width;

        // Calculate cubic slashing rate with the abstract state
        let mut vp_frac_sum = Decimal::default();
        for epoch in Epoch::iter_bounds_inclusive(epoch_start, epoch_end) {
            let consensus_stake =
                self.consensus_set.get(&epoch).unwrap().iter().fold(
                    token::Amount::default(),
                    |sum, (val_stake, validators)| {
                        sum + *val_stake * validators.len() as u64
                    },
                );
            tracing::debug!(
                "Consensus stake in epoch {}: {}",
                epoch,
                consensus_stake
            );

            let processing_epoch = epoch
                + self.params.unbonding_len
                + 1_u64
                + self.params.cubic_slashing_window_length;
            let enqueued_slashes = self.enqueued_slashes.get(&processing_epoch);
            if let Some(enqueued_slashes) = enqueued_slashes {
                for (validator, slashes) in enqueued_slashes.iter() {
                    let val_stake = token::Amount::from_change(
                        self.validator_stakes
                            .get(&epoch)
                            .unwrap()
                            .get(validator)
                            .cloned()
                            .unwrap_or_default(),
                    );
                    tracing::debug!(
                        "Val {} stake epoch {}: {}",
                        &validator,
                        epoch,
                        val_stake
                    );
                    vp_frac_sum += Decimal::from(slashes.len())
                        * Decimal::from(val_stake)
                        / Decimal::from(consensus_stake);
                }
            }
        }
        let vp_frac_sum = cmp::min(Decimal::ONE, vp_frac_sum);
        tracing::debug!("vp_frac_sum: {}", vp_frac_sum);

        cmp::min(dec!(9) * vp_frac_sum * vp_frac_sum, Decimal::ONE)
    }

    fn debug_validators(&self) {
        tracing::debug!("DEBUG ABSTRACT VALIDATOR");
        let current_epoch = self.epoch;
        for epoch in
            Epoch::iter_bounds_inclusive(current_epoch, self.pipeline())
        {
            tracing::debug!("Epoch {}", epoch);
            let mut min_consensus = token::Amount::from(u64::MAX);
            let consensus = self.consensus_set.get(&epoch).unwrap();
            for (amount, vals) in consensus {
                if *amount < min_consensus {
                    min_consensus = *amount;
                }
                for val in vals {
                    let deltas_stake = self
                        .validator_stakes
                        .get(&epoch)
                        .unwrap()
                        .get(val)
                        .unwrap();
                    let val_state = self
                        .validator_states
                        .get(&epoch)
                        .unwrap()
                        .get(val)
                        .unwrap();
                    tracing::debug!(
                        "Consensus val {}, stake {} ({}) - ({:?})",
                        val,
                        u64::from(*amount),
                        deltas_stake,
                        val_state
                    );
                    debug_assert_eq!(
                        *amount,
                        token::Amount::from_change(*deltas_stake)
                    );
                    debug_assert_eq!(*val_state, ValidatorState::Consensus);
                }
            }
            let mut max_bc = token::Amount::default();
            let bc = self.below_capacity_set.get(&epoch).unwrap();
            for (amount, vals) in bc {
                if token::Amount::from(*amount) > max_bc {
                    max_bc = token::Amount::from(*amount);
                }
                for val in vals {
                    let deltas_stake = self
                        .validator_stakes
                        .get(&epoch)
                        .unwrap()
                        .get(val)
                        .cloned()
                        .unwrap_or_default();
                    let val_state = self
                        .validator_states
                        .get(&epoch)
                        .unwrap()
                        .get(val)
                        .unwrap();
                    tracing::debug!(
                        "Below-cap val {}, stake {} ({}) - ({:?})",
                        val,
                        u64::from(token::Amount::from(*amount)),
                        deltas_stake,
                        val_state
                    );
                    debug_assert_eq!(
                        token::Amount::from(*amount),
                        token::Amount::from_change(deltas_stake)
                    );
                    debug_assert_eq!(*val_state, ValidatorState::BelowCapacity);
                }
            }
            assert!(min_consensus >= max_bc);

            for addr in self
                .validator_states
                .get(&epoch)
                .unwrap()
                .keys()
                .cloned()
                .collect::<Vec<_>>()
            {
                if let (None, None) = (
                    self.is_in_consensus_w_info(&addr, epoch),
                    self.is_in_below_capacity_w_info(&addr, epoch),
                ) {
                    assert_eq!(
                        self.validator_states
                            .get(&epoch)
                            .unwrap()
                            .get(&addr)
                            .cloned(),
                        Some(ValidatorState::Jailed)
                    );
                    let stake = self
                        .validator_stakes
                        .get(&epoch)
                        .unwrap()
                        .get(&addr)
                        .cloned()
                        .unwrap_or_default();
                    tracing::debug!("Jailed val {}, stake {}", &addr, &stake);
                }
            }
        }
    }
}

/// Arbitrary bond transition that adds tokens to an existing bond
fn add_arb_bond_amount(
    state: &AbstractPosState,
) -> impl Strategy<Value = Transition> {
    let bond_ids = state
        .bonds
        .keys()
        .cloned()
        .collect::<BTreeSet<_>>()
        .into_iter()
        .collect::<Vec<_>>();
    let arb_bond_id = prop::sample::select(bond_ids);
    (arb_bond_id, arb_bond_amount())
        .prop_map(|(id, amount)| Transition::Bond { id, amount })
}

/// Arbitrary delegation to one of the validators
fn arb_delegation(
    state: &AbstractPosState,
) -> impl Strategy<Value = Transition> {
    // Bond is allowed to any validator in any set - including jailed validators
    let validators = state
        .validator_states
        .get(&state.pipeline())
        .unwrap()
        .keys()
        .cloned()
        .collect::<BTreeSet<_>>();
    let validator_vec = validators.clone().into_iter().collect::<Vec<_>>();
    let arb_source = address::testing::arb_non_internal_address()
        .prop_filter("Must be a non-validator address", move |addr| {
            !validators.contains(addr)
        });
    let arb_validator = prop::sample::select(validator_vec);
    (arb_source, arb_validator, arb_bond_amount()).prop_map(
        |(source, validator, amount)| Transition::Bond {
            id: BondId { source, validator },
            amount,
        },
    )
}

/// Arbitrary validator self-bond
fn arb_self_bond(
    state: &AbstractPosState,
) -> impl Strategy<Value = Transition> {
    // Bond is allowed to any validator in any set - including jailed validators
    let validator_vec = state
        .validator_states
        .get(&state.pipeline())
        .unwrap()
        .keys()
        .cloned()
        .collect::<Vec<_>>();
    let arb_validator = prop::sample::select(validator_vec);
    (arb_validator, arb_bond_amount()).prop_map(|(validator, amount)| {
        Transition::Bond {
            id: BondId {
                source: validator.clone(),
                validator,
            },
            amount,
        }
    })
}

// Bond up to 10 tokens (10M micro units) to avoid overflows
pub fn arb_bond_amount() -> impl Strategy<Value = token::Amount> {
<<<<<<< HEAD
    (1_u64..10).prop_map(|val| token::Amount::from_uint(val, 0).unwrap())
=======
    (1_u64..10_000_000).prop_map(token::Amount::from)
}

/// Arbitrary validator misbehavior
fn arb_slash(state: &AbstractPosState) -> impl Strategy<Value = Transition> {
    let validators = state.consensus_set.iter().fold(
        Vec::new(),
        |mut acc, (_epoch, vals)| {
            for vals in vals.values() {
                for validator in vals {
                    acc.push(validator.clone());
                }
            }
            acc
        },
    );
    let current_epoch = state.epoch.0;

    let arb_validator = prop::sample::select(validators);
    let slash_types =
        vec![SlashType::LightClientAttack, SlashType::DuplicateVote];
    let arb_type = prop::sample::select(slash_types);
    let arb_epoch = (current_epoch
        .checked_sub(state.params.unbonding_len)
        .unwrap_or_default()..=current_epoch)
        .prop_map(Epoch::from);
    (arb_validator, arb_type, arb_epoch).prop_map(
        |(validator, slash_type, infraction_epoch)| Transition::Misbehavior {
            address: validator,
            slash_type,
            infraction_epoch,
            height: 0,
        },
    )
}

fn compute_amount_after_slashing(
    slashes: &BTreeMap<Epoch, Decimal>,
    amount: token::Amount,
    unbonding_len: u64,
    cubic_slash_window_len: u64,
) -> token::Amount {
    let mut computed_amounts = Vec::<SlashedAmount>::new();
    let mut updated_amount = amount;

    for (infraction_epoch, slash_rate) in slashes {
        let mut indices_to_remove = BTreeSet::<usize>::new();

        for (idx, slashed_amount) in computed_amounts.iter().enumerate() {
            if slashed_amount.epoch + unbonding_len + cubic_slash_window_len
                < *infraction_epoch
            {
                updated_amount = updated_amount
                    .checked_sub(slashed_amount.amount)
                    .unwrap_or_default();
                indices_to_remove.insert(idx);
            }
        }
        for idx in indices_to_remove.into_iter().rev() {
            computed_amounts.remove(idx);
        }
        computed_amounts.push(SlashedAmount {
            amount: decimal_mult_amount(*slash_rate, updated_amount),
            epoch: *infraction_epoch,
        });
    }
    updated_amount
        .checked_sub(
            computed_amounts
                .iter()
                .fold(token::Amount::default(), |sum, computed| {
                    sum + computed.amount
                }),
        )
        .unwrap_or_default()
>>>>>>> a5bad396
}<|MERGE_RESOLUTION|>--- conflicted
+++ resolved
@@ -16,14 +16,9 @@
 use namada_core::types::token::Change;
 use proptest::prelude::*;
 use proptest::test_runner::Config;
-<<<<<<< HEAD
-=======
 use proptest_state_machine::{
     prop_state_machine, ReferenceStateMachine, StateMachineTest,
 };
-use rust_decimal::Decimal;
-use rust_decimal_macros::dec;
->>>>>>> a5bad396
 // Use `RUST_LOG=info` (or another tracing level) and `--nocapture` to see
 // `tracing` logs from tests
 use test_log::test;
@@ -32,9 +27,8 @@
 use crate::parameters::testing::{arb_pos_params, arb_rate};
 use crate::parameters::PosParams;
 use crate::types::{
-    decimal_mult_amount, decimal_mult_i128, BondId, GenesisValidator,
-    ReverseOrdTokenAmount, Slash, SlashType, SlashedAmount, ValidatorState,
-    WeightedValidator,
+    BondId, GenesisValidator, ReverseOrdTokenAmount, Slash, SlashType,
+    SlashedAmount, ValidatorState, WeightedValidator,
 };
 use crate::{
     below_capacity_validator_set_handle, consensus_validator_set_handle,
@@ -171,7 +165,7 @@
             &crate::ADDRESS,
         )
         .unwrap();
-        println!("PoS balance: {}", pos_balance);
+        println!("PoS balance: {}", pos_balance.to_string_native());
         match transition {
             Transition::NextEpoch => {
                 println!("\nCONCRETE Next epoch");
@@ -847,7 +841,7 @@
         if let Some(slash) = slash {
             assert_eq!(slash.epoch, infraction_epoch);
             assert_eq!(slash.r#type, slash_type);
-            assert_eq!(slash.rate, Decimal::ZERO);
+            assert_eq!(slash.rate, Dec::zero());
         } else {
             panic!("Could not find the slash enqueued");
         }
@@ -944,10 +938,10 @@
                 tracing::debug!(
                     "Consensus val {}, stake: {} ({})",
                     &validator,
-                    u64::from(bonded_stake),
+                    bonded_stake.to_string_native(),
                     deltas_stake
                 );
-                assert!(deltas_stake >= 0);
+                assert!(!deltas_stake.is_negative());
                 assert_eq!(
                     bonded_stake,
                     token::Amount::from_change(deltas_stake)
@@ -997,7 +991,7 @@
                 tracing::debug!(
                     "Below-cap val {}, stake: {} ({})",
                     &validator,
-                    u64::from(bonded_stake),
+                    bonded_stake.to_string_native(),
                     deltas_stake
                 );
                 assert_eq!(
@@ -1344,7 +1338,7 @@
                     .validator_stakes
                     .entry(pipeline)
                     .or_default()
-                    .insert(address.clone(), 0_i128);
+                    .insert(address.clone(), 0_i128.into());
 
                 // Insert into validator set at pipeline
                 let consensus_set =
@@ -1381,7 +1375,11 @@
                 state.debug_validators();
             }
             Transition::Bond { id, amount } => {
-                println!("\nABSTRACT Bond {} tokens, id = {}", amount, id);
+                println!(
+                    "\nABSTRACT Bond {} tokens, id = {}",
+                    amount.to_string_native(),
+                    id
+                );
 
                 if *amount != token::Amount::default() {
                     let change = token::Change::from(*amount);
@@ -1402,7 +1400,11 @@
                 state.debug_validators();
             }
             Transition::Unbond { id, amount } => {
-                println!("\nABSTRACT Unbond {} tokens, id = {}", amount, id);
+                println!(
+                    "\nABSTRACT Unbond {} tokens, id = {}",
+                    amount.to_string_native(),
+                    id
+                );
 
                 if *amount != token::Amount::default() {
                     let change = token::Change::from(*amount);
@@ -1459,7 +1461,7 @@
                     epoch: *infraction_epoch,
                     block_height: *height,
                     r#type: *slash_type,
-                    rate: Decimal::ZERO,
+                    rate: Dec::zero(),
                 };
 
                 // Enqueue the slash for future processing
@@ -1934,11 +1936,7 @@
         let bond = bonds.entry(pipeline_epoch).or_default();
         *bond += change;
         // Remove fully unbonded entries
-<<<<<<< HEAD
         if bond.is_zero() {
-            bonds.remove(id);
-=======
-        if *bond == 0 {
             bonds.remove(&pipeline_epoch);
         }
     }
@@ -1983,16 +1981,15 @@
             *bond_amnt -= to_unbond;
             *unbonds += token::Amount::from_change(to_unbond);
 
-            let slashes_for_this_bond: BTreeMap<Epoch, Decimal> =
-                validator_slashes
-                    .iter()
-                    .cloned()
-                    .filter(|s| *bond_epoch <= s.epoch)
-                    .fold(BTreeMap::new(), |mut acc, s| {
-                        let cur = acc.entry(s.epoch).or_default();
-                        *cur += s.rate;
-                        acc
-                    });
+            let slashes_for_this_bond: BTreeMap<Epoch, Dec> = validator_slashes
+                .iter()
+                .cloned()
+                .filter(|s| *bond_epoch <= s.epoch)
+                .fold(BTreeMap::new(), |mut acc, s| {
+                    let cur = acc.entry(s.epoch).or_default();
+                    *cur += s.rate;
+                    acc
+                });
             tracing::debug!(
                 "Slashes for this bond{:?}",
                 slashes_for_this_bond.clone()
@@ -2013,7 +2010,7 @@
             *amt += token::Amount::from_change(to_unbond);
 
             remaining -= to_unbond;
-            if remaining == 0 {
+            if remaining.is_zero() {
                 break;
             }
         }
@@ -2039,7 +2036,6 @@
 
         if *pipeline_state != ValidatorState::Jailed {
             self.update_validator_sets(&id.validator, -amount_after_slashing);
->>>>>>> a5bad396
         }
         self.update_validator_total_stake(
             &id.validator,
@@ -2239,7 +2235,7 @@
                     stake_at_infraction
                 );
 
-                let mut total_rate = Decimal::ZERO;
+                let mut total_rate = Dec::zero();
 
                 for slash in slashes {
                     debug_assert_eq!(slash.epoch, infraction_epoch);
@@ -2261,7 +2257,7 @@
 
                     total_rate += rate;
                 }
-                total_rate = cmp::min(total_rate, Decimal::ONE);
+                total_rate = cmp::min(total_rate, Dec::one());
                 tracing::debug!("Total rate: {}", total_rate);
 
                 let mut total_unbonded = token::Amount::default();
@@ -2277,7 +2273,7 @@
                     for (start, unbond_amount) in unbond_records {
                         tracing::debug!(
                             "UnbondRecord: amount = {}, start_epoch {}",
-                            &unbond_amount,
+                            &unbond_amount.to_string_native(),
                             &start
                         );
                         if start > infraction_epoch {
@@ -2300,7 +2296,7 @@
                             })
                             .cloned()
                             .fold(
-                                BTreeMap::<Epoch, Decimal>::new(),
+                                BTreeMap::<Epoch, Dec>::new(),
                                 |mut acc, s| {
                                     let cur = acc.entry(s.epoch).or_default();
                                     *cur += s.rate;
@@ -2321,7 +2317,7 @@
                         tracing::debug!(
                             "Total unbonded (epoch {}) w slashing = {}",
                             epoch,
-                            total_unbonded
+                            total_unbonded.to_string_native()
                         );
                     }
                 }
@@ -2344,7 +2340,7 @@
                     for (start, unbond_amount) in unbond_records {
                         tracing::debug!(
                             "UnbondRecord: amount = {}, start_epoch {}",
-                            &unbond_amount,
+                            unbond_amount.to_string_native(),
                             &start
                         );
                         if start > infraction_epoch {
@@ -2368,7 +2364,7 @@
                             })
                             .cloned()
                             .fold(
-                                BTreeMap::<Epoch, Decimal>::new(),
+                                BTreeMap::<Epoch, Dec>::new(),
                                 |mut acc, s| {
                                     let cur = acc.entry(s.epoch).or_default();
                                     *cur += s.rate;
@@ -2389,18 +2385,19 @@
                         tracing::debug!(
                             "Total unbonded (offset {}) w slashing = {}",
                             offset,
-                            total_unbonded
+                            total_unbonded.to_string_native()
                         );
                     }
                     tracing::debug!(
                         "stake at infraction {}",
                         stake_at_infraction
                     );
-                    tracing::debug!("total unbonded {}", total_unbonded);
-                    let this_slash = decimal_mult_i128(
-                        total_rate,
-                        stake_at_infraction - total_unbonded.change(),
+                    tracing::debug!(
+                        "total unbonded {}",
+                        total_unbonded.to_string_native()
                     );
+                    let this_slash = total_rate * stake_at_infraction
+                        - total_unbonded.change();
                     let diff_slashed_amount = this_slash - last_slash;
                     tracing::debug!(
                         "Offset {} diff_slashed_amount {}",
@@ -2425,7 +2422,10 @@
                         infraction_epoch.next(),
                         self.epoch + offset,
                     );
-                    tracing::debug!("\nUnslashable bonds = {}", sum_post_bonds);
+                    tracing::debug!(
+                        "\nUnslashable bonds = {}",
+                        sum_post_bonds.to_string_native()
+                    );
                     let validator_stake_at_offset = self
                         .validator_stakes
                         .entry(self.epoch + offset)
@@ -2444,9 +2444,9 @@
                         "Slashable stake at offset = {}",
                         slashable_stake_at_offset
                     );
-                    let change = if slashable_stake_at_offset
-                        - diff_slashed_amount
-                        < 0i128
+                    let change = if (slashable_stake_at_offset
+                        - diff_slashed_amount)
+                        .is_negative()
                     {
                         slashable_stake_at_offset
                     } else {
@@ -2567,13 +2567,6 @@
                 for delta in bonds.values() {
                     let entry = acc.entry(id.clone()).or_default();
                     *entry += *delta;
-<<<<<<< HEAD
-                    // Remove entries that are fully unbonded
-                    if entry.is_zero() {
-                        acc.remove(id);
-                    }
-=======
->>>>>>> a5bad396
                 }
                 acc
             },
@@ -2598,7 +2591,7 @@
     }
 
     /// Compute the cubic slashing rate for the current epoch
-    fn cubic_slash_rate(&self) -> Decimal {
+    fn cubic_slash_rate(&self) -> Dec {
         let infraction_epoch = self.epoch
             - self.params.unbonding_len
             - 1_u64
@@ -2614,7 +2607,7 @@
         let epoch_end = infraction_epoch + window_width;
 
         // Calculate cubic slashing rate with the abstract state
-        let mut vp_frac_sum = Decimal::default();
+        let mut vp_frac_sum = Dec::zero();
         for epoch in Epoch::iter_bounds_inclusive(epoch_start, epoch_end) {
             let consensus_stake =
                 self.consensus_set.get(&epoch).unwrap().iter().fold(
@@ -2626,7 +2619,7 @@
             tracing::debug!(
                 "Consensus stake in epoch {}: {}",
                 epoch,
-                consensus_stake
+                consensus_stake.to_string_native()
             );
 
             let processing_epoch = epoch
@@ -2648,18 +2641,21 @@
                         "Val {} stake epoch {}: {}",
                         &validator,
                         epoch,
-                        val_stake
+                        val_stake.to_string_native(),
                     );
-                    vp_frac_sum += Decimal::from(slashes.len())
-                        * Decimal::from(val_stake)
-                        / Decimal::from(consensus_stake);
+                    vp_frac_sum += Dec::from(slashes.len())
+                        * Dec::from(val_stake)
+                        / Dec::from(consensus_stake);
                 }
             }
         }
-        let vp_frac_sum = cmp::min(Decimal::ONE, vp_frac_sum);
+        let vp_frac_sum = cmp::min(Dec::one(), vp_frac_sum);
         tracing::debug!("vp_frac_sum: {}", vp_frac_sum);
 
-        cmp::min(dec!(9) * vp_frac_sum * vp_frac_sum, Decimal::ONE)
+        cmp::min(
+            Dec::new(9, 0).unwrap() * vp_frac_sum * vp_frac_sum,
+            Dec::one(),
+        )
     }
 
     fn debug_validators(&self) {
@@ -2691,7 +2687,7 @@
                     tracing::debug!(
                         "Consensus val {}, stake {} ({}) - ({:?})",
                         val,
-                        u64::from(*amount),
+                        amount.to_string_native(),
                         deltas_stake,
                         val_state
                     );
@@ -2725,7 +2721,7 @@
                     tracing::debug!(
                         "Below-cap val {}, stake {} ({}) - ({:?})",
                         val,
-                        u64::from(token::Amount::from(*amount)),
+                        token::Amount::from(*amount).to_string_native(),
                         deltas_stake,
                         val_state
                     );
@@ -2840,10 +2836,8 @@
 
 // Bond up to 10 tokens (10M micro units) to avoid overflows
 pub fn arb_bond_amount() -> impl Strategy<Value = token::Amount> {
-<<<<<<< HEAD
-    (1_u64..10).prop_map(|val| token::Amount::from_uint(val, 0).unwrap())
-=======
-    (1_u64..10_000_000).prop_map(token::Amount::from)
+    (1_u64..10_000_000)
+        .prop_map(|val| token::Amount::from_uint(val, 0).unwrap())
 }
 
 /// Arbitrary validator misbehavior
@@ -2880,7 +2874,7 @@
 }
 
 fn compute_amount_after_slashing(
-    slashes: &BTreeMap<Epoch, Decimal>,
+    slashes: &BTreeMap<Epoch, Dec>,
     amount: token::Amount,
     unbonding_len: u64,
     cubic_slash_window_len: u64,
@@ -2905,7 +2899,7 @@
             computed_amounts.remove(idx);
         }
         computed_amounts.push(SlashedAmount {
-            amount: decimal_mult_amount(*slash_rate, updated_amount),
+            amount: *slash_rate * updated_amount,
             epoch: *infraction_epoch,
         });
     }
@@ -2918,5 +2912,4 @@
                 }),
         )
         .unwrap_or_default()
->>>>>>> a5bad396
 }