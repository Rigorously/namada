//! Cryptographic keys

<<<<<<< HEAD
use std::fmt::{Debug, Display};
use std::hash::Hash;
use std::str::FromStr;

use borsh::{BorshDeserialize, BorshSchema, BorshSerialize};
use data_encoding::HEXUPPER;
#[cfg(feature = "rand")]
use rand::{CryptoRng, RngCore};
use serde::{Deserialize, Serialize};
use sha2::{Digest, Sha256};
use thiserror::Error;

use super::address::Address;
use super::storage::{self, DbKeySeg, Key, KeySeg};
use crate::types::address;

pub mod common;
pub mod ed25519;
pub mod secp256k1;

const PK_STORAGE_KEY: &str = "public_key";
const PROTOCOL_PK_STORAGE_KEY: &str = "protocol_public_key";

/// Obtain a storage key for user's public key.
pub fn pk_key(owner: &Address) -> storage::Key {
    Key::from(owner.to_db_key())
        .push(&PK_STORAGE_KEY.to_owned())
        .expect("Cannot obtain a storage key")
}

/// Check if the given storage key is a public key. If it is, returns the owner.
pub fn is_pk_key(key: &Key) -> Option<&Address> {
    match &key.segments[..] {
        [DbKeySeg::AddressSeg(owner), DbKeySeg::StringSeg(key)]
            if key == PK_STORAGE_KEY =>
        {
            Some(owner)
        }
        _ => None,
    }
}

/// Obtain a storage key for user's protocol public key.
pub fn protocol_pk_key(owner: &Address) -> storage::Key {
    Key::from(owner.to_db_key())
        .push(&PROTOCOL_PK_STORAGE_KEY.to_owned())
        .expect("Cannot obtain a storage key")
}

/// Check if the given storage key is a public key. If it is, returns the owner.
pub fn is_protocol_pk_key(key: &Key) -> Option<&Address> {
    match &key.segments[..] {
        [DbKeySeg::AddressSeg(owner), DbKeySeg::StringSeg(key)]
            if key == PROTOCOL_PK_STORAGE_KEY =>
        {
            Some(owner)
        }
        _ => None,
    }
}

/// Represents an error in signature verification
#[allow(missing_docs)]
#[derive(Error, Debug)]
pub enum VerifySigError {
    #[error("Signature verification failed: {0}")]
    SigVerifyError(String),
    #[error("Signature verification failed to encode the data: {0}")]
    DataEncodingError(std::io::Error),
    #[error("Transaction doesn't have any data with a signature.")]
    MissingData,
    #[error("Signature belongs to a different scheme from the public key.")]
    MismatchedScheme,
    #[error(
        "An incorrect number of signatures was given to a piece of \
         multi-signed data"
    )]
    InsufficientKeys,
}

#[allow(missing_docs)]
#[derive(Error, Debug)]
pub enum ParsePublicKeyError {
    #[error("Invalid public key hex: {0}")]
    InvalidHex(data_encoding::DecodeError),
    #[error("Invalid public key encoding: {0}")]
    InvalidEncoding(std::io::Error),
    #[error("Parsed public key does not belong to desired scheme")]
    MismatchedScheme,
}

#[allow(missing_docs)]
#[derive(Error, Debug)]
pub enum ParseSignatureError {
    #[error("Invalid signature hex: {0}")]
    InvalidHex(data_encoding::DecodeError),
    #[error("Invalid signature encoding: {0}")]
    InvalidEncoding(std::io::Error),
    #[error("Parsed signature does not belong to desired scheme")]
    MismatchedScheme,
}

#[allow(missing_docs)]
#[derive(Error, Debug)]
pub enum ParseSecretKeyError {
    #[error("Invalid secret key hex: {0}")]
    InvalidHex(data_encoding::DecodeError),
    #[error("Invalid secret key encoding: {0}")]
    InvalidEncoding(std::io::Error),
    #[error("Parsed secret key does not belong to desired scheme")]
    MismatchedScheme,
}

/// A value-to-value conversion that consumes the input value.

pub trait RefTo<T> {
    /// Performs the conversion.
    fn ref_to(&self) -> T;
}

/// Simple and safe type conversions that may fail in a controlled
/// way under some circumstances.

pub trait TryFromRef<T: ?Sized>: Sized {
    /// The type returned in the event of a conversion error.
    type Error;
    /// Performs the conversion.
    fn try_from_ref(value: &T) -> Result<Self, Self::Error>;
}

/// Type capturing signature scheme IDs
#[derive(PartialEq, Eq, Copy, Clone, Debug)]
pub enum SchemeType {
    /// Type identifier for Ed25519 scheme
    Ed25519,
    /// Type identifier for Secp256k1 scheme
    Secp256k1,
    /// Type identifier for Common
    Common,
}

impl FromStr for SchemeType {
    type Err = ();

    fn from_str(input: &str) -> Result<Self, Self::Err> {
        match input.to_lowercase().as_str() {
            "ed25519" => Ok(Self::Ed25519),
            "secp256k1" => Ok(Self::Secp256k1),
            "common" => Ok(Self::Common),
            _ => Err(()),
        }
    }
}

/// Represents a signature

pub trait Signature:
    Hash + PartialOrd + Serialize + BorshSerialize + BorshDeserialize + BorshSchema
{
    /// The scheme type of this implementation
    const TYPE: SchemeType;
    /// Convert from one Signature type to another
    fn try_from_sig<SIG: Signature>(
        sig: &SIG,
    ) -> Result<Self, ParseSignatureError> {
        if SIG::TYPE == Self::TYPE {
            let sig_arr = sig.try_to_vec().unwrap();
            let res = Self::try_from_slice(sig_arr.as_ref());
            res.map_err(ParseSignatureError::InvalidEncoding)
        } else {
            Err(ParseSignatureError::MismatchedScheme)
        }
    }
    /// Convert from self to another SecretKey type
    fn try_to_sig<SIG: Signature>(&self) -> Result<SIG, ParseSignatureError> {
        SIG::try_from_sig(self)
    }
}

/// Represents a public key

pub trait PublicKey:
    BorshSerialize
    + BorshDeserialize
    + BorshSchema
    + Ord
    + Clone
    + Display
    + Debug
    + PartialOrd
    + FromStr<Err = ParsePublicKeyError>
    + Hash
    + Send
    + Sync
{
    /// The scheme type of this implementation
    const TYPE: SchemeType;
    /// Convert from one PublicKey type to another
    fn try_from_pk<PK: PublicKey>(
        pk: &PK,
    ) -> Result<Self, ParsePublicKeyError> {
        if Self::TYPE == PK::TYPE {
            let pk_arr = pk.try_to_vec().unwrap();
            let res = Self::try_from_slice(pk_arr.as_ref());
            res.map_err(ParsePublicKeyError::InvalidEncoding)
        } else {
            Err(ParsePublicKeyError::MismatchedScheme)
        }
    }
    /// Convert from self to another PublicKey type
    fn try_to_pk<PK: PublicKey>(&self) -> Result<PK, ParsePublicKeyError> {
        PK::try_from_pk(self)
    }
}

/// Represents a secret key

pub trait SecretKey:
    BorshSerialize
    + BorshDeserialize
    + BorshSchema
    + Display
    + Debug
    + RefTo<Self::PublicKey>
    + FromStr<Err = ParseSecretKeyError>
    + Clone
    + Sync
    + Send
{
    /// The scheme type of this implementation
    const TYPE: SchemeType;
    /// Represents the public part of this keypair
    type PublicKey: PublicKey;
    /// Convert from one SecretKey type to self
    fn try_from_sk<SK: SecretKey>(
        sk: &SK,
    ) -> Result<Self, ParseSecretKeyError> {
        if SK::TYPE == Self::TYPE {
            let sk_vec = sk.try_to_vec().unwrap();
            let res = Self::try_from_slice(sk_vec.as_ref());
            res.map_err(ParseSecretKeyError::InvalidEncoding)
        } else {
            Err(ParseSecretKeyError::MismatchedScheme)
        }
    }
    /// Convert from self to another SecretKey type
    fn try_to_sk<SK: SecretKey>(&self) -> Result<SK, ParseSecretKeyError> {
        SK::try_from_sk(self)
    }
}

/// Represents a digital signature scheme. More precisely this trait captures
/// the concepts of public keys, private keys, and signatures as well as
/// the algorithms over these concepts to generate keys, sign messages, and
/// verify signatures.

pub trait SigScheme: Eq + Ord + Debug + Serialize + Default {
    /// Represents the signature for this scheme
    type Signature: 'static + Signature;
    /// Represents the public key for this scheme
    type PublicKey: 'static + PublicKey;
    /// Represents the secret key for this scheme
    type SecretKey: 'static + SecretKey;
    /// The scheme type of this implementation
    const TYPE: SchemeType;
    /// Generate a keypair.
    #[cfg(feature = "rand")]
    fn generate<R>(csprng: &mut R) -> Self::SecretKey
    where
        R: CryptoRng + RngCore;
    /// Sign the data with a key.
    fn sign(
        keypair: &Self::SecretKey,
        data: impl AsRef<[u8]>,
    ) -> Self::Signature;
    /// Check that the public key matches the signature on the given data.
    fn verify_signature<T: BorshSerialize + BorshDeserialize>(
        pk: &Self::PublicKey,
        data: &T,
        sig: &Self::Signature,
    ) -> Result<(), VerifySigError>;
    /// Check that the public key matches the signature on the given raw data.
    fn verify_signature_raw(
        pk: &Self::PublicKey,
        data: &[u8],
        sig: &Self::Signature,
    ) -> Result<(), VerifySigError>;
}

/// Public key hash derived from `common::Key` borsh encoded bytes (hex string
/// of the first 40 chars of sha256 hash)
#[derive(
    Debug,
    Clone,
    BorshSerialize,
    BorshDeserialize,
    BorshSchema,
    PartialEq,
    Eq,
    PartialOrd,
    Ord,
    Hash,
    Serialize,
    Deserialize,
)]
#[serde(transparent)]
pub struct PublicKeyHash(pub(crate) String);

const PKH_HASH_LEN: usize = address::HASH_LEN;

impl From<PublicKeyHash> for String {
    fn from(pkh: PublicKeyHash) -> Self {
        pkh.0
    }
}

impl Display for PublicKeyHash {
    fn fmt(&self, f: &mut std::fmt::Formatter<'_>) -> std::fmt::Result {
        write!(f, "{}", self.0)
    }
}

impl FromStr for PublicKeyHash {
    type Err = PkhFromStringError;

    fn from_str(s: &str) -> Result<Self, Self::Err> {
        if s.len() != PKH_HASH_LEN {
            return Err(Self::Err::UnexpectedLen(s.len()));
        }
        Ok(Self(s.to_owned()))
    }
}

#[allow(missing_docs)]
#[derive(Error, Debug)]
pub enum PkhFromStringError {
    #[error("Wrong PKH len. Expected {PKH_HASH_LEN}, got {0}")]
    UnexpectedLen(usize),
}

impl<PK: PublicKey> From<&PK> for PublicKeyHash {
    fn from(pk: &PK) -> Self {
        let pk_bytes =
            pk.try_to_vec().expect("Public key encoding shouldn't fail");
        let mut hasher = Sha256::new();
        hasher.update(pk_bytes);
        // hex of the first 40 chars of the hash
        PublicKeyHash(format!(
            "{:.width$X}",
            hasher.finalize(),
            width = PKH_HASH_LEN
        ))
    }
}

/// Convert validator's consensus key into address raw hash that is compatible
/// with Tendermint
pub fn tm_consensus_key_raw_hash(pk: &common::PublicKey) -> String {
    match pk {
        common::PublicKey::Ed25519(pk) => {
            let pkh = PublicKeyHash::from(pk);
            pkh.0
        }
        common::PublicKey::Secp256k1(pk) => {
            let pkh = PublicKeyHash::from(pk);
            pkh.0
        }
    }
}

/// Convert Tendermint validator's raw hash bytes to Namada raw hash string
pub fn tm_raw_hash_to_string(raw_hash: impl AsRef<[u8]>) -> String {
    HEXUPPER.encode(raw_hash.as_ref())
}

/// Helpers for testing with keys.
#[cfg(any(test, feature = "testing"))]
pub mod testing {
    use borsh::BorshDeserialize;
    use proptest::prelude::*;
    use rand::prelude::{StdRng, ThreadRng};
    use rand::{thread_rng, SeedableRng};

    use super::SigScheme;
    use crate::types::key::*;

    /// An ed25519 keypair for tests
    pub fn keypair_1() -> <common::SigScheme as SigScheme>::SecretKey {
        // generated from `cargo test gen_keypair -- --nocapture`
        let bytes = [
            33, 82, 91, 186, 100, 168, 220, 158, 185, 140, 63, 172, 3, 88, 52,
            113, 94, 30, 213, 84, 175, 184, 235, 169, 70, 175, 36, 252, 45,
            190, 138, 79,
        ];
        ed25519::SecretKey::try_from_slice(bytes.as_ref())
            .unwrap()
            .try_to_sk()
            .unwrap()
    }

    /// An ed25519 keypair for tests
    pub fn keypair_2() -> <common::SigScheme as SigScheme>::SecretKey {
        // generated from `cargo test gen_keypair -- --nocapture`
        let bytes = [
            27, 238, 157, 32, 131, 242, 184, 142, 146, 189, 24, 249, 68, 165,
            205, 71, 213, 158, 25, 253, 52, 217, 87, 52, 171, 225, 110, 131,
            238, 58, 94, 56,
        ];
        ed25519::SecretKey::try_from_slice(bytes.as_ref())
            .unwrap()
            .try_to_sk()
            .unwrap()
    }

    /// An Ethereum keypair for tests
    pub fn keypair_3() -> <common::SigScheme as SigScheme>::SecretKey {
        let bytes = [
            0xf3, 0x78, 0x78, 0x80, 0xba, 0x85, 0x0b, 0xa4, 0xc5, 0x74, 0x50,
            0x5a, 0x23, 0x54, 0x6d, 0x46, 0x74, 0xa1, 0x3f, 0x09, 0x75, 0x0c,
            0xf4, 0xb5, 0xb8, 0x17, 0x69, 0x64, 0xf4, 0x08, 0xd4, 0x80,
        ];
        secp256k1::SecretKey::try_from_slice(bytes.as_ref())
            .unwrap()
            .try_to_sk()
            .unwrap()
    }

    /// An Ethereum keypair for tests
    pub fn keypair_4() -> <common::SigScheme as SigScheme>::SecretKey {
        let bytes = [
            0x68, 0xab, 0xce, 0x64, 0x54, 0x07, 0x7e, 0xf5, 0x1a, 0xb4, 0x31,
            0x7a, 0xb8, 0x8b, 0x98, 0x30, 0x27, 0x11, 0x4e, 0x58, 0x69, 0xd6,
            0x45, 0x94, 0xdc, 0x90, 0x8d, 0x94, 0xee, 0x58, 0x46, 0x91,
        ];
        secp256k1::SecretKey::try_from_slice(bytes.as_ref())
            .unwrap()
            .try_to_sk()
            .unwrap()
    }

    /// Generate an arbitrary [`super::SecretKey`].
    pub fn arb_keypair<S: SigScheme>() -> impl Strategy<Value = S::SecretKey> {
        any::<[u8; 32]>().prop_map(move |seed| {
            let mut rng = StdRng::from_seed(seed);
            S::generate(&mut rng)
        })
    }

    /// Generate an arbitrary [`common::SecretKey`].
    pub fn arb_common_keypair() -> impl Strategy<Value = common::SecretKey> {
        arb_keypair::<ed25519::SigScheme>()
            .prop_map(|keypair| keypair.try_to_sk().unwrap())
    }

    /// Generate a new random [`super::SecretKey`].
    pub fn gen_keypair<S: SigScheme>() -> S::SecretKey {
        let mut rng: ThreadRng = thread_rng();
        S::generate(&mut rng)
    }
}

#[cfg(test)]
macro_rules! sigscheme_test {
    ($name:ident, $type:ty) => {
        pub mod $name {
            use super::*;

            /// Run `cargo test gen_keypair -- --nocapture` to generate a
            /// keypair.
            #[test]
            fn gen_keypair0() {
                use rand::prelude::ThreadRng;
                use rand::thread_rng;

                let mut rng: ThreadRng = thread_rng();
                let keypair = <$type>::generate(&mut rng);
                println!(
                    "keypair {:?}",
                    keypair.try_to_vec().unwrap().as_slice()
                );
            }
            /// Run `cargo test gen_keypair -- --nocapture` to generate a
            /// new keypair.
            #[test]
            fn gen_keypair1() {
                let secret_key = testing::gen_keypair::<$type>();
                let public_key = secret_key.ref_to();
                println!("Public key: {}", public_key);
                println!("Secret key: {}", secret_key);
            }

            /// Sign a simple message and verify the signature.
            #[test]
            fn gen_sign_verify() {
                use rand::prelude::ThreadRng;
                use rand::thread_rng;

                let mut rng: ThreadRng = thread_rng();
                let sk = <$type>::generate(&mut rng);
                let sig = <$type>::sign(&sk, b"hello");
                assert!(
                    <$type>::verify_signature_raw(&sk.ref_to(), b"hello", &sig)
                        .is_ok()
                );
            }
        }
    };
}

#[cfg(test)]
sigscheme_test! {ed25519_test, ed25519::SigScheme}
#[cfg(test)]
sigscheme_test! {secp256k1_test, secp256k1::SigScheme}

#[cfg(test)]
mod more_tests {
    use super::*;

    #[test]
    fn zeroize_keypair_ed25519() {
        use rand::thread_rng;

        let sk = ed25519::SigScheme::generate(&mut thread_rng());
        let sk_bytes = sk.0.as_bytes();
        let len = sk_bytes.len();
        let ptr = sk_bytes.as_ptr();

        drop(sk);

        assert_eq!(&[0u8; 32], unsafe {
            core::slice::from_raw_parts(ptr, len)
        });
    }

    #[test]
    fn zeroize_keypair_secp256k1() {
        use rand::thread_rng;

        let mut sk = secp256k1::SigScheme::generate(&mut thread_rng());
        let sk_scalar = sk.0.to_scalar_ref();
        let len = sk_scalar.0.len();
        let ptr = sk_scalar.0.as_ref().as_ptr();

        let original_data = sk_scalar.0;

        drop(sk);

        assert_ne!(&original_data, unsafe {
            core::slice::from_raw_parts(ptr, len)
        });
    }
}
=======
pub use namada_core::types::key::*;
>>>>>>> 7ed315a9
<|MERGE_RESOLUTION|>--- conflicted
+++ resolved
@@ -1,558 +1,3 @@
 //! Cryptographic keys
 
-<<<<<<< HEAD
-use std::fmt::{Debug, Display};
-use std::hash::Hash;
-use std::str::FromStr;
-
-use borsh::{BorshDeserialize, BorshSchema, BorshSerialize};
-use data_encoding::HEXUPPER;
-#[cfg(feature = "rand")]
-use rand::{CryptoRng, RngCore};
-use serde::{Deserialize, Serialize};
-use sha2::{Digest, Sha256};
-use thiserror::Error;
-
-use super::address::Address;
-use super::storage::{self, DbKeySeg, Key, KeySeg};
-use crate::types::address;
-
-pub mod common;
-pub mod ed25519;
-pub mod secp256k1;
-
-const PK_STORAGE_KEY: &str = "public_key";
-const PROTOCOL_PK_STORAGE_KEY: &str = "protocol_public_key";
-
-/// Obtain a storage key for user's public key.
-pub fn pk_key(owner: &Address) -> storage::Key {
-    Key::from(owner.to_db_key())
-        .push(&PK_STORAGE_KEY.to_owned())
-        .expect("Cannot obtain a storage key")
-}
-
-/// Check if the given storage key is a public key. If it is, returns the owner.
-pub fn is_pk_key(key: &Key) -> Option<&Address> {
-    match &key.segments[..] {
-        [DbKeySeg::AddressSeg(owner), DbKeySeg::StringSeg(key)]
-            if key == PK_STORAGE_KEY =>
-        {
-            Some(owner)
-        }
-        _ => None,
-    }
-}
-
-/// Obtain a storage key for user's protocol public key.
-pub fn protocol_pk_key(owner: &Address) -> storage::Key {
-    Key::from(owner.to_db_key())
-        .push(&PROTOCOL_PK_STORAGE_KEY.to_owned())
-        .expect("Cannot obtain a storage key")
-}
-
-/// Check if the given storage key is a public key. If it is, returns the owner.
-pub fn is_protocol_pk_key(key: &Key) -> Option<&Address> {
-    match &key.segments[..] {
-        [DbKeySeg::AddressSeg(owner), DbKeySeg::StringSeg(key)]
-            if key == PROTOCOL_PK_STORAGE_KEY =>
-        {
-            Some(owner)
-        }
-        _ => None,
-    }
-}
-
-/// Represents an error in signature verification
-#[allow(missing_docs)]
-#[derive(Error, Debug)]
-pub enum VerifySigError {
-    #[error("Signature verification failed: {0}")]
-    SigVerifyError(String),
-    #[error("Signature verification failed to encode the data: {0}")]
-    DataEncodingError(std::io::Error),
-    #[error("Transaction doesn't have any data with a signature.")]
-    MissingData,
-    #[error("Signature belongs to a different scheme from the public key.")]
-    MismatchedScheme,
-    #[error(
-        "An incorrect number of signatures was given to a piece of \
-         multi-signed data"
-    )]
-    InsufficientKeys,
-}
-
-#[allow(missing_docs)]
-#[derive(Error, Debug)]
-pub enum ParsePublicKeyError {
-    #[error("Invalid public key hex: {0}")]
-    InvalidHex(data_encoding::DecodeError),
-    #[error("Invalid public key encoding: {0}")]
-    InvalidEncoding(std::io::Error),
-    #[error("Parsed public key does not belong to desired scheme")]
-    MismatchedScheme,
-}
-
-#[allow(missing_docs)]
-#[derive(Error, Debug)]
-pub enum ParseSignatureError {
-    #[error("Invalid signature hex: {0}")]
-    InvalidHex(data_encoding::DecodeError),
-    #[error("Invalid signature encoding: {0}")]
-    InvalidEncoding(std::io::Error),
-    #[error("Parsed signature does not belong to desired scheme")]
-    MismatchedScheme,
-}
-
-#[allow(missing_docs)]
-#[derive(Error, Debug)]
-pub enum ParseSecretKeyError {
-    #[error("Invalid secret key hex: {0}")]
-    InvalidHex(data_encoding::DecodeError),
-    #[error("Invalid secret key encoding: {0}")]
-    InvalidEncoding(std::io::Error),
-    #[error("Parsed secret key does not belong to desired scheme")]
-    MismatchedScheme,
-}
-
-/// A value-to-value conversion that consumes the input value.
-
-pub trait RefTo<T> {
-    /// Performs the conversion.
-    fn ref_to(&self) -> T;
-}
-
-/// Simple and safe type conversions that may fail in a controlled
-/// way under some circumstances.
-
-pub trait TryFromRef<T: ?Sized>: Sized {
-    /// The type returned in the event of a conversion error.
-    type Error;
-    /// Performs the conversion.
-    fn try_from_ref(value: &T) -> Result<Self, Self::Error>;
-}
-
-/// Type capturing signature scheme IDs
-#[derive(PartialEq, Eq, Copy, Clone, Debug)]
-pub enum SchemeType {
-    /// Type identifier for Ed25519 scheme
-    Ed25519,
-    /// Type identifier for Secp256k1 scheme
-    Secp256k1,
-    /// Type identifier for Common
-    Common,
-}
-
-impl FromStr for SchemeType {
-    type Err = ();
-
-    fn from_str(input: &str) -> Result<Self, Self::Err> {
-        match input.to_lowercase().as_str() {
-            "ed25519" => Ok(Self::Ed25519),
-            "secp256k1" => Ok(Self::Secp256k1),
-            "common" => Ok(Self::Common),
-            _ => Err(()),
-        }
-    }
-}
-
-/// Represents a signature
-
-pub trait Signature:
-    Hash + PartialOrd + Serialize + BorshSerialize + BorshDeserialize + BorshSchema
-{
-    /// The scheme type of this implementation
-    const TYPE: SchemeType;
-    /// Convert from one Signature type to another
-    fn try_from_sig<SIG: Signature>(
-        sig: &SIG,
-    ) -> Result<Self, ParseSignatureError> {
-        if SIG::TYPE == Self::TYPE {
-            let sig_arr = sig.try_to_vec().unwrap();
-            let res = Self::try_from_slice(sig_arr.as_ref());
-            res.map_err(ParseSignatureError::InvalidEncoding)
-        } else {
-            Err(ParseSignatureError::MismatchedScheme)
-        }
-    }
-    /// Convert from self to another SecretKey type
-    fn try_to_sig<SIG: Signature>(&self) -> Result<SIG, ParseSignatureError> {
-        SIG::try_from_sig(self)
-    }
-}
-
-/// Represents a public key
-
-pub trait PublicKey:
-    BorshSerialize
-    + BorshDeserialize
-    + BorshSchema
-    + Ord
-    + Clone
-    + Display
-    + Debug
-    + PartialOrd
-    + FromStr<Err = ParsePublicKeyError>
-    + Hash
-    + Send
-    + Sync
-{
-    /// The scheme type of this implementation
-    const TYPE: SchemeType;
-    /// Convert from one PublicKey type to another
-    fn try_from_pk<PK: PublicKey>(
-        pk: &PK,
-    ) -> Result<Self, ParsePublicKeyError> {
-        if Self::TYPE == PK::TYPE {
-            let pk_arr = pk.try_to_vec().unwrap();
-            let res = Self::try_from_slice(pk_arr.as_ref());
-            res.map_err(ParsePublicKeyError::InvalidEncoding)
-        } else {
-            Err(ParsePublicKeyError::MismatchedScheme)
-        }
-    }
-    /// Convert from self to another PublicKey type
-    fn try_to_pk<PK: PublicKey>(&self) -> Result<PK, ParsePublicKeyError> {
-        PK::try_from_pk(self)
-    }
-}
-
-/// Represents a secret key
-
-pub trait SecretKey:
-    BorshSerialize
-    + BorshDeserialize
-    + BorshSchema
-    + Display
-    + Debug
-    + RefTo<Self::PublicKey>
-    + FromStr<Err = ParseSecretKeyError>
-    + Clone
-    + Sync
-    + Send
-{
-    /// The scheme type of this implementation
-    const TYPE: SchemeType;
-    /// Represents the public part of this keypair
-    type PublicKey: PublicKey;
-    /// Convert from one SecretKey type to self
-    fn try_from_sk<SK: SecretKey>(
-        sk: &SK,
-    ) -> Result<Self, ParseSecretKeyError> {
-        if SK::TYPE == Self::TYPE {
-            let sk_vec = sk.try_to_vec().unwrap();
-            let res = Self::try_from_slice(sk_vec.as_ref());
-            res.map_err(ParseSecretKeyError::InvalidEncoding)
-        } else {
-            Err(ParseSecretKeyError::MismatchedScheme)
-        }
-    }
-    /// Convert from self to another SecretKey type
-    fn try_to_sk<SK: SecretKey>(&self) -> Result<SK, ParseSecretKeyError> {
-        SK::try_from_sk(self)
-    }
-}
-
-/// Represents a digital signature scheme. More precisely this trait captures
-/// the concepts of public keys, private keys, and signatures as well as
-/// the algorithms over these concepts to generate keys, sign messages, and
-/// verify signatures.
-
-pub trait SigScheme: Eq + Ord + Debug + Serialize + Default {
-    /// Represents the signature for this scheme
-    type Signature: 'static + Signature;
-    /// Represents the public key for this scheme
-    type PublicKey: 'static + PublicKey;
-    /// Represents the secret key for this scheme
-    type SecretKey: 'static + SecretKey;
-    /// The scheme type of this implementation
-    const TYPE: SchemeType;
-    /// Generate a keypair.
-    #[cfg(feature = "rand")]
-    fn generate<R>(csprng: &mut R) -> Self::SecretKey
-    where
-        R: CryptoRng + RngCore;
-    /// Sign the data with a key.
-    fn sign(
-        keypair: &Self::SecretKey,
-        data: impl AsRef<[u8]>,
-    ) -> Self::Signature;
-    /// Check that the public key matches the signature on the given data.
-    fn verify_signature<T: BorshSerialize + BorshDeserialize>(
-        pk: &Self::PublicKey,
-        data: &T,
-        sig: &Self::Signature,
-    ) -> Result<(), VerifySigError>;
-    /// Check that the public key matches the signature on the given raw data.
-    fn verify_signature_raw(
-        pk: &Self::PublicKey,
-        data: &[u8],
-        sig: &Self::Signature,
-    ) -> Result<(), VerifySigError>;
-}
-
-/// Public key hash derived from `common::Key` borsh encoded bytes (hex string
-/// of the first 40 chars of sha256 hash)
-#[derive(
-    Debug,
-    Clone,
-    BorshSerialize,
-    BorshDeserialize,
-    BorshSchema,
-    PartialEq,
-    Eq,
-    PartialOrd,
-    Ord,
-    Hash,
-    Serialize,
-    Deserialize,
-)]
-#[serde(transparent)]
-pub struct PublicKeyHash(pub(crate) String);
-
-const PKH_HASH_LEN: usize = address::HASH_LEN;
-
-impl From<PublicKeyHash> for String {
-    fn from(pkh: PublicKeyHash) -> Self {
-        pkh.0
-    }
-}
-
-impl Display for PublicKeyHash {
-    fn fmt(&self, f: &mut std::fmt::Formatter<'_>) -> std::fmt::Result {
-        write!(f, "{}", self.0)
-    }
-}
-
-impl FromStr for PublicKeyHash {
-    type Err = PkhFromStringError;
-
-    fn from_str(s: &str) -> Result<Self, Self::Err> {
-        if s.len() != PKH_HASH_LEN {
-            return Err(Self::Err::UnexpectedLen(s.len()));
-        }
-        Ok(Self(s.to_owned()))
-    }
-}
-
-#[allow(missing_docs)]
-#[derive(Error, Debug)]
-pub enum PkhFromStringError {
-    #[error("Wrong PKH len. Expected {PKH_HASH_LEN}, got {0}")]
-    UnexpectedLen(usize),
-}
-
-impl<PK: PublicKey> From<&PK> for PublicKeyHash {
-    fn from(pk: &PK) -> Self {
-        let pk_bytes =
-            pk.try_to_vec().expect("Public key encoding shouldn't fail");
-        let mut hasher = Sha256::new();
-        hasher.update(pk_bytes);
-        // hex of the first 40 chars of the hash
-        PublicKeyHash(format!(
-            "{:.width$X}",
-            hasher.finalize(),
-            width = PKH_HASH_LEN
-        ))
-    }
-}
-
-/// Convert validator's consensus key into address raw hash that is compatible
-/// with Tendermint
-pub fn tm_consensus_key_raw_hash(pk: &common::PublicKey) -> String {
-    match pk {
-        common::PublicKey::Ed25519(pk) => {
-            let pkh = PublicKeyHash::from(pk);
-            pkh.0
-        }
-        common::PublicKey::Secp256k1(pk) => {
-            let pkh = PublicKeyHash::from(pk);
-            pkh.0
-        }
-    }
-}
-
-/// Convert Tendermint validator's raw hash bytes to Namada raw hash string
-pub fn tm_raw_hash_to_string(raw_hash: impl AsRef<[u8]>) -> String {
-    HEXUPPER.encode(raw_hash.as_ref())
-}
-
-/// Helpers for testing with keys.
-#[cfg(any(test, feature = "testing"))]
-pub mod testing {
-    use borsh::BorshDeserialize;
-    use proptest::prelude::*;
-    use rand::prelude::{StdRng, ThreadRng};
-    use rand::{thread_rng, SeedableRng};
-
-    use super::SigScheme;
-    use crate::types::key::*;
-
-    /// An ed25519 keypair for tests
-    pub fn keypair_1() -> <common::SigScheme as SigScheme>::SecretKey {
-        // generated from `cargo test gen_keypair -- --nocapture`
-        let bytes = [
-            33, 82, 91, 186, 100, 168, 220, 158, 185, 140, 63, 172, 3, 88, 52,
-            113, 94, 30, 213, 84, 175, 184, 235, 169, 70, 175, 36, 252, 45,
-            190, 138, 79,
-        ];
-        ed25519::SecretKey::try_from_slice(bytes.as_ref())
-            .unwrap()
-            .try_to_sk()
-            .unwrap()
-    }
-
-    /// An ed25519 keypair for tests
-    pub fn keypair_2() -> <common::SigScheme as SigScheme>::SecretKey {
-        // generated from `cargo test gen_keypair -- --nocapture`
-        let bytes = [
-            27, 238, 157, 32, 131, 242, 184, 142, 146, 189, 24, 249, 68, 165,
-            205, 71, 213, 158, 25, 253, 52, 217, 87, 52, 171, 225, 110, 131,
-            238, 58, 94, 56,
-        ];
-        ed25519::SecretKey::try_from_slice(bytes.as_ref())
-            .unwrap()
-            .try_to_sk()
-            .unwrap()
-    }
-
-    /// An Ethereum keypair for tests
-    pub fn keypair_3() -> <common::SigScheme as SigScheme>::SecretKey {
-        let bytes = [
-            0xf3, 0x78, 0x78, 0x80, 0xba, 0x85, 0x0b, 0xa4, 0xc5, 0x74, 0x50,
-            0x5a, 0x23, 0x54, 0x6d, 0x46, 0x74, 0xa1, 0x3f, 0x09, 0x75, 0x0c,
-            0xf4, 0xb5, 0xb8, 0x17, 0x69, 0x64, 0xf4, 0x08, 0xd4, 0x80,
-        ];
-        secp256k1::SecretKey::try_from_slice(bytes.as_ref())
-            .unwrap()
-            .try_to_sk()
-            .unwrap()
-    }
-
-    /// An Ethereum keypair for tests
-    pub fn keypair_4() -> <common::SigScheme as SigScheme>::SecretKey {
-        let bytes = [
-            0x68, 0xab, 0xce, 0x64, 0x54, 0x07, 0x7e, 0xf5, 0x1a, 0xb4, 0x31,
-            0x7a, 0xb8, 0x8b, 0x98, 0x30, 0x27, 0x11, 0x4e, 0x58, 0x69, 0xd6,
-            0x45, 0x94, 0xdc, 0x90, 0x8d, 0x94, 0xee, 0x58, 0x46, 0x91,
-        ];
-        secp256k1::SecretKey::try_from_slice(bytes.as_ref())
-            .unwrap()
-            .try_to_sk()
-            .unwrap()
-    }
-
-    /// Generate an arbitrary [`super::SecretKey`].
-    pub fn arb_keypair<S: SigScheme>() -> impl Strategy<Value = S::SecretKey> {
-        any::<[u8; 32]>().prop_map(move |seed| {
-            let mut rng = StdRng::from_seed(seed);
-            S::generate(&mut rng)
-        })
-    }
-
-    /// Generate an arbitrary [`common::SecretKey`].
-    pub fn arb_common_keypair() -> impl Strategy<Value = common::SecretKey> {
-        arb_keypair::<ed25519::SigScheme>()
-            .prop_map(|keypair| keypair.try_to_sk().unwrap())
-    }
-
-    /// Generate a new random [`super::SecretKey`].
-    pub fn gen_keypair<S: SigScheme>() -> S::SecretKey {
-        let mut rng: ThreadRng = thread_rng();
-        S::generate(&mut rng)
-    }
-}
-
-#[cfg(test)]
-macro_rules! sigscheme_test {
-    ($name:ident, $type:ty) => {
-        pub mod $name {
-            use super::*;
-
-            /// Run `cargo test gen_keypair -- --nocapture` to generate a
-            /// keypair.
-            #[test]
-            fn gen_keypair0() {
-                use rand::prelude::ThreadRng;
-                use rand::thread_rng;
-
-                let mut rng: ThreadRng = thread_rng();
-                let keypair = <$type>::generate(&mut rng);
-                println!(
-                    "keypair {:?}",
-                    keypair.try_to_vec().unwrap().as_slice()
-                );
-            }
-            /// Run `cargo test gen_keypair -- --nocapture` to generate a
-            /// new keypair.
-            #[test]
-            fn gen_keypair1() {
-                let secret_key = testing::gen_keypair::<$type>();
-                let public_key = secret_key.ref_to();
-                println!("Public key: {}", public_key);
-                println!("Secret key: {}", secret_key);
-            }
-
-            /// Sign a simple message and verify the signature.
-            #[test]
-            fn gen_sign_verify() {
-                use rand::prelude::ThreadRng;
-                use rand::thread_rng;
-
-                let mut rng: ThreadRng = thread_rng();
-                let sk = <$type>::generate(&mut rng);
-                let sig = <$type>::sign(&sk, b"hello");
-                assert!(
-                    <$type>::verify_signature_raw(&sk.ref_to(), b"hello", &sig)
-                        .is_ok()
-                );
-            }
-        }
-    };
-}
-
-#[cfg(test)]
-sigscheme_test! {ed25519_test, ed25519::SigScheme}
-#[cfg(test)]
-sigscheme_test! {secp256k1_test, secp256k1::SigScheme}
-
-#[cfg(test)]
-mod more_tests {
-    use super::*;
-
-    #[test]
-    fn zeroize_keypair_ed25519() {
-        use rand::thread_rng;
-
-        let sk = ed25519::SigScheme::generate(&mut thread_rng());
-        let sk_bytes = sk.0.as_bytes();
-        let len = sk_bytes.len();
-        let ptr = sk_bytes.as_ptr();
-
-        drop(sk);
-
-        assert_eq!(&[0u8; 32], unsafe {
-            core::slice::from_raw_parts(ptr, len)
-        });
-    }
-
-    #[test]
-    fn zeroize_keypair_secp256k1() {
-        use rand::thread_rng;
-
-        let mut sk = secp256k1::SigScheme::generate(&mut thread_rng());
-        let sk_scalar = sk.0.to_scalar_ref();
-        let len = sk_scalar.0.len();
-        let ptr = sk_scalar.0.as_ref().as_ptr();
-
-        let original_data = sk_scalar.0;
-
-        drop(sk);
-
-        assert_ne!(&original_data, unsafe {
-            core::slice::from_raw_parts(ptr, len)
-        });
-    }
-}
-=======
-pub use namada_core::types::key::*;
->>>>>>> 7ed315a9
+pub use namada_core::types::key::*;