//! Virtual machine's host environment exposes functions that may be called from
//! within a virtual machine.
use std::collections::BTreeSet;
use std::convert::TryInto;
use std::num::TryFromIntError;

use borsh::BorshDeserialize;
use borsh_ext::BorshSerializeExt;
use masp_primitives::transaction::Transaction;
use namada_core::types::address::ESTABLISHED_ADDRESS_BYTES_LEN;
use namada_core::types::internal::KeyVal;
use namada_core::types::storage::{Epochs, TX_INDEX_LENGTH};
use namada_core::types::validity_predicate::VpSentinel;
use namada_gas::{
    self as gas, GasMetering, TxGasMeter, VpGasMeter,
    MEMORY_ACCESS_GAS_PER_BYTE,
};
use namada_state::write_log::{self, WriteLog};
use namada_state::{self, ResultExt, State, StorageHasher};
use namada_tx::data::TxSentinel;
use namada_tx::Tx;
use thiserror::Error;

#[cfg(feature = "wasm-runtime")]
use super::wasm::TxCache;
#[cfg(feature = "wasm-runtime")]
use super::wasm::VpCache;
use super::WasmCacheAccess;
use crate::ledger::vp_host_fns;
use crate::token::storage_key::{
    balance_key, is_any_minted_balance_key, is_any_minter_key,
    is_any_token_balance_key, minted_balance_key, minter_key,
};
use crate::types::address::{self, Address};
use crate::types::hash::Hash;
use crate::types::ibc::IbcEvent;
use crate::types::internal::HostEnvResult;
use crate::types::storage::{BlockHeight, Epoch, Key, TxIndex};
use crate::vm::memory::VmMemory;
use crate::vm::prefix_iter::{PrefixIteratorId, PrefixIterators};
use crate::vm::{HostRef, MutHostRef};

/// These runtime errors will abort tx WASM execution immediately
#[allow(missing_docs)]
#[derive(Error, Debug)]
pub enum TxRuntimeError {
    #[error("Out of gas: {0}")]
    OutOfGas(gas::Error),
    #[error("Trying to modify storage for an address that doesn't exit {0}")]
    UnknownAddressStorageModification(Address),
    #[error(
        "Trying to use a validity predicate with an invalid WASM code hash {0}"
    )]
    InvalidVpCodeHash(String),
    #[error("A validity predicate of an account cannot be deleted")]
    CannotDeleteVp,
    #[error("Storage modification error: {0}")]
    StorageModificationError(write_log::Error),
    #[error("Storage error: {0}")]
    StorageError(#[from] namada_state::Error),
    #[error("Storage data error: {0}")]
    StorageDataError(crate::types::storage::Error),
    #[error("Encoding error: {0}")]
    EncodingError(std::io::Error),
    #[error("Address error: {0}")]
    AddressError(address::DecodeError),
    #[error("Numeric conversion error: {0}")]
    NumConversionError(TryFromIntError),
    #[error("Memory error: {0}")]
    MemoryError(Box<dyn std::error::Error + Sync + Send + 'static>),
    #[error("Missing tx data")]
    MissingTxData,
    #[error("IBC: {0}")]
    Ibc(#[from] namada_ibc::Error),
}

type TxResult<T> = std::result::Result<T, TxRuntimeError>;

/// A transaction's host environment
pub struct TxVmEnv<'a, MEM, DB, H, CA>
where
    MEM: VmMemory,
    DB: namada_state::DB + for<'iter> namada_state::DBIter<'iter>,
    H: StorageHasher,
    CA: WasmCacheAccess,
{
    /// The VM memory for bi-directional data passing
    pub memory: MEM,
    /// The tx context contains references to host structures.
    pub ctx: TxCtx<'a, DB, H, CA>,
}

/// A transaction's host context
#[derive(Debug)]
pub struct TxCtx<'a, DB, H, CA>
where
    DB: namada_state::DB + for<'iter> namada_state::DBIter<'iter>,
    H: StorageHasher,
    CA: WasmCacheAccess,
{
    /// Read-only access to the storage.
    pub storage: HostRef<'a, &'a State<DB, H>>,
    /// Read/write access to the write log.
    pub write_log: MutHostRef<'a, &'a WriteLog>,
    /// Storage prefix iterators.
    pub iterators: MutHostRef<'a, &'a PrefixIterators<'a, DB>>,
    /// Transaction gas meter.
    pub gas_meter: MutHostRef<'a, &'a TxGasMeter>,
    /// Transaction sentinel
    pub sentinel: MutHostRef<'a, &'a TxSentinel>,
    /// The transaction code is used for signature verification
    pub tx: HostRef<'a, &'a Tx>,
    /// The transaction index is used to identify a shielded transaction's
    /// parent
    pub tx_index: HostRef<'a, &'a TxIndex>,
    /// The verifiers whose validity predicates should be triggered.
    pub verifiers: MutHostRef<'a, &'a BTreeSet<Address>>,
    /// Cache for 2-step reads from host environment.
    pub result_buffer: MutHostRef<'a, &'a Option<Vec<u8>>>,
    /// VP WASM compilation cache (this is available in tx context, because
    /// we're pre-compiling VPs from [`tx_init_account`])
    #[cfg(feature = "wasm-runtime")]
    pub vp_wasm_cache: MutHostRef<'a, &'a VpCache<CA>>,
    /// Tx WASM compilation cache
    #[cfg(feature = "wasm-runtime")]
    pub tx_wasm_cache: MutHostRef<'a, &'a TxCache<CA>>,
    /// To avoid unused parameter without "wasm-runtime" feature
    #[cfg(not(feature = "wasm-runtime"))]
    pub cache_access: std::marker::PhantomData<CA>,
}

impl<'a, MEM, DB, H, CA> TxVmEnv<'a, MEM, DB, H, CA>
where
    MEM: VmMemory,
    DB: namada_state::DB + for<'iter> namada_state::DBIter<'iter>,
    H: StorageHasher,
    CA: WasmCacheAccess,
{
    /// Create a new environment for transaction execution.
    ///
    /// # Safety
    ///
    /// The way the arguments to this function are used is not thread-safe,
    /// we're assuming single-threaded tx execution with exclusive access to the
    /// mutable references.
    #[allow(clippy::too_many_arguments)]
    pub fn new(
        memory: MEM,
        storage: &State<DB, H>,
        write_log: &mut WriteLog,
        iterators: &mut PrefixIterators<'a, DB>,
        gas_meter: &mut TxGasMeter,
        sentinel: &mut TxSentinel,
        tx: &Tx,
        tx_index: &TxIndex,
        verifiers: &mut BTreeSet<Address>,
        result_buffer: &mut Option<Vec<u8>>,
        #[cfg(feature = "wasm-runtime")] vp_wasm_cache: &mut VpCache<CA>,
        #[cfg(feature = "wasm-runtime")] tx_wasm_cache: &mut TxCache<CA>,
    ) -> Self {
        let storage = unsafe { HostRef::new(storage) };
        let write_log = unsafe { MutHostRef::new(write_log) };
        let iterators = unsafe { MutHostRef::new(iterators) };
        let gas_meter = unsafe { MutHostRef::new(gas_meter) };
        let sentinel = unsafe { MutHostRef::new(sentinel) };
        let tx = unsafe { HostRef::new(tx) };
        let tx_index = unsafe { HostRef::new(tx_index) };
        let verifiers = unsafe { MutHostRef::new(verifiers) };
        let result_buffer = unsafe { MutHostRef::new(result_buffer) };
        #[cfg(feature = "wasm-runtime")]
        let vp_wasm_cache = unsafe { MutHostRef::new(vp_wasm_cache) };
        #[cfg(feature = "wasm-runtime")]
        let tx_wasm_cache = unsafe { MutHostRef::new(tx_wasm_cache) };
        let ctx = TxCtx {
            storage,
            write_log,
            iterators,
            gas_meter,
            sentinel,
            tx,
            tx_index,
            verifiers,
            result_buffer,
            #[cfg(feature = "wasm-runtime")]
            vp_wasm_cache,
            #[cfg(feature = "wasm-runtime")]
            tx_wasm_cache,
            #[cfg(not(feature = "wasm-runtime"))]
            cache_access: std::marker::PhantomData,
        };

        Self { memory, ctx }
    }
}

impl<MEM, DB, H, CA> Clone for TxVmEnv<'_, MEM, DB, H, CA>
where
    MEM: VmMemory,
    DB: namada_state::DB + for<'iter> namada_state::DBIter<'iter>,
    H: StorageHasher,
    CA: WasmCacheAccess,
{
    fn clone(&self) -> Self {
        Self {
            memory: self.memory.clone(),
            ctx: self.ctx.clone(),
        }
    }
}

impl<'a, DB, H, CA> Clone for TxCtx<'a, DB, H, CA>
where
    DB: namada_state::DB + for<'iter> namada_state::DBIter<'iter>,
    H: StorageHasher,
    CA: WasmCacheAccess,
{
    fn clone(&self) -> Self {
        Self {
            storage: self.storage.clone(),
            write_log: self.write_log.clone(),
            iterators: self.iterators.clone(),
            gas_meter: self.gas_meter.clone(),
            sentinel: self.sentinel.clone(),
            tx: self.tx.clone(),
            tx_index: self.tx_index.clone(),
            verifiers: self.verifiers.clone(),
            result_buffer: self.result_buffer.clone(),
            #[cfg(feature = "wasm-runtime")]
            vp_wasm_cache: self.vp_wasm_cache.clone(),
            #[cfg(feature = "wasm-runtime")]
            tx_wasm_cache: self.tx_wasm_cache.clone(),
            #[cfg(not(feature = "wasm-runtime"))]
            cache_access: std::marker::PhantomData,
        }
    }
}

/// A validity predicate's host environment
pub struct VpVmEnv<'a, MEM, DB, H, EVAL, CA>
where
    MEM: VmMemory,
    DB: namada_state::DB + for<'iter> namada_state::DBIter<'iter>,
    H: StorageHasher,
    EVAL: VpEvaluator,
    CA: WasmCacheAccess,
{
    /// The VM memory for bi-directional data passing
    pub memory: MEM,
    /// The VP context contains references to host structures.
    pub ctx: VpCtx<'a, DB, H, EVAL, CA>,
}

/// A validity predicate's host context
pub struct VpCtx<'a, DB, H, EVAL, CA>
where
    DB: namada_state::DB + for<'iter> namada_state::DBIter<'iter>,
    H: StorageHasher,
    EVAL: VpEvaluator,
    CA: WasmCacheAccess,
{
    /// The address of the account that owns the VP
    pub address: HostRef<'a, &'a Address>,
    /// Read-only access to the storage.
    pub storage: HostRef<'a, &'a State<DB, H>>,
    /// Read-only access to the write log.
    pub write_log: HostRef<'a, &'a WriteLog>,
    /// Storage prefix iterators.
    pub iterators: MutHostRef<'a, &'a PrefixIterators<'a, DB>>,
    /// VP gas meter.
    pub gas_meter: MutHostRef<'a, &'a VpGasMeter>,
    /// Errors sentinel
    pub sentinel: MutHostRef<'a, &'a VpSentinel>,
    /// The transaction code is used for signature verification
    pub tx: HostRef<'a, &'a Tx>,
    /// The transaction index is used to identify a shielded transaction's
    /// parent
    pub tx_index: HostRef<'a, &'a TxIndex>,
    /// The runner of the [`vp_eval`] function
    pub eval_runner: HostRef<'a, &'a EVAL>,
    /// Cache for 2-step reads from host environment.
    pub result_buffer: MutHostRef<'a, &'a Option<Vec<u8>>>,
    /// The storage keys that have been changed. Used for calls to `eval`.
    pub keys_changed: HostRef<'a, &'a BTreeSet<Key>>,
    /// The verifiers whose validity predicates should be triggered. Used for
    /// calls to `eval`.
    pub verifiers: HostRef<'a, &'a BTreeSet<Address>>,
    /// VP WASM compilation cache
    #[cfg(feature = "wasm-runtime")]
    pub vp_wasm_cache: MutHostRef<'a, &'a VpCache<CA>>,
    /// To avoid unused parameter without "wasm-runtime" feature
    #[cfg(not(feature = "wasm-runtime"))]
    pub cache_access: std::marker::PhantomData<CA>,
}

/// A Validity predicate runner for calls from the [`vp_eval`] function.
pub trait VpEvaluator {
    /// Storage DB type
    type Db: namada_state::DB + for<'iter> namada_state::DBIter<'iter>;
    /// Storage hasher type
    type H: StorageHasher;
    /// Recursive VP evaluator type
    type Eval: VpEvaluator;
    /// WASM compilation cache access
    type CA: WasmCacheAccess;

    /// Evaluate a given validity predicate code with the given input data.
    /// Currently, we can only evaluate VPs using WASM runner with WASM memory.
    ///
    /// Invariant: Calling `VpEvalRunner::eval` from the VP is synchronous as it
    /// shares mutable access to the host context with the VP.
    fn eval(
        &self,
        ctx: VpCtx<'static, Self::Db, Self::H, Self::Eval, Self::CA>,
        vp_code_hash: Hash,
        input_data: Tx,
    ) -> HostEnvResult;
}

impl<'a, MEM, DB, H, EVAL, CA> VpVmEnv<'a, MEM, DB, H, EVAL, CA>
where
    MEM: VmMemory,
    DB: namada_state::DB + for<'iter> namada_state::DBIter<'iter>,
    H: StorageHasher,
    EVAL: VpEvaluator,
    CA: WasmCacheAccess,
{
    /// Create a new environment for validity predicate execution.
    ///
    /// # Safety
    ///
    /// The way the arguments to this function are used is not thread-safe,
    /// we're assuming multi-threaded VP execution, but with with exclusive
    /// access to the mutable references (no shared access).
    #[allow(clippy::too_many_arguments)]
    pub fn new(
        memory: MEM,
        address: &Address,
        storage: &State<DB, H>,
        write_log: &WriteLog,
        gas_meter: &mut VpGasMeter,
        sentinel: &mut VpSentinel,
        tx: &Tx,
        tx_index: &TxIndex,
        iterators: &mut PrefixIterators<'a, DB>,
        verifiers: &BTreeSet<Address>,
        result_buffer: &mut Option<Vec<u8>>,
        keys_changed: &BTreeSet<Key>,
        eval_runner: &EVAL,
        #[cfg(feature = "wasm-runtime")] vp_wasm_cache: &mut VpCache<CA>,
    ) -> Self {
        let ctx = VpCtx::new(
            address,
            storage,
            write_log,
            gas_meter,
            sentinel,
            tx,
            tx_index,
            iterators,
            verifiers,
            result_buffer,
            keys_changed,
            eval_runner,
            #[cfg(feature = "wasm-runtime")]
            vp_wasm_cache,
        );

        Self { memory, ctx }
    }
}

impl<MEM, DB, H, EVAL, CA> Clone for VpVmEnv<'_, MEM, DB, H, EVAL, CA>
where
    MEM: VmMemory,
    DB: namada_state::DB + for<'iter> namada_state::DBIter<'iter>,
    H: StorageHasher,
    EVAL: VpEvaluator,
    CA: WasmCacheAccess,
{
    fn clone(&self) -> Self {
        Self {
            memory: self.memory.clone(),
            ctx: self.ctx.clone(),
        }
    }
}

impl<'a, DB, H, EVAL, CA> VpCtx<'a, DB, H, EVAL, CA>
where
    DB: namada_state::DB + for<'iter> namada_state::DBIter<'iter>,
    H: StorageHasher,
    EVAL: VpEvaluator,
    CA: WasmCacheAccess,
{
    /// Create a new context for validity predicate execution.
    ///
    /// # Safety
    ///
    /// The way the arguments to this function are used is not thread-safe,
    /// we're assuming multi-threaded VP execution, but with with exclusive
    /// access to the mutable references (no shared access).
    #[allow(clippy::too_many_arguments)]
    pub fn new(
        address: &Address,
        storage: &State<DB, H>,
        write_log: &WriteLog,
        gas_meter: &mut VpGasMeter,
        sentinel: &mut VpSentinel,
        tx: &Tx,
        tx_index: &TxIndex,
        iterators: &mut PrefixIterators<'a, DB>,
        verifiers: &BTreeSet<Address>,
        result_buffer: &mut Option<Vec<u8>>,
        keys_changed: &BTreeSet<Key>,
        eval_runner: &EVAL,
        #[cfg(feature = "wasm-runtime")] vp_wasm_cache: &mut VpCache<CA>,
    ) -> Self {
        let address = unsafe { HostRef::new(address) };
        let storage = unsafe { HostRef::new(storage) };
        let write_log = unsafe { HostRef::new(write_log) };
        let tx = unsafe { HostRef::new(tx) };
        let tx_index = unsafe { HostRef::new(tx_index) };
        let iterators = unsafe { MutHostRef::new(iterators) };
        let gas_meter = unsafe { MutHostRef::new(gas_meter) };
        let sentinel = unsafe { MutHostRef::new(sentinel) };
        let verifiers = unsafe { HostRef::new(verifiers) };
        let result_buffer = unsafe { MutHostRef::new(result_buffer) };
        let keys_changed = unsafe { HostRef::new(keys_changed) };
        let eval_runner = unsafe { HostRef::new(eval_runner) };
        #[cfg(feature = "wasm-runtime")]
        let vp_wasm_cache = unsafe { MutHostRef::new(vp_wasm_cache) };
        Self {
            address,
            storage,
            write_log,
            iterators,
            gas_meter,
            sentinel,
            tx,
            tx_index,
            eval_runner,
            result_buffer,
            keys_changed,
            verifiers,
            #[cfg(feature = "wasm-runtime")]
            vp_wasm_cache,
            #[cfg(not(feature = "wasm-runtime"))]
            cache_access: std::marker::PhantomData,
        }
    }
}

impl<'a, DB, H, EVAL, CA> Clone for VpCtx<'a, DB, H, EVAL, CA>
where
    DB: namada_state::DB + for<'iter> namada_state::DBIter<'iter>,
    H: StorageHasher,
    EVAL: VpEvaluator,
    CA: WasmCacheAccess,
{
    fn clone(&self) -> Self {
        Self {
            address: self.address.clone(),
            storage: self.storage.clone(),
            write_log: self.write_log.clone(),
            iterators: self.iterators.clone(),
            gas_meter: self.gas_meter.clone(),
            sentinel: self.sentinel.clone(),
            tx: self.tx.clone(),
            tx_index: self.tx_index.clone(),
            eval_runner: self.eval_runner.clone(),
            result_buffer: self.result_buffer.clone(),
            keys_changed: self.keys_changed.clone(),
            verifiers: self.verifiers.clone(),
            #[cfg(feature = "wasm-runtime")]
            vp_wasm_cache: self.vp_wasm_cache.clone(),
            #[cfg(not(feature = "wasm-runtime"))]
            cache_access: std::marker::PhantomData,
        }
    }
}

/// Add a gas cost incured in a transaction
pub fn tx_charge_gas<MEM, DB, H, CA>(
    env: &TxVmEnv<MEM, DB, H, CA>,
    used_gas: u64,
) -> TxResult<()>
where
    MEM: VmMemory,
    DB: namada_state::DB + for<'iter> namada_state::DBIter<'iter>,
    H: StorageHasher,
    CA: WasmCacheAccess,
{
    let gas_meter = unsafe { env.ctx.gas_meter.get() };
    // if we run out of gas, we need to stop the execution
    gas_meter.consume(used_gas).map_err(|err| {
        let sentinel = unsafe { env.ctx.sentinel.get() };
        sentinel.set_out_of_gas();
        tracing::info!(
            "Stopping transaction execution because of gas error: {}",
            err
        );

        TxRuntimeError::OutOfGas(err)
    })
}

/// Called from VP wasm to request to use the given gas amount
pub fn vp_charge_gas<MEM, DB, H, EVAL, CA>(
    env: &VpVmEnv<MEM, DB, H, EVAL, CA>,
    used_gas: u64,
) -> vp_host_fns::EnvResult<()>
where
    MEM: VmMemory,
    DB: namada_state::DB + for<'iter> namada_state::DBIter<'iter>,
    H: StorageHasher,
    EVAL: VpEvaluator,
    CA: WasmCacheAccess,
{
    let gas_meter = unsafe { env.ctx.gas_meter.get() };
    let sentinel = unsafe { env.ctx.sentinel.get() };
    vp_host_fns::add_gas(gas_meter, used_gas, sentinel)
}

/// Storage `has_key` function exposed to the wasm VM Tx environment. It will
/// try to check the write log first and if no entry found then the storage.
pub fn tx_has_key<MEM, DB, H, CA>(
    env: &TxVmEnv<MEM, DB, H, CA>,
    key_ptr: u64,
    key_len: u64,
) -> TxResult<i64>
where
    MEM: VmMemory,
    DB: namada_state::DB + for<'iter> namada_state::DBIter<'iter>,
    H: StorageHasher,
    CA: WasmCacheAccess,
{
    let (key, gas) = env
        .memory
        .read_string(key_ptr, key_len as _)
        .map_err(|e| TxRuntimeError::MemoryError(Box::new(e)))?;
    tx_charge_gas(env, gas)?;

    tracing::debug!("tx_has_key {}, key {}", key, key_ptr,);

    let key = Key::parse(key).map_err(TxRuntimeError::StorageDataError)?;

    // try to read from the write log first
    let write_log = unsafe { env.ctx.write_log.get() };
    let (log_val, gas) = write_log.read(&key);
    tx_charge_gas(env, gas)?;
    Ok(match log_val {
        Some(&write_log::StorageModification::Write { .. }) => {
            HostEnvResult::Success.to_i64()
        }
        Some(&write_log::StorageModification::Delete) => {
            // the given key has been deleted
            HostEnvResult::Fail.to_i64()
        }
        Some(&write_log::StorageModification::InitAccount { .. }) => {
            HostEnvResult::Success.to_i64()
        }
        Some(&write_log::StorageModification::Temp { .. }) => {
            HostEnvResult::Success.to_i64()
        }
        None => {
            // when not found in write log, try to check the storage
            let storage = unsafe { env.ctx.storage.get() };
            let (present, gas) = storage
                .has_key(&key)
                .map_err(TxRuntimeError::StorageError)?;
            tx_charge_gas(env, gas)?;
            HostEnvResult::from(present).to_i64()
        }
    })
}

/// Storage read function exposed to the wasm VM Tx environment. It will try to
/// read from the write log first and if no entry found then from the storage.
///
/// Returns `-1` when the key is not present, or the length of the data when
/// the key is present (the length may be `0`).
pub fn tx_read<MEM, DB, H, CA>(
    env: &TxVmEnv<MEM, DB, H, CA>,
    key_ptr: u64,
    key_len: u64,
) -> TxResult<i64>
where
    MEM: VmMemory,
    DB: namada_state::DB + for<'iter> namada_state::DBIter<'iter>,
    H: StorageHasher,
    CA: WasmCacheAccess,
{
    let (key, gas) = env
        .memory
        .read_string(key_ptr, key_len as _)
        .map_err(|e| TxRuntimeError::MemoryError(Box::new(e)))?;
    tx_charge_gas(env, gas)?;

    tracing::debug!("tx_read {}, key {}", key, key_ptr,);

    let key = Key::parse(key).map_err(TxRuntimeError::StorageDataError)?;

    // try to read from the write log first
    let write_log = unsafe { env.ctx.write_log.get() };
    let (log_val, gas) = write_log.read(&key);
    tx_charge_gas(env, gas)?;
    Ok(match log_val {
        Some(write_log::StorageModification::Write { ref value }) => {
            let len: i64 = value
                .len()
                .try_into()
                .map_err(TxRuntimeError::NumConversionError)?;
            let result_buffer = unsafe { env.ctx.result_buffer.get() };
            result_buffer.replace(value.clone());
            len
        }
        Some(&write_log::StorageModification::Delete) => {
            // fail, given key has been deleted
            HostEnvResult::Fail.to_i64()
        }
        Some(write_log::StorageModification::InitAccount {
            ref vp_code_hash,
        }) => {
            // read the VP of a new account
            let len: i64 = vp_code_hash
                .len()
                .try_into()
                .map_err(TxRuntimeError::NumConversionError)?;
            let result_buffer = unsafe { env.ctx.result_buffer.get() };
            result_buffer.replace(vp_code_hash.to_vec());
            len
        }
        Some(write_log::StorageModification::Temp { ref value }) => {
            let len: i64 = value
                .len()
                .try_into()
                .map_err(TxRuntimeError::NumConversionError)?;
            let result_buffer = unsafe { env.ctx.result_buffer.get() };
            result_buffer.replace(value.clone());
            len
        }
        None => {
            // when not found in write log, try to read from the storage
            let storage = unsafe { env.ctx.storage.get() };
            let (value, gas) =
                storage.read(&key).map_err(TxRuntimeError::StorageError)?;
            tx_charge_gas(env, gas)?;
            match value {
                Some(value) => {
                    let len: i64 = value
                        .len()
                        .try_into()
                        .map_err(TxRuntimeError::NumConversionError)?;
                    let result_buffer = unsafe { env.ctx.result_buffer.get() };
                    result_buffer.replace(value);
                    len
                }
                None => HostEnvResult::Fail.to_i64(),
            }
        }
    })
}

/// This function is a helper to handle the first step of reading var-len
/// values from the host.
///
/// In cases where we're reading a value from the host in the guest and
/// we don't know the byte size up-front, we have to read it in 2-steps. The
/// first step reads the value into a result buffer and returns the size (if
/// any) back to the guest, the second step reads the value from cache into a
/// pre-allocated buffer with the obtained size.
pub fn tx_result_buffer<MEM, DB, H, CA>(
    env: &TxVmEnv<MEM, DB, H, CA>,
    result_ptr: u64,
) -> TxResult<()>
where
    MEM: VmMemory,
    DB: namada_state::DB + for<'iter> namada_state::DBIter<'iter>,
    H: StorageHasher,
    CA: WasmCacheAccess,
{
    let result_buffer = unsafe { env.ctx.result_buffer.get() };
    let value = result_buffer.take().unwrap();
    let gas = env
        .memory
        .write_bytes(result_ptr, value)
        .map_err(|e| TxRuntimeError::MemoryError(Box::new(e)))?;
    tx_charge_gas(env, gas)
}

/// Storage prefix iterator function exposed to the wasm VM Tx environment.
/// It will try to get an iterator from the storage and return the corresponding
/// ID of the iterator, ordered by storage keys.
pub fn tx_iter_prefix<MEM, DB, H, CA>(
    env: &TxVmEnv<MEM, DB, H, CA>,
    prefix_ptr: u64,
    prefix_len: u64,
) -> TxResult<u64>
where
    MEM: VmMemory,
    DB: 'static + namada_state::DB + for<'iter> namada_state::DBIter<'iter>,
    H: StorageHasher,
    CA: WasmCacheAccess,
{
    let (prefix, gas) = env
        .memory
        .read_string(prefix_ptr, prefix_len as _)
        .map_err(|e| TxRuntimeError::MemoryError(Box::new(e)))?;
    tx_charge_gas(env, gas)?;

    tracing::debug!("tx_iter_prefix {}", prefix);

    let prefix =
        Key::parse(prefix).map_err(TxRuntimeError::StorageDataError)?;

    let write_log = unsafe { env.ctx.write_log.get() };
    let storage = unsafe { env.ctx.storage.get() };
    let (iter, gas) =
        namada_state::iter_prefix_post(write_log, storage, &prefix);
    tx_charge_gas(env, gas)?;

    let iterators = unsafe { env.ctx.iterators.get() };
    Ok(iterators.insert(iter).id())
}

/// Storage prefix iterator next function exposed to the wasm VM Tx environment.
/// It will try to read from the write log first and if no entry found then from
/// the storage.
///
/// Returns `-1` when the key is not present, or the length of the data when
/// the key is present (the length may be `0`).
pub fn tx_iter_next<MEM, DB, H, CA>(
    env: &TxVmEnv<MEM, DB, H, CA>,
    iter_id: u64,
) -> TxResult<i64>
where
    MEM: VmMemory,
    DB: namada_state::DB + for<'iter> namada_state::DBIter<'iter>,
    H: StorageHasher,
    CA: WasmCacheAccess,
{
    tracing::debug!("tx_iter_next iter_id {}", iter_id,);

    let write_log = unsafe { env.ctx.write_log.get() };
    let iterators = unsafe { env.ctx.iterators.get() };
    let iter_id = PrefixIteratorId::new(iter_id);
    while let Some((key, val, iter_gas)) = iterators.next(iter_id) {
        let (log_val, log_gas) = write_log.read(
            &Key::parse(key.clone())
                .map_err(TxRuntimeError::StorageDataError)?,
        );
        tx_charge_gas(env, iter_gas + log_gas)?;
        match log_val {
            Some(write_log::StorageModification::Write { ref value }) => {
                let key_val = borsh::to_vec(&KeyVal {
                    key,
                    val: value.clone(),
                })
                .map_err(TxRuntimeError::EncodingError)?;
                let len: i64 = key_val
                    .len()
                    .try_into()
                    .map_err(TxRuntimeError::NumConversionError)?;
                let result_buffer = unsafe { env.ctx.result_buffer.get() };
                result_buffer.replace(key_val);
                return Ok(len);
            }
            Some(&write_log::StorageModification::Delete) => {
                // check the next because the key has already deleted
                continue;
            }
            Some(&write_log::StorageModification::InitAccount { .. }) => {
                // a VP of a new account doesn't need to be iterated
                continue;
            }
            Some(write_log::StorageModification::Temp { ref value }) => {
                let key_val = borsh::to_vec(&KeyVal {
                    key,
                    val: value.clone(),
                })
                .map_err(TxRuntimeError::EncodingError)?;
                let len: i64 = key_val
                    .len()
                    .try_into()
                    .map_err(TxRuntimeError::NumConversionError)?;
                let result_buffer = unsafe { env.ctx.result_buffer.get() };
                result_buffer.replace(key_val);
                return Ok(len);
            }
            None => {
                let key_val = borsh::to_vec(&KeyVal { key, val })
                    .map_err(TxRuntimeError::EncodingError)?;
                let len: i64 = key_val
                    .len()
                    .try_into()
                    .map_err(TxRuntimeError::NumConversionError)?;
                let result_buffer = unsafe { env.ctx.result_buffer.get() };
                result_buffer.replace(key_val);
                return Ok(len);
            }
        }
    }
    Ok(HostEnvResult::Fail.to_i64())
}

/// Storage write function exposed to the wasm VM Tx environment. The given
/// key/value will be written to the write log.
pub fn tx_write<MEM, DB, H, CA>(
    env: &TxVmEnv<MEM, DB, H, CA>,
    key_ptr: u64,
    key_len: u64,
    val_ptr: u64,
    val_len: u64,
) -> TxResult<()>
where
    MEM: VmMemory,
    DB: namada_state::DB + for<'iter> namada_state::DBIter<'iter>,
    H: StorageHasher,
    CA: WasmCacheAccess,
{
    let (key, gas) = env
        .memory
        .read_string(key_ptr, key_len as _)
        .map_err(|e| TxRuntimeError::MemoryError(Box::new(e)))?;
    tx_charge_gas(env, gas)?;
    let (value, gas) = env
        .memory
        .read_bytes(val_ptr, val_len as _)
        .map_err(|e| TxRuntimeError::MemoryError(Box::new(e)))?;
    tx_charge_gas(env, gas)?;

    tracing::debug!("tx_update {}, {:?}", key, value);

    let key = Key::parse(key).map_err(TxRuntimeError::StorageDataError)?;
    if key.is_validity_predicate().is_some() {
        tx_validate_vp_code_hash(env, &value, &None)?;
    }

    check_address_existence(env, &key)?;

    let write_log = unsafe { env.ctx.write_log.get() };
    let (gas, _size_diff) = write_log
        .write(&key, value)
        .map_err(TxRuntimeError::StorageModificationError)?;
    tx_charge_gas(env, gas)
}

/// Temporary storage write function exposed to the wasm VM Tx environment. The
/// given key/value will be written only to the write log. It will be never
/// written to the storage.
pub fn tx_write_temp<MEM, DB, H, CA>(
    env: &TxVmEnv<MEM, DB, H, CA>,
    key_ptr: u64,
    key_len: u64,
    val_ptr: u64,
    val_len: u64,
) -> TxResult<()>
where
    MEM: VmMemory,
    DB: namada_state::DB + for<'iter> namada_state::DBIter<'iter>,
    H: StorageHasher,
    CA: WasmCacheAccess,
{
    let (key, gas) = env
        .memory
        .read_string(key_ptr, key_len as _)
        .map_err(|e| TxRuntimeError::MemoryError(Box::new(e)))?;
    tx_charge_gas(env, gas)?;
    let (value, gas) = env
        .memory
        .read_bytes(val_ptr, val_len as _)
        .map_err(|e| TxRuntimeError::MemoryError(Box::new(e)))?;
    tx_charge_gas(env, gas)?;

    tracing::debug!("tx_write_temp {}, {:?}", key, value);

    let key = Key::parse(key).map_err(TxRuntimeError::StorageDataError)?;

    check_address_existence(env, &key)?;

    let write_log = unsafe { env.ctx.write_log.get() };
    let (gas, _size_diff) = write_log
        .write_temp(&key, value)
        .map_err(TxRuntimeError::StorageModificationError)?;
    tx_charge_gas(env, gas)
}

fn check_address_existence<MEM, DB, H, CA>(
    env: &TxVmEnv<MEM, DB, H, CA>,
    key: &Key,
) -> TxResult<()>
where
    MEM: VmMemory,
    DB: namada_state::DB + for<'iter> namada_state::DBIter<'iter>,
    H: StorageHasher,
    CA: WasmCacheAccess,
{
    // Get the token if the key is a balance or minter key
    let token = if let Some([token, _]) = is_any_token_balance_key(key) {
        Some(token)
    } else {
        is_any_minted_balance_key(key).or_else(|| is_any_minter_key(key))
    };

    let write_log = unsafe { env.ctx.write_log.get() };
    let storage = unsafe { env.ctx.storage.get() };
    for addr in key.find_addresses() {
        // skip if the address is a token address
        if Some(&addr) == token {
            continue;
        }
        // skip the check for implicit and internal addresses
        if let Address::Implicit(_) | Address::Internal(_) = &addr {
            continue;
        }
        let vp_key = Key::validity_predicate(&addr);
        let (vp, gas) = write_log.read(&vp_key);
        tx_charge_gas(env, gas)?;
        // just check the existence because the write log should not have the
        // delete log of the VP
        if vp.is_none() {
            let (is_present, gas) = storage
                .has_key(&vp_key)
                .map_err(TxRuntimeError::StorageError)?;
            tx_charge_gas(env, gas)?;
            if !is_present {
                tracing::info!(
                    "Trying to write into storage with a key containing an \
                     address that doesn't exist: {}",
                    addr
                );
                return Err(TxRuntimeError::UnknownAddressStorageModification(
                    addr,
                ));
            }
        }
    }
    Ok(())
}

/// Storage delete function exposed to the wasm VM Tx environment. The given
/// key/value will be written as deleted to the write log.
pub fn tx_delete<MEM, DB, H, CA>(
    env: &TxVmEnv<MEM, DB, H, CA>,
    key_ptr: u64,
    key_len: u64,
) -> TxResult<()>
where
    MEM: VmMemory,
    DB: namada_state::DB + for<'iter> namada_state::DBIter<'iter>,
    H: StorageHasher,
    CA: WasmCacheAccess,
{
    let (key, gas) = env
        .memory
        .read_string(key_ptr, key_len as _)
        .map_err(|e| TxRuntimeError::MemoryError(Box::new(e)))?;
    tx_charge_gas(env, gas)?;

    tracing::debug!("tx_delete {}", key);

    let key = Key::parse(key).map_err(TxRuntimeError::StorageDataError)?;
    if key.is_validity_predicate().is_some() {
        return Err(TxRuntimeError::CannotDeleteVp);
    }

    let write_log = unsafe { env.ctx.write_log.get() };
    let (gas, _size_diff) = write_log
        .delete(&key)
        .map_err(TxRuntimeError::StorageModificationError)?;
    tx_charge_gas(env, gas)
}

/// Emitting an IBC event function exposed to the wasm VM Tx environment.
/// The given IBC event will be set to the write log.
pub fn tx_emit_ibc_event<MEM, DB, H, CA>(
    env: &TxVmEnv<MEM, DB, H, CA>,
    event_ptr: u64,
    event_len: u64,
) -> TxResult<()>
where
    MEM: VmMemory,
    DB: namada_state::DB + for<'iter> namada_state::DBIter<'iter>,
    H: StorageHasher,
    CA: WasmCacheAccess,
{
    let (event, gas) = env
        .memory
        .read_bytes(event_ptr, event_len as _)
        .map_err(|e| TxRuntimeError::MemoryError(Box::new(e)))?;
    tx_charge_gas(env, gas)?;
    let event: IbcEvent = BorshDeserialize::try_from_slice(&event)
        .map_err(TxRuntimeError::EncodingError)?;
    let write_log = unsafe { env.ctx.write_log.get() };
    let gas = write_log.emit_ibc_event(event);
    tx_charge_gas(env, gas)
}

/// Getting an IBC event function exposed to the wasm VM Tx environment.
pub fn tx_get_ibc_events<MEM, DB, H, CA>(
    env: &TxVmEnv<MEM, DB, H, CA>,
    event_type_ptr: u64,
    event_type_len: u64,
) -> TxResult<i64>
where
    MEM: VmMemory,
    DB: namada_state::DB + for<'iter> namada_state::DBIter<'iter>,
    H: StorageHasher,
    CA: WasmCacheAccess,
{
    let (event_type, gas) = env
        .memory
        .read_string(event_type_ptr, event_type_len as _)
        .map_err(|e| TxRuntimeError::MemoryError(Box::new(e)))?;
    tx_charge_gas(env, gas)?;
    let write_log = unsafe { env.ctx.write_log.get() };
    let events: Vec<IbcEvent> = write_log
        .get_ibc_events()
        .iter()
        .filter(|event| event.event_type == event_type)
        .cloned()
        .collect();
    let value = events.serialize_to_vec();
    let len: i64 = value
        .len()
        .try_into()
        .map_err(TxRuntimeError::NumConversionError)?;
    let result_buffer = unsafe { env.ctx.result_buffer.get() };
    result_buffer.replace(value);
    Ok(len)
}

/// Storage read prior state (before tx execution) function exposed to the wasm
/// VM VP environment. It will try to read from the storage.
///
/// Returns `-1` when the key is not present, or the length of the data when
/// the key is present (the length may be `0`).
pub fn vp_read_pre<MEM, DB, H, EVAL, CA>(
    env: &VpVmEnv<MEM, DB, H, EVAL, CA>,
    key_ptr: u64,
    key_len: u64,
) -> vp_host_fns::EnvResult<i64>
where
    MEM: VmMemory,
    DB: namada_state::DB + for<'iter> namada_state::DBIter<'iter>,
    H: StorageHasher,
    EVAL: VpEvaluator,
    CA: WasmCacheAccess,
{
    let (key, gas) = env
        .memory
        .read_string(key_ptr, key_len as _)
        .map_err(|e| vp_host_fns::RuntimeError::MemoryError(Box::new(e)))?;
    let gas_meter = unsafe { env.ctx.gas_meter.get() };
    let sentinel = unsafe { env.ctx.sentinel.get() };
    vp_host_fns::add_gas(gas_meter, gas, sentinel)?;

    // try to read from the storage
    let key =
        Key::parse(key).map_err(vp_host_fns::RuntimeError::StorageDataError)?;
    let storage = unsafe { env.ctx.storage.get() };
    let write_log = unsafe { env.ctx.write_log.get() };
    let value =
        vp_host_fns::read_pre(gas_meter, storage, write_log, &key, sentinel)?;
    tracing::debug!(
        "vp_read_pre addr {}, key {}, value {:?}",
        unsafe { env.ctx.address.get() },
        key,
        value,
    );
    Ok(match value {
        Some(value) => {
            let len: i64 = value
                .len()
                .try_into()
                .map_err(vp_host_fns::RuntimeError::NumConversionError)?;
            let result_buffer = unsafe { env.ctx.result_buffer.get() };
            result_buffer.replace(value);
            len
        }
        None => HostEnvResult::Fail.to_i64(),
    })
}

/// Storage read posterior state (after tx execution) function exposed to the
/// wasm VM VP environment. It will try to read from the write log first and if
/// no entry found then from the storage.
///
/// Returns `-1` when the key is not present, or the length of the data when
/// the key is present (the length may be `0`).
pub fn vp_read_post<MEM, DB, H, EVAL, CA>(
    env: &VpVmEnv<MEM, DB, H, EVAL, CA>,
    key_ptr: u64,
    key_len: u64,
) -> vp_host_fns::EnvResult<i64>
where
    MEM: VmMemory,
    DB: namada_state::DB + for<'iter> namada_state::DBIter<'iter>,
    H: StorageHasher,
    EVAL: VpEvaluator,
    CA: WasmCacheAccess,
{
    let (key, gas) = env
        .memory
        .read_string(key_ptr, key_len as _)
        .map_err(|e| vp_host_fns::RuntimeError::MemoryError(Box::new(e)))?;
    let gas_meter = unsafe { env.ctx.gas_meter.get() };
    let sentinel = unsafe { env.ctx.sentinel.get() };
    vp_host_fns::add_gas(gas_meter, gas, sentinel)?;

    tracing::debug!("vp_read_post {}, key {}", key, key_ptr,);

    // try to read from the write log first
    let key =
        Key::parse(key).map_err(vp_host_fns::RuntimeError::StorageDataError)?;
    let storage = unsafe { env.ctx.storage.get() };
    let write_log = unsafe { env.ctx.write_log.get() };
    let value =
        vp_host_fns::read_post(gas_meter, storage, write_log, &key, sentinel)?;
    Ok(match value {
        Some(value) => {
            let len: i64 = value
                .len()
                .try_into()
                .map_err(vp_host_fns::RuntimeError::NumConversionError)?;
            let result_buffer = unsafe { env.ctx.result_buffer.get() };
            result_buffer.replace(value);
            len
        }
        None => HostEnvResult::Fail.to_i64(),
    })
}

/// Storage read temporary state (after tx execution) function exposed to the
/// wasm VM VP environment. It will try to read from only the write log.
///
/// Returns `-1` when the key is not present, or the length of the data when
/// the key is present (the length may be `0`).
pub fn vp_read_temp<MEM, DB, H, EVAL, CA>(
    env: &VpVmEnv<MEM, DB, H, EVAL, CA>,
    key_ptr: u64,
    key_len: u64,
) -> vp_host_fns::EnvResult<i64>
where
    MEM: VmMemory,
    DB: namada_state::DB + for<'iter> namada_state::DBIter<'iter>,
    H: StorageHasher,
    EVAL: VpEvaluator,
    CA: WasmCacheAccess,
{
    let (key, gas) = env
        .memory
        .read_string(key_ptr, key_len as _)
        .map_err(|e| vp_host_fns::RuntimeError::MemoryError(Box::new(e)))?;
    let gas_meter = unsafe { env.ctx.gas_meter.get() };
    let sentinel = unsafe { env.ctx.sentinel.get() };
    vp_host_fns::add_gas(gas_meter, gas, sentinel)?;

    tracing::debug!("vp_read_temp {}, key {}", key, key_ptr);

    // try to read from the write log
    let key =
        Key::parse(key).map_err(vp_host_fns::RuntimeError::StorageDataError)?;
    let write_log = unsafe { env.ctx.write_log.get() };
    let value = vp_host_fns::read_temp(gas_meter, write_log, &key, sentinel)?;
    Ok(match value {
        Some(value) => {
            let len: i64 = value
                .len()
                .try_into()
                .map_err(vp_host_fns::RuntimeError::NumConversionError)?;
            let result_buffer = unsafe { env.ctx.result_buffer.get() };
            result_buffer.replace(value);
            len
        }
        None => HostEnvResult::Fail.to_i64(),
    })
}

/// This function is a helper to handle the first step of reading var-len
/// values from the host.
///
/// In cases where we're reading a value from the host in the guest and
/// we don't know the byte size up-front, we have to read it in 2-steps. The
/// first step reads the value into a result buffer and returns the size (if
/// any) back to the guest, the second step reads the value from cache into a
/// pre-allocated buffer with the obtained size.
pub fn vp_result_buffer<MEM, DB, H, EVAL, CA>(
    env: &VpVmEnv<MEM, DB, H, EVAL, CA>,
    result_ptr: u64,
) -> vp_host_fns::EnvResult<()>
where
    MEM: VmMemory,
    DB: namada_state::DB + for<'iter> namada_state::DBIter<'iter>,
    H: StorageHasher,
    EVAL: VpEvaluator,
    CA: WasmCacheAccess,
{
    let result_buffer = unsafe { env.ctx.result_buffer.get() };
    let value = result_buffer.take().unwrap();
    let gas = env
        .memory
        .write_bytes(result_ptr, value)
        .map_err(|e| vp_host_fns::RuntimeError::MemoryError(Box::new(e)))?;
    let gas_meter = unsafe { env.ctx.gas_meter.get() };
    let sentinel = unsafe { env.ctx.sentinel.get() };
    vp_host_fns::add_gas(gas_meter, gas, sentinel)
}

/// Storage `has_key` in prior state (before tx execution) function exposed to
/// the wasm VM VP environment. It will try to read from the storage.
pub fn vp_has_key_pre<MEM, DB, H, EVAL, CA>(
    env: &VpVmEnv<MEM, DB, H, EVAL, CA>,
    key_ptr: u64,
    key_len: u64,
) -> vp_host_fns::EnvResult<i64>
where
    MEM: VmMemory,
    DB: namada_state::DB + for<'iter> namada_state::DBIter<'iter>,
    H: StorageHasher,
    EVAL: VpEvaluator,
    CA: WasmCacheAccess,
{
    let (key, gas) = env
        .memory
        .read_string(key_ptr, key_len as _)
        .map_err(|e| vp_host_fns::RuntimeError::MemoryError(Box::new(e)))?;
    let gas_meter = unsafe { env.ctx.gas_meter.get() };
    let sentinel = unsafe { env.ctx.sentinel.get() };
    vp_host_fns::add_gas(gas_meter, gas, sentinel)?;

    tracing::debug!("vp_has_key_pre {}, key {}", key, key_ptr,);

    let key =
        Key::parse(key).map_err(vp_host_fns::RuntimeError::StorageDataError)?;
    let storage = unsafe { env.ctx.storage.get() };
    let write_log = unsafe { env.ctx.write_log.get() };
    let present = vp_host_fns::has_key_pre(
        gas_meter, storage, write_log, &key, sentinel,
    )?;
    Ok(HostEnvResult::from(present).to_i64())
}

/// Storage `has_key` in posterior state (after tx execution) function exposed
/// to the wasm VM VP environment. It will try to check the write log first and
/// if no entry found then the storage.
pub fn vp_has_key_post<MEM, DB, H, EVAL, CA>(
    env: &VpVmEnv<MEM, DB, H, EVAL, CA>,
    key_ptr: u64,
    key_len: u64,
) -> vp_host_fns::EnvResult<i64>
where
    MEM: VmMemory,
    DB: namada_state::DB + for<'iter> namada_state::DBIter<'iter>,
    H: StorageHasher,
    EVAL: VpEvaluator,
    CA: WasmCacheAccess,
{
    let (key, gas) = env
        .memory
        .read_string(key_ptr, key_len as _)
        .map_err(|e| vp_host_fns::RuntimeError::MemoryError(Box::new(e)))?;
    let gas_meter = unsafe { env.ctx.gas_meter.get() };
    let sentinel = unsafe { env.ctx.sentinel.get() };
    vp_host_fns::add_gas(gas_meter, gas, sentinel)?;

    tracing::debug!("vp_has_key_post {}, key {}", key, key_ptr,);

    let key =
        Key::parse(key).map_err(vp_host_fns::RuntimeError::StorageDataError)?;
    let storage = unsafe { env.ctx.storage.get() };
    let write_log = unsafe { env.ctx.write_log.get() };
    let present = vp_host_fns::has_key_post(
        gas_meter, storage, write_log, &key, sentinel,
    )?;
    Ok(HostEnvResult::from(present).to_i64())
}

/// Storage prefix iterator function for prior state (before tx execution)
/// exposed to the wasm VM VP environment. It will try to get an iterator from
/// the storage and return the corresponding ID of the iterator, ordered by
/// storage keys.
pub fn vp_iter_prefix_pre<MEM, DB, H, EVAL, CA>(
    env: &VpVmEnv<MEM, DB, H, EVAL, CA>,
    prefix_ptr: u64,
    prefix_len: u64,
) -> vp_host_fns::EnvResult<u64>
where
    MEM: VmMemory,
    DB: 'static + namada_state::DB + for<'iter> namada_state::DBIter<'iter>,
    H: StorageHasher,
    EVAL: VpEvaluator,
    CA: WasmCacheAccess,
{
    let (prefix, gas) = env
        .memory
        .read_string(prefix_ptr, prefix_len as _)
        .map_err(|e| vp_host_fns::RuntimeError::MemoryError(Box::new(e)))?;
    let gas_meter = unsafe { env.ctx.gas_meter.get() };
    let sentinel = unsafe { env.ctx.sentinel.get() };
    vp_host_fns::add_gas(gas_meter, gas, sentinel)?;

    tracing::debug!("vp_iter_prefix_pre {}", prefix);

    let prefix = Key::parse(prefix)
        .map_err(vp_host_fns::RuntimeError::StorageDataError)?;

    let write_log = unsafe { env.ctx.write_log.get() };
    let storage = unsafe { env.ctx.storage.get() };
    let iter = vp_host_fns::iter_prefix_pre(
        gas_meter, write_log, storage, &prefix, sentinel,
    )?;

    let iterators = unsafe { env.ctx.iterators.get() };
    Ok(iterators.insert(iter).id())
}

/// Storage prefix iterator function for posterior state (after tx execution)
/// exposed to the wasm VM VP environment. It will try to get an iterator from
/// the storage and return the corresponding ID of the iterator, ordered by
/// storage keys.
pub fn vp_iter_prefix_post<MEM, DB, H, EVAL, CA>(
    env: &VpVmEnv<MEM, DB, H, EVAL, CA>,
    prefix_ptr: u64,
    prefix_len: u64,
) -> vp_host_fns::EnvResult<u64>
where
    MEM: VmMemory,
    DB: 'static + namada_state::DB + for<'iter> namada_state::DBIter<'iter>,
    H: StorageHasher,
    EVAL: VpEvaluator,
    CA: WasmCacheAccess,
{
    let (prefix, gas) = env
        .memory
        .read_string(prefix_ptr, prefix_len as _)
        .map_err(|e| vp_host_fns::RuntimeError::MemoryError(Box::new(e)))?;
    let gas_meter = unsafe { env.ctx.gas_meter.get() };
    let sentinel = unsafe { env.ctx.sentinel.get() };
    vp_host_fns::add_gas(gas_meter, gas, sentinel)?;

    tracing::debug!("vp_iter_prefix_post {}", prefix);

    let prefix = Key::parse(prefix)
        .map_err(vp_host_fns::RuntimeError::StorageDataError)?;

    let write_log = unsafe { env.ctx.write_log.get() };
    let storage = unsafe { env.ctx.storage.get() };
    let iter = vp_host_fns::iter_prefix_post(
        gas_meter, write_log, storage, &prefix, sentinel,
    )?;

    let iterators = unsafe { env.ctx.iterators.get() };
    Ok(iterators.insert(iter).id())
}

/// Storage prefix iterator for prior or posterior state function
/// exposed to the wasm VM VP environment.
///
/// Returns `-1` when the key is not present, or the length of the data when
/// the key is present (the length may be `0`).
pub fn vp_iter_next<MEM, DB, H, EVAL, CA>(
    env: &VpVmEnv<MEM, DB, H, EVAL, CA>,
    iter_id: u64,
) -> vp_host_fns::EnvResult<i64>
where
    MEM: VmMemory,
    DB: namada_state::DB + for<'iter> namada_state::DBIter<'iter>,
    H: StorageHasher,
    EVAL: VpEvaluator,
    CA: WasmCacheAccess,
{
    tracing::debug!("vp_iter_next iter_id {}", iter_id);

    let iterators = unsafe { env.ctx.iterators.get() };
    let iter_id = PrefixIteratorId::new(iter_id);
    if let Some(iter) = iterators.get_mut(iter_id) {
        let gas_meter = unsafe { env.ctx.gas_meter.get() };
        let sentinel = unsafe { env.ctx.sentinel.get() };
        if let Some((key, val)) =
            vp_host_fns::iter_next(gas_meter, iter, sentinel)?
        {
            let key_val = borsh::to_vec(&KeyVal { key, val })
                .map_err(vp_host_fns::RuntimeError::EncodingError)?;
            let len: i64 = key_val
                .len()
                .try_into()
                .map_err(vp_host_fns::RuntimeError::NumConversionError)?;
            let result_buffer = unsafe { env.ctx.result_buffer.get() };
            result_buffer.replace(key_val);
            return Ok(len);
        }
    }
    Ok(HostEnvResult::Fail.to_i64())
}

/// Verifier insertion function exposed to the wasm VM Tx environment.
pub fn tx_insert_verifier<MEM, DB, H, CA>(
    env: &TxVmEnv<MEM, DB, H, CA>,
    addr_ptr: u64,
    addr_len: u64,
) -> TxResult<()>
where
    MEM: VmMemory,
    DB: namada_state::DB + for<'iter> namada_state::DBIter<'iter>,
    H: StorageHasher,
    CA: WasmCacheAccess,
{
    let (addr, gas) = env
        .memory
        .read_string(addr_ptr, addr_len as _)
        .map_err(|e| TxRuntimeError::MemoryError(Box::new(e)))?;
    tx_charge_gas(env, gas)?;

    tracing::debug!("tx_insert_verifier {}, addr_ptr {}", addr, addr_ptr,);

    let addr = Address::decode(&addr).map_err(TxRuntimeError::AddressError)?;

    let verifiers = unsafe { env.ctx.verifiers.get() };
    // This is not a storage write, use the same multiplier used for a storage
    // read
    tx_charge_gas(env, addr_len * MEMORY_ACCESS_GAS_PER_BYTE)?;
    verifiers.insert(addr);

    Ok(())
}

/// Update a validity predicate function exposed to the wasm VM Tx environment
pub fn tx_update_validity_predicate<MEM, DB, H, CA>(
    env: &TxVmEnv<MEM, DB, H, CA>,
    addr_ptr: u64,
    addr_len: u64,
    code_hash_ptr: u64,
    code_hash_len: u64,
    code_tag_ptr: u64,
    code_tag_len: u64,
) -> TxResult<()>
where
    MEM: VmMemory,
    DB: namada_state::DB + for<'iter> namada_state::DBIter<'iter>,
    H: StorageHasher,
    CA: WasmCacheAccess,
{
    let (addr, gas) = env
        .memory
        .read_string(addr_ptr, addr_len as _)
        .map_err(|e| TxRuntimeError::MemoryError(Box::new(e)))?;
    tx_charge_gas(env, gas)?;

    let addr = Address::decode(addr).map_err(TxRuntimeError::AddressError)?;
    tracing::debug!("tx_update_validity_predicate for addr {}", addr);

    let (code_tag, gas) = env
        .memory
        .read_bytes(code_tag_ptr, code_tag_len as _)
        .map_err(|e| TxRuntimeError::MemoryError(Box::new(e)))?;
    tx_charge_gas(env, gas)?;
    let code_tag = Option::<String>::try_from_slice(&code_tag)
        .map_err(TxRuntimeError::EncodingError)?;

    let key = Key::validity_predicate(&addr);
    let (code_hash, gas) = env
        .memory
        .read_bytes(code_hash_ptr, code_hash_len as _)
        .map_err(|e| TxRuntimeError::MemoryError(Box::new(e)))?;
    tx_charge_gas(env, gas)?;

    tx_validate_vp_code_hash(env, &code_hash, &code_tag)?;

    let write_log = unsafe { env.ctx.write_log.get() };
    let (gas, _size_diff) = write_log
        .write(&key, code_hash)
        .map_err(TxRuntimeError::StorageModificationError)?;
    tx_charge_gas(env, gas)
}

/// Initialize a new account established address.
pub fn tx_init_account<MEM, DB, H, CA>(
    env: &TxVmEnv<MEM, DB, H, CA>,
    code_hash_ptr: u64,
    code_hash_len: u64,
    code_tag_ptr: u64,
    code_tag_len: u64,
    result_ptr: u64,
) -> TxResult<()>
where
    MEM: VmMemory,
    DB: namada_state::DB + for<'iter> namada_state::DBIter<'iter>,
    H: StorageHasher,
    CA: WasmCacheAccess,
{
    let (code_hash, gas) = env
        .memory
        .read_bytes(code_hash_ptr, code_hash_len as _)
        .map_err(|e| TxRuntimeError::MemoryError(Box::new(e)))?;
    tx_charge_gas(env, gas)?;

    let (code_tag, gas) = env
        .memory
        .read_bytes(code_tag_ptr, code_tag_len as _)
        .map_err(|e| TxRuntimeError::MemoryError(Box::new(e)))?;
    tx_charge_gas(env, gas)?;
    let code_tag = Option::<String>::try_from_slice(&code_tag)
        .map_err(TxRuntimeError::EncodingError)?;

    tx_validate_vp_code_hash(env, &code_hash, &code_tag)?;

    tracing::debug!("tx_init_account");

    let storage = unsafe { env.ctx.storage.get() };
    let write_log = unsafe { env.ctx.write_log.get() };
    let code_hash = Hash::try_from(&code_hash[..])
        .map_err(|e| TxRuntimeError::InvalidVpCodeHash(e.to_string()))?;
    let (addr, gas) = write_log.init_account(&storage.address_gen, code_hash);
    let addr_bytes = addr.serialize_to_vec();
    tx_charge_gas(env, gas)?;
    let gas = env
        .memory
        .write_bytes(result_ptr, addr_bytes)
        .map_err(|e| TxRuntimeError::MemoryError(Box::new(e)))?;
    tx_charge_gas(env, gas)
}

/// Getting the chain ID function exposed to the wasm VM Tx environment.
pub fn tx_get_chain_id<MEM, DB, H, CA>(
    env: &TxVmEnv<MEM, DB, H, CA>,
    result_ptr: u64,
) -> TxResult<()>
where
    MEM: VmMemory,
    DB: namada_state::DB + for<'iter> namada_state::DBIter<'iter>,
    H: StorageHasher,
    CA: WasmCacheAccess,
{
    let storage = unsafe { env.ctx.storage.get() };
    let (chain_id, gas) = storage.get_chain_id();
    tx_charge_gas(env, gas)?;
    let gas = env
        .memory
        .write_string(result_ptr, chain_id)
        .map_err(|e| TxRuntimeError::MemoryError(Box::new(e)))?;
    tx_charge_gas(env, gas)
}

/// Getting the block height function exposed to the wasm VM Tx
/// environment. The height is that of the block to which the current
/// transaction is being applied.
pub fn tx_get_block_height<MEM, DB, H, CA>(
    env: &TxVmEnv<MEM, DB, H, CA>,
) -> TxResult<u64>
where
    MEM: VmMemory,
    DB: namada_state::DB + for<'iter> namada_state::DBIter<'iter>,
    H: StorageHasher,
    CA: WasmCacheAccess,
{
    let storage = unsafe { env.ctx.storage.get() };
    let (height, gas) = storage.get_block_height();
    tx_charge_gas(env, gas)?;
    Ok(height.0)
}

/// Getting the transaction index function exposed to the wasm VM Tx
/// environment. The index is that of the transaction being applied
/// in the current block.
pub fn tx_get_tx_index<MEM, DB, H, CA>(
    env: &TxVmEnv<MEM, DB, H, CA>,
) -> TxResult<u32>
where
    MEM: VmMemory,
    DB: namada_state::DB + for<'iter> namada_state::DBIter<'iter>,
    H: StorageHasher,
    CA: WasmCacheAccess,
{
    tx_charge_gas(env, TX_INDEX_LENGTH as u64 * MEMORY_ACCESS_GAS_PER_BYTE)?;
    let tx_index = unsafe { env.ctx.tx_index.get() };
    Ok(tx_index.0)
}

/// Getting the block height function exposed to the wasm VM VP
/// environment. The height is that of the block to which the current
/// transaction is being applied.
pub fn vp_get_tx_index<MEM, DB, H, EVAL, CA>(
    env: &VpVmEnv<MEM, DB, H, EVAL, CA>,
) -> vp_host_fns::EnvResult<u32>
where
    MEM: VmMemory,
    DB: namada_state::DB + for<'iter> namada_state::DBIter<'iter>,
    H: StorageHasher,
    EVAL: VpEvaluator,
    CA: WasmCacheAccess,
{
    let gas_meter = unsafe { env.ctx.gas_meter.get() };
    let sentinel = unsafe { env.ctx.sentinel.get() };
    let tx_index = unsafe { env.ctx.tx_index.get() };
    let tx_idx = vp_host_fns::get_tx_index(gas_meter, tx_index, sentinel)?;
    Ok(tx_idx.0)
}

/// Getting the block hash function exposed to the wasm VM Tx environment. The
/// hash is that of the block to which the current transaction is being applied.
pub fn tx_get_block_hash<MEM, DB, H, CA>(
    env: &TxVmEnv<MEM, DB, H, CA>,
    result_ptr: u64,
) -> TxResult<()>
where
    MEM: VmMemory,
    DB: namada_state::DB + for<'iter> namada_state::DBIter<'iter>,
    H: StorageHasher,
    CA: WasmCacheAccess,
{
    let storage = unsafe { env.ctx.storage.get() };
    let (hash, gas) = storage.get_block_hash();
    tx_charge_gas(env, gas)?;
    let gas = env
        .memory
        .write_bytes(result_ptr, hash.0)
        .map_err(|e| TxRuntimeError::MemoryError(Box::new(e)))?;
    tx_charge_gas(env, gas)
}

/// Getting the block epoch function exposed to the wasm VM Tx
/// environment. The epoch is that of the block to which the current
/// transaction is being applied.
pub fn tx_get_block_epoch<MEM, DB, H, CA>(
    env: &TxVmEnv<MEM, DB, H, CA>,
) -> TxResult<u64>
where
    MEM: VmMemory,
    DB: namada_state::DB + for<'iter> namada_state::DBIter<'iter>,
    H: StorageHasher,
    CA: WasmCacheAccess,
{
    let storage = unsafe { env.ctx.storage.get() };
    let (epoch, gas) = storage.get_current_epoch();
    tx_charge_gas(env, gas)?;
    Ok(epoch.0)
}

/// Get predecessor epochs function exposed to the wasm VM Tx environment.
pub fn tx_get_pred_epochs<MEM, DB, H, CA>(
    env: &TxVmEnv<MEM, DB, H, CA>,
) -> TxResult<i64>
where
    MEM: VmMemory,
    DB: namada_state::DB + for<'iter> namada_state::DBIter<'iter>,
    H: StorageHasher,
    CA: WasmCacheAccess,
{
    let storage = unsafe { env.ctx.storage.get() };
    let pred_epochs = storage.block.pred_epochs.clone();
    let bytes = pred_epochs.serialize_to_vec();
    let len: i64 = bytes
        .len()
        .try_into()
        .map_err(TxRuntimeError::NumConversionError)?;
    tx_charge_gas(env, MEMORY_ACCESS_GAS_PER_BYTE * len as u64)?;
    let result_buffer = unsafe { env.ctx.result_buffer.get() };
    result_buffer.replace(bytes);
    Ok(len)
}

/// Get the native token's address
pub fn tx_get_native_token<MEM, DB, H, CA>(
    env: &TxVmEnv<MEM, DB, H, CA>,
    result_ptr: u64,
) -> TxResult<()>
where
    MEM: VmMemory,
    DB: namada_state::DB + for<'iter> namada_state::DBIter<'iter>,
    H: StorageHasher,
    CA: WasmCacheAccess,
{
    // Gas for getting the native token address from storage
    tx_charge_gas(
        env,
        ESTABLISHED_ADDRESS_BYTES_LEN as u64 * MEMORY_ACCESS_GAS_PER_BYTE,
    )?;
    let storage = unsafe { env.ctx.storage.get() };
    let native_token = storage.native_token.clone();
    let native_token_string = native_token.encode();
    let gas = env
        .memory
        .write_string(result_ptr, native_token_string)
        .map_err(|e| TxRuntimeError::MemoryError(Box::new(e)))?;
    tx_charge_gas(env, gas)
}

/// Getting the block header function exposed to the wasm VM Tx environment.
pub fn tx_get_block_header<MEM, DB, H, CA>(
    env: &TxVmEnv<MEM, DB, H, CA>,
    height: u64,
) -> TxResult<i64>
where
    MEM: VmMemory,
    DB: namada_state::DB + for<'iter> namada_state::DBIter<'iter>,
    H: StorageHasher,
    CA: WasmCacheAccess,
{
    let storage = unsafe { env.ctx.storage.get() };
    let (header, gas) = storage
        .get_block_header(Some(BlockHeight(height)))
        .map_err(TxRuntimeError::StorageError)?;
    tx_charge_gas(env, gas)?;
    Ok(match header {
        Some(h) => {
            let value = h.serialize_to_vec();
            let len: i64 = value
                .len()
                .try_into()
                .map_err(TxRuntimeError::NumConversionError)?;
            let result_buffer = unsafe { env.ctx.result_buffer.get() };
            result_buffer.replace(value);
            len
        }
        None => HostEnvResult::Fail.to_i64(),
    })
}

/// Getting the chain ID function exposed to the wasm VM VP environment.
pub fn vp_get_chain_id<MEM, DB, H, EVAL, CA>(
    env: &VpVmEnv<MEM, DB, H, EVAL, CA>,
    result_ptr: u64,
) -> vp_host_fns::EnvResult<()>
where
    MEM: VmMemory,
    DB: namada_state::DB + for<'iter> namada_state::DBIter<'iter>,
    H: StorageHasher,
    EVAL: VpEvaluator,
    CA: WasmCacheAccess,
{
    let gas_meter = unsafe { env.ctx.gas_meter.get() };
    let sentinel = unsafe { env.ctx.sentinel.get() };
    let storage = unsafe { env.ctx.storage.get() };
    let chain_id = vp_host_fns::get_chain_id(gas_meter, storage, sentinel)?;
    let gas = env
        .memory
        .write_string(result_ptr, chain_id)
        .map_err(|e| vp_host_fns::RuntimeError::MemoryError(Box::new(e)))?;
    vp_host_fns::add_gas(gas_meter, gas, sentinel)
}

/// Getting the block height function exposed to the wasm VM VP
/// environment. The height is that of the block to which the current
/// transaction is being applied.
pub fn vp_get_block_height<MEM, DB, H, EVAL, CA>(
    env: &VpVmEnv<MEM, DB, H, EVAL, CA>,
) -> vp_host_fns::EnvResult<u64>
where
    MEM: VmMemory,
    DB: namada_state::DB + for<'iter> namada_state::DBIter<'iter>,
    H: StorageHasher,
    EVAL: VpEvaluator,
    CA: WasmCacheAccess,
{
    let gas_meter = unsafe { env.ctx.gas_meter.get() };
    let sentinel = unsafe { env.ctx.sentinel.get() };
    let storage = unsafe { env.ctx.storage.get() };
    let height = vp_host_fns::get_block_height(gas_meter, storage, sentinel)?;
    Ok(height.0)
}

/// Getting the block header function exposed to the wasm VM VP environment.
pub fn vp_get_block_header<MEM, DB, H, EVAL, CA>(
    env: &VpVmEnv<MEM, DB, H, EVAL, CA>,
    height: u64,
) -> vp_host_fns::EnvResult<i64>
where
    MEM: VmMemory,
    DB: namada_state::DB + for<'iter> namada_state::DBIter<'iter>,
    H: StorageHasher,
    EVAL: VpEvaluator,
    CA: WasmCacheAccess,
{
    let gas_meter = unsafe { env.ctx.gas_meter.get() };
    let sentinel = unsafe { env.ctx.sentinel.get() };
    let storage = unsafe { env.ctx.storage.get() };
    let (header, gas) = storage
        .get_block_header(Some(BlockHeight(height)))
        .map_err(vp_host_fns::RuntimeError::StorageError)?;
    vp_host_fns::add_gas(gas_meter, gas, sentinel)?;
    Ok(match header {
        Some(h) => {
            let value = h.serialize_to_vec();
            let len: i64 = value
                .len()
                .try_into()
                .map_err(vp_host_fns::RuntimeError::NumConversionError)?;
            let result_buffer = unsafe { env.ctx.result_buffer.get() };
            result_buffer.replace(value);
            len
        }
        None => HostEnvResult::Fail.to_i64(),
    })
}

/// Getting the block hash function exposed to the wasm VM VP environment. The
/// hash is that of the block to which the current transaction is being applied.
pub fn vp_get_block_hash<MEM, DB, H, EVAL, CA>(
    env: &VpVmEnv<MEM, DB, H, EVAL, CA>,
    result_ptr: u64,
) -> vp_host_fns::EnvResult<()>
where
    MEM: VmMemory,
    DB: namada_state::DB + for<'iter> namada_state::DBIter<'iter>,
    H: StorageHasher,
    EVAL: VpEvaluator,
    CA: WasmCacheAccess,
{
    let gas_meter = unsafe { env.ctx.gas_meter.get() };
    let sentinel = unsafe { env.ctx.sentinel.get() };
    let storage = unsafe { env.ctx.storage.get() };
    let hash = vp_host_fns::get_block_hash(gas_meter, storage, sentinel)?;
    let gas = env
        .memory
        .write_bytes(result_ptr, hash.0)
        .map_err(|e| vp_host_fns::RuntimeError::MemoryError(Box::new(e)))?;
    vp_host_fns::add_gas(gas_meter, gas, sentinel)
}

/// Getting the transaction hash function exposed to the wasm VM VP environment.
pub fn vp_get_tx_code_hash<MEM, DB, H, EVAL, CA>(
    env: &VpVmEnv<MEM, DB, H, EVAL, CA>,
    result_ptr: u64,
) -> vp_host_fns::EnvResult<()>
where
    MEM: VmMemory,
    DB: namada_state::DB + for<'iter> namada_state::DBIter<'iter>,
    H: StorageHasher,
    EVAL: VpEvaluator,
    CA: WasmCacheAccess,
{
    let gas_meter = unsafe { env.ctx.gas_meter.get() };
    let sentinel = unsafe { env.ctx.sentinel.get() };
    let tx = unsafe { env.ctx.tx.get() };
    let hash = vp_host_fns::get_tx_code_hash(gas_meter, tx, sentinel)?;
    let mut result_bytes = vec![];
    if let Some(hash) = hash {
        result_bytes.push(1);
        result_bytes.extend(hash.0);
    } else {
        result_bytes.push(0);
    };
    let gas = env
        .memory
        .write_bytes(result_ptr, result_bytes)
        .map_err(|e| vp_host_fns::RuntimeError::MemoryError(Box::new(e)))?;
    vp_host_fns::add_gas(gas_meter, gas, sentinel)
}

/// Getting the block epoch function exposed to the wasm VM VP
/// environment. The epoch is that of the block to which the current
/// transaction is being applied.
pub fn vp_get_block_epoch<MEM, DB, H, EVAL, CA>(
    env: &VpVmEnv<MEM, DB, H, EVAL, CA>,
) -> vp_host_fns::EnvResult<u64>
where
    MEM: VmMemory,
    DB: namada_state::DB + for<'iter> namada_state::DBIter<'iter>,
    H: StorageHasher,
    EVAL: VpEvaluator,
    CA: WasmCacheAccess,
{
    let gas_meter = unsafe { env.ctx.gas_meter.get() };
    let sentinel = unsafe { env.ctx.sentinel.get() };
    let storage = unsafe { env.ctx.storage.get() };
    let epoch = vp_host_fns::get_block_epoch(gas_meter, storage, sentinel)?;
    Ok(epoch.0)
}

/// Get predecessor epochs function exposed to the wasm VM VP environment.
pub fn vp_get_pred_epochs<MEM, DB, H, EVAL, CA>(
    env: &VpVmEnv<MEM, DB, H, EVAL, CA>,
) -> vp_host_fns::EnvResult<i64>
where
    MEM: VmMemory,
    DB: namada_state::DB + for<'iter> namada_state::DBIter<'iter>,
    H: StorageHasher,
    EVAL: VpEvaluator,
    CA: WasmCacheAccess,
{
    let gas_meter = unsafe { env.ctx.gas_meter.get() };
    let sentinel = unsafe { env.ctx.sentinel.get() };
    let storage = unsafe { env.ctx.storage.get() };
    let pred_epochs =
        vp_host_fns::get_pred_epochs(gas_meter, storage, sentinel)?;
    let bytes = pred_epochs.serialize_to_vec();
    let len: i64 = bytes
        .len()
        .try_into()
        .map_err(vp_host_fns::RuntimeError::NumConversionError)?;
    let result_buffer = unsafe { env.ctx.result_buffer.get() };
    result_buffer.replace(bytes);
    Ok(len)
}

/// Getting the IBC event function exposed to the wasm VM VP environment.
pub fn vp_get_ibc_events<MEM, DB, H, EVAL, CA>(
    env: &VpVmEnv<MEM, DB, H, EVAL, CA>,
    event_type_ptr: u64,
    event_type_len: u64,
) -> vp_host_fns::EnvResult<i64>
where
    MEM: VmMemory,
    DB: namada_state::DB + for<'iter> namada_state::DBIter<'iter>,
    H: StorageHasher,
    EVAL: VpEvaluator,
    CA: WasmCacheAccess,
{
    let (event_type, gas) = env
        .memory
        .read_string(event_type_ptr, event_type_len as _)
        .map_err(|e| vp_host_fns::RuntimeError::MemoryError(Box::new(e)))?;
    let gas_meter = unsafe { env.ctx.gas_meter.get() };
    let sentinel = unsafe { env.ctx.sentinel.get() };
    vp_host_fns::add_gas(gas_meter, gas, sentinel)?;

    let write_log = unsafe { env.ctx.write_log.get() };
    let events = vp_host_fns::get_ibc_events(gas_meter, write_log, event_type)?;
    let value = events.serialize_to_vec();
    let len: i64 = value
        .len()
        .try_into()
        .map_err(vp_host_fns::RuntimeError::NumConversionError)?;
    let result_buffer = unsafe { env.ctx.result_buffer.get() };
    result_buffer.replace(value);
    Ok(len)
}

/// Verify a transaction signature
/// TODO: this is just a warkaround to track gas for multiple signature
/// verifications. When the runtime gas meter is implemented, this function can
/// be removed
#[allow(clippy::too_many_arguments)]
pub fn vp_verify_tx_section_signature<MEM, DB, H, EVAL, CA>(
    env: &VpVmEnv<MEM, DB, H, EVAL, CA>,
    hash_list_ptr: u64,
    hash_list_len: u64,
    public_keys_map_ptr: u64,
    public_keys_map_len: u64,
    signer_ptr: u64,
    signer_len: u64,
    threshold: u8,
    max_signatures_ptr: u64,
    max_signatures_len: u64,
) -> vp_host_fns::EnvResult<i64>
where
    MEM: VmMemory,
    DB: namada_state::DB + for<'iter> namada_state::DBIter<'iter>,
    H: StorageHasher,
    EVAL: VpEvaluator,
    CA: WasmCacheAccess,
{
    let (hash_list, gas) = env
        .memory
        .read_bytes(hash_list_ptr, hash_list_len as _)
        .map_err(|e| vp_host_fns::RuntimeError::MemoryError(Box::new(e)))?;

    let gas_meter = unsafe { env.ctx.gas_meter.get() };
    let sentinel = unsafe { env.ctx.sentinel.get() };
    vp_host_fns::add_gas(gas_meter, gas, sentinel)?;
    let hashes = <[Hash; 1]>::try_from_slice(&hash_list)
        .map_err(vp_host_fns::RuntimeError::EncodingError)?;

    let (public_keys_map, gas) = env
        .memory
        .read_bytes(public_keys_map_ptr, public_keys_map_len as _)
        .map_err(|e| vp_host_fns::RuntimeError::MemoryError(Box::new(e)))?;
    vp_host_fns::add_gas(gas_meter, gas, sentinel)?;
    let public_keys_map =
        namada_core::types::account::AccountPublicKeysMap::try_from_slice(
            &public_keys_map,
        )
        .map_err(vp_host_fns::RuntimeError::EncodingError)?;

    let (signer, gas) = env
        .memory
        .read_bytes(signer_ptr, signer_len as _)
        .map_err(|e| vp_host_fns::RuntimeError::MemoryError(Box::new(e)))?;
    vp_host_fns::add_gas(gas_meter, gas, sentinel)?;
    let signer = Address::try_from_slice(&signer)
        .map_err(vp_host_fns::RuntimeError::EncodingError)?;

    let (max_signatures, gas) = env
        .memory
        .read_bytes(max_signatures_ptr, max_signatures_len as _)
        .map_err(|e| vp_host_fns::RuntimeError::MemoryError(Box::new(e)))?;
    vp_host_fns::add_gas(gas_meter, gas, sentinel)?;
    let max_signatures = Option::<u8>::try_from_slice(&max_signatures)
        .map_err(vp_host_fns::RuntimeError::EncodingError)?;

    let tx = unsafe { env.ctx.tx.get() };

    match tx.verify_signatures(
        &hashes,
        public_keys_map,
        &Some(signer),
        threshold,
        max_signatures,
        || gas_meter.consume(gas::VERIFY_TX_SIG_GAS),
    ) {
        Ok(_) => Ok(HostEnvResult::Success.to_i64()),
        Err(err) => match err {
            namada_tx::VerifySigError::Gas(inner) => {
                sentinel.set_out_of_gas();
                Err(vp_host_fns::RuntimeError::OutOfGas(inner))
            }
            namada_tx::VerifySigError::InvalidSectionSignature(_) => {
                sentinel.set_invalid_signature();
                Ok(HostEnvResult::Fail.to_i64())
            }
            _ => Ok(HostEnvResult::Fail.to_i64()),
        },
    }
}

/// Log a string from exposed to the wasm VM Tx environment. The message will be
/// printed at the [`tracing::Level::INFO`]. This function is for development
/// only.
pub fn tx_log_string<MEM, DB, H, CA>(
    env: &TxVmEnv<MEM, DB, H, CA>,
    str_ptr: u64,
    str_len: u64,
) -> TxResult<()>
where
    MEM: VmMemory,
    DB: namada_state::DB + for<'iter> namada_state::DBIter<'iter>,
    H: StorageHasher,
    CA: WasmCacheAccess,
{
    let (str, _gas) = env
        .memory
        .read_string(str_ptr, str_len as _)
        .map_err(|e| TxRuntimeError::MemoryError(Box::new(e)))?;
    tracing::info!("WASM Transaction log: {}", str);
    Ok(())
}

/// Execute IBC tx.
// Temporarily the IBC tx execution is implemented via a host function to
// workaround wasm issue.
pub fn tx_ibc_execute<MEM, DB, H, CA>(
    env: &TxVmEnv<MEM, DB, H, CA>,
) -> TxResult<()>
where
    MEM: VmMemory,
    DB: namada_state::DB + for<'iter> namada_state::DBIter<'iter>,
    H: StorageHasher,
    CA: WasmCacheAccess,
{
    use std::cell::RefCell;
    use std::rc::Rc;

    use namada_ibc::{IbcActions, TransferModule};

    let tx_data = unsafe { env.ctx.tx.get().data() }.ok_or_else(|| {
        let sentinel = unsafe { env.ctx.sentinel.get() };
        sentinel.set_invalid_commitment();
        TxRuntimeError::MissingTxData
    })?;
    let ctx = Rc::new(RefCell::new(env.ctx.clone()));
    let mut actions = IbcActions::new(ctx.clone());
    let module = TransferModule::new(ctx);
    actions.add_transfer_module(module.module_id(), module);
    actions.execute(&tx_data)?;

    Ok(())
}

/// Validate a VP WASM code hash in a tx environment.
fn tx_validate_vp_code_hash<MEM, DB, H, CA>(
    env: &TxVmEnv<MEM, DB, H, CA>,
    code_hash: &[u8],
    code_tag: &Option<String>,
) -> TxResult<()>
where
    MEM: VmMemory,
    DB: namada_state::DB + for<'iter> namada_state::DBIter<'iter>,
    H: StorageHasher,
    CA: WasmCacheAccess,
{
    let code_hash = Hash::try_from(code_hash)
        .map_err(|e| TxRuntimeError::InvalidVpCodeHash(e.to_string()))?;

    // First check that code hash corresponds to the code tag if it is present
    if let Some(tag) = code_tag {
        let storage = unsafe { env.ctx.storage.get() };
        let hash_key = Key::wasm_hash(tag);
        let (result, gas) = storage
            .read(&hash_key)
            .map_err(TxRuntimeError::StorageError)?;
        tx_charge_gas(env, gas)?;
        if let Some(tag_hash) = result {
            let tag_hash = Hash::try_from(&tag_hash[..]).map_err(|e| {
                TxRuntimeError::InvalidVpCodeHash(e.to_string())
            })?;
            if tag_hash != code_hash {
                return Err(TxRuntimeError::InvalidVpCodeHash(
                    "The VP code tag does not correspond to the given code \
                     hash"
                        .to_string(),
                ));
            }
        } else {
            return Err(TxRuntimeError::InvalidVpCodeHash(
                "The VP code tag doesn't exist".to_string(),
            ));
        }
    }

    // Then check that the corresponding VP code does indeed exist
    let code_key = Key::wasm_code(&code_hash);
    let write_log = unsafe { env.ctx.write_log.get() };
    let (result, gas) = write_log.read(&code_key);
    tx_charge_gas(env, gas)?;
    if result.is_none() {
        let storage = unsafe { env.ctx.storage.get() };
        let (is_present, gas) = storage
            .has_key(&code_key)
            .map_err(TxRuntimeError::StorageError)?;
        tx_charge_gas(env, gas)?;
        if !is_present {
            return Err(TxRuntimeError::InvalidVpCodeHash(
                "The corresponding VP code doesn't exist".to_string(),
            ));
        }
    }
    Ok(())
}

/// Set the sentinel for an invalid tx section commitment
pub fn tx_set_commitment_sentinel<MEM, DB, H, CA>(env: &TxVmEnv<MEM, DB, H, CA>)
where
    MEM: VmMemory,
    DB: namada_state::DB + for<'iter> namada_state::DBIter<'iter>,
    H: StorageHasher,
    CA: WasmCacheAccess,
{
    let sentinel = unsafe { env.ctx.sentinel.get() };
    sentinel.set_invalid_commitment();
}

/// Verify a transaction signature
#[allow(clippy::too_many_arguments)]
pub fn tx_verify_tx_section_signature<MEM, DB, H, CA>(
    env: &TxVmEnv<MEM, DB, H, CA>,
    hash_list_ptr: u64,
    hash_list_len: u64,
    public_keys_map_ptr: u64,
    public_keys_map_len: u64,
    threshold: u8,
    max_signatures_ptr: u64,
    max_signatures_len: u64,
) -> TxResult<i64>
where
    MEM: VmMemory,
    DB: namada_state::DB + for<'iter> namada_state::DBIter<'iter>,
    H: StorageHasher,
    CA: WasmCacheAccess,
{
    let (hash_list, gas) = env
        .memory
        .read_bytes(hash_list_ptr, hash_list_len as _)
        .map_err(|e| TxRuntimeError::MemoryError(Box::new(e)))?;

    let sentinel = unsafe { env.ctx.sentinel.get() };
    let gas_meter = unsafe { env.ctx.gas_meter.get() };
    tx_charge_gas(env, gas)?;
    let hashes = <[Hash; 1]>::try_from_slice(&hash_list)
        .map_err(TxRuntimeError::EncodingError)?;

    let (public_keys_map, gas) = env
        .memory
        .read_bytes(public_keys_map_ptr, public_keys_map_len as _)
        .map_err(|e| TxRuntimeError::MemoryError(Box::new(e)))?;
    tx_charge_gas(env, gas)?;
    let public_keys_map =
        namada_core::types::account::AccountPublicKeysMap::try_from_slice(
            &public_keys_map,
        )
        .map_err(TxRuntimeError::EncodingError)?;

    tx_charge_gas(env, gas)?;

    let (max_signatures, gas) = env
        .memory
        .read_bytes(max_signatures_ptr, max_signatures_len as _)
        .map_err(|e| TxRuntimeError::MemoryError(Box::new(e)))?;
    tx_charge_gas(env, gas)?;
    let max_signatures = Option::<u8>::try_from_slice(&max_signatures)
        .map_err(TxRuntimeError::EncodingError)?;

    let tx = unsafe { env.ctx.tx.get() };

    match tx.verify_signatures(
        &hashes,
        public_keys_map,
        &None,
        threshold,
        max_signatures,
        || gas_meter.consume(gas::VERIFY_TX_SIG_GAS),
    ) {
        Ok(_) => Ok(HostEnvResult::Success.to_i64()),
        Err(err) => match err {
            namada_tx::VerifySigError::Gas(inner) => {
                sentinel.set_out_of_gas();
                Err(TxRuntimeError::OutOfGas(inner))
            }
            namada_tx::VerifySigError::InvalidSectionSignature(_) => {
                Ok(HostEnvResult::Fail.to_i64())
            }
            _ => Ok(HostEnvResult::Fail.to_i64()),
        },
    }
}

/// Appends the new note commitments to the tree in storage
pub fn tx_update_masp_note_commitment_tree<MEM, DB, H, CA>(
    env: &TxVmEnv<MEM, DB, H, CA>,
    transaction_ptr: u64,
    transaction_len: u64,
) -> TxResult<i64>
where
    MEM: VmMemory,
    DB: namada_state::DB + for<'iter> namada_state::DBIter<'iter>,
    H: StorageHasher,
    CA: WasmCacheAccess,
{
    let _sentinel = unsafe { env.ctx.sentinel.get() };
    let _gas_meter = unsafe { env.ctx.gas_meter.get() };
    let (serialized_transaction, gas) = env
        .memory
        .read_bytes(transaction_ptr, transaction_len as _)
        .map_err(|e| TxRuntimeError::MemoryError(Box::new(e)))?;

    tx_charge_gas(env, gas)?;
    let transaction = Transaction::try_from_slice(&serialized_transaction)
        .map_err(TxRuntimeError::EncodingError)?;

    let mut ctx = env.ctx.clone();
    match crate::token::utils::update_note_commitment_tree(
        &mut ctx,
        &transaction,
    ) {
        Ok(()) => Ok(HostEnvResult::Success.to_i64()),
        Err(_) => {
            // NOTE: sentinel for gas errors is already set by the
            // update_note_commitment_tree function which in turn calls other
            // host functions
            Ok(HostEnvResult::Fail.to_i64())
        }
    }
}

/// Evaluate a validity predicate with the given input data.
pub fn vp_eval<MEM, DB, H, EVAL, CA>(
    env: &VpVmEnv<'static, MEM, DB, H, EVAL, CA>,
    vp_code_hash_ptr: u64,
    vp_code_hash_len: u64,
    input_data_ptr: u64,
    input_data_len: u64,
) -> vp_host_fns::EnvResult<i64>
where
    MEM: VmMemory,
    DB: namada_state::DB + for<'iter> namada_state::DBIter<'iter>,
    H: StorageHasher,
    EVAL: VpEvaluator<Db = DB, H = H, Eval = EVAL, CA = CA>,
    CA: WasmCacheAccess,
{
    let (vp_code_hash, gas) = env
        .memory
        .read_bytes(vp_code_hash_ptr, vp_code_hash_len as _)
        .map_err(|e| vp_host_fns::RuntimeError::MemoryError(Box::new(e)))?;
    let gas_meter = unsafe { env.ctx.gas_meter.get() };
    let sentinel = unsafe { env.ctx.sentinel.get() };
    vp_host_fns::add_gas(gas_meter, gas, sentinel)?;

    let (input_data, gas) = env
        .memory
        .read_bytes(input_data_ptr, input_data_len as _)
        .map_err(|e| vp_host_fns::RuntimeError::MemoryError(Box::new(e)))?;
    vp_host_fns::add_gas(gas_meter, gas, sentinel)?;
    let input_data: Tx = BorshDeserialize::try_from_slice(&input_data)
        .map_err(vp_host_fns::RuntimeError::EncodingError)?;
    let vp_code_hash = Hash(vp_code_hash.try_into().map_err(|e| {
        vp_host_fns::RuntimeError::EncodingError(std::io::Error::new(
            std::io::ErrorKind::InvalidData,
            format!("Not a valid hash: {:?}", e),
        ))
    })?);

    let eval_runner = unsafe { env.ctx.eval_runner.get() };
    Ok(eval_runner
        .eval(env.ctx.clone(), vp_code_hash, input_data)
        .to_i64())
}

/// Get the native token's address
pub fn vp_get_native_token<MEM, DB, H, EVAL, CA>(
    env: &VpVmEnv<MEM, DB, H, EVAL, CA>,
    result_ptr: u64,
) -> vp_host_fns::EnvResult<()>
where
    MEM: VmMemory,
    DB: namada_state::DB + for<'iter> namada_state::DBIter<'iter>,
    H: StorageHasher,
    EVAL: VpEvaluator,
    CA: WasmCacheAccess,
{
    let gas_meter = unsafe { env.ctx.gas_meter.get() };
    let sentinel = unsafe { env.ctx.sentinel.get() };
    let storage = unsafe { env.ctx.storage.get() };
    let native_token =
        vp_host_fns::get_native_token(gas_meter, storage, sentinel)?;
    let native_token_string = native_token.encode();
    let gas = env
        .memory
        .write_string(result_ptr, native_token_string)
        .map_err(|e| vp_host_fns::RuntimeError::MemoryError(Box::new(e)))?;
    vp_host_fns::add_gas(gas_meter, gas, sentinel)
}

/// Log a string from exposed to the wasm VM VP environment. The message will be
/// printed at the [`tracing::Level::INFO`]. This function is for development
/// only.
pub fn vp_log_string<MEM, DB, H, EVAL, CA>(
    env: &VpVmEnv<MEM, DB, H, EVAL, CA>,
    str_ptr: u64,
    str_len: u64,
) -> vp_host_fns::EnvResult<()>
where
    MEM: VmMemory,
    DB: namada_state::DB + for<'iter> namada_state::DBIter<'iter>,
    H: StorageHasher,
    EVAL: VpEvaluator,
    CA: WasmCacheAccess,
{
    let (str, _gas) = env
        .memory
        .read_string(str_ptr, str_len as _)
        .map_err(|e| vp_host_fns::RuntimeError::MemoryError(Box::new(e)))?;
    tracing::info!("WASM Validity predicate log: {}", str);
    Ok(())
}

// Temp. workaround for <https://github.com/anoma/namada/issues/1831>
use namada_state::StorageRead;

use crate::types::storage::BlockHash;
impl<'a, DB, H, CA> StorageRead for TxCtx<'a, DB, H, CA>
where
    DB: namada_state::DB + for<'iter> namada_state::DBIter<'iter>,
    H: StorageHasher,
    CA: WasmCacheAccess,
{
    // type PrefixIter<'iter> = KeyValIterator<(String, Vec<u8>)>;
    type PrefixIter<'iter> = u64 where Self: 'iter;

    fn read_bytes(
        &self,
        key: &Key,
    ) -> std::result::Result<Option<Vec<u8>>, namada_state::StorageError> {
        let write_log = unsafe { self.write_log.get() };
        let (log_val, gas) = write_log.read(key);
        ibc_tx_charge_gas(self, gas)?;
        Ok(match log_val {
            Some(write_log::StorageModification::Write { ref value }) => {
                Some(value.clone())
            }
            Some(&write_log::StorageModification::Delete) => None,
            Some(write_log::StorageModification::InitAccount {
                ref vp_code_hash,
            }) => Some(vp_code_hash.to_vec()),
            Some(write_log::StorageModification::Temp { ref value }) => {
                Some(value.clone())
            }
            None => {
                // when not found in write log, try to read from the storage
                let storage = unsafe { self.storage.get() };
                let (value, gas) = storage.read(key).into_storage_result()?;
                ibc_tx_charge_gas(self, gas)?;
                value
            }
        })
    }

    fn has_key(&self, key: &Key) -> Result<bool, namada_state::StorageError> {
        // try to read from the write log first
        let write_log = unsafe { self.write_log.get() };
        let (log_val, gas) = write_log.read(key);
        ibc_tx_charge_gas(self, gas)?;
        Ok(match log_val {
            Some(&write_log::StorageModification::Write { .. }) => true,
            Some(&write_log::StorageModification::Delete) => false,
            Some(&write_log::StorageModification::InitAccount { .. }) => true,
            Some(&write_log::StorageModification::Temp { .. }) => true,
            None => {
                // when not found in write log, try to check the storage
                let storage = unsafe { self.storage.get() };
                let (present, gas) =
                    storage.has_key(key).into_storage_result()?;
                ibc_tx_charge_gas(self, gas)?;
                present
            }
        })
    }

    fn iter_prefix<'iter>(
        &'iter self,
        prefix: &Key,
    ) -> Result<Self::PrefixIter<'iter>, namada_state::StorageError> {
        let write_log = unsafe { self.write_log.get() };
        let storage = unsafe { self.storage.get() };
        let (iter, gas) =
            namada_state::iter_prefix_post(write_log, storage, prefix);
        ibc_tx_charge_gas(self, gas)?;

        let iterators = unsafe { self.iterators.get() };
        Ok(iterators.insert(iter).id())
    }

    fn iter_next<'iter>(
        &'iter self,
        iter_id: &mut Self::PrefixIter<'iter>,
    ) -> Result<Option<(String, Vec<u8>)>, namada_state::StorageError> {
        let write_log = unsafe { self.write_log.get() };
        let iterators = unsafe { self.iterators.get() };
        let iter_id = PrefixIteratorId::new(*iter_id);
        while let Some((key, val, iter_gas)) = iterators.next(iter_id) {
            let (log_val, log_gas) =
                write_log.read(&Key::parse(key.clone()).into_storage_result()?);
            ibc_tx_charge_gas(self, iter_gas + log_gas)?;
            match log_val {
                Some(write_log::StorageModification::Write { ref value }) => {
                    return Ok(Some((key, value.clone())));
                }
                Some(&write_log::StorageModification::Delete) => {
                    // check the next because the key has already deleted
                    continue;
                }
                Some(&write_log::StorageModification::InitAccount {
                    ..
                }) => {
                    // a VP of a new account doesn't need to be iterated
                    continue;
                }
                Some(write_log::StorageModification::Temp { ref value }) => {
                    return Ok(Some((key, value.clone())));
                }
                None => {
                    return Ok(Some((key, val)));
                }
            }
        }
        Ok(None)
    }

    fn get_chain_id(&self) -> Result<String, namada_state::StorageError> {
        let storage = unsafe { self.storage.get() };
        let (chain_id, gas) = storage.get_chain_id();
        ibc_tx_charge_gas(self, gas)?;
        Ok(chain_id)
    }

    fn get_block_height(
        &self,
    ) -> Result<BlockHeight, namada_state::StorageError> {
        let storage = unsafe { self.storage.get() };
        let (height, gas) = storage.get_block_height();
        ibc_tx_charge_gas(self, gas)?;
        Ok(height)
    }

    fn get_block_header(
        &self,
        height: BlockHeight,
    ) -> Result<
        Option<namada_core::types::storage::Header>,
        namada_state::StorageError,
    > {
        let storage = unsafe { self.storage.get() };
        let (header, gas) = storage
            .get_block_header(Some(height))
            .into_storage_result()?;
        ibc_tx_charge_gas(self, gas)?;
        Ok(header)
    }

    fn get_block_hash(&self) -> Result<BlockHash, namada_state::StorageError> {
        let storage = unsafe { self.storage.get() };
        let (hash, gas) = storage.get_block_hash();
        ibc_tx_charge_gas(self, gas)?;
        Ok(hash)
    }

    fn get_block_epoch(&self) -> Result<Epoch, namada_state::StorageError> {
        let storage = unsafe { self.storage.get() };
        let (epoch, gas) = storage.get_current_epoch();
        ibc_tx_charge_gas(self, gas)?;
        Ok(epoch)
    }

    fn get_tx_index(&self) -> Result<TxIndex, namada_state::StorageError> {
        let tx_index = unsafe { self.tx_index.get() };
        ibc_tx_charge_gas(
            self,
            crate::vm::host_env::gas::STORAGE_ACCESS_GAS_PER_BYTE,
        )?;
        Ok(TxIndex(tx_index.0))
    }

    fn get_native_token(&self) -> Result<Address, namada_state::StorageError> {
        let storage = unsafe { self.storage.get() };
        let native_token = storage.native_token.clone();
        ibc_tx_charge_gas(
            self,
            crate::vm::host_env::gas::STORAGE_ACCESS_GAS_PER_BYTE,
        )?;
        Ok(native_token)
    }

    fn get_pred_epochs(&self) -> namada_state::StorageResult<Epochs> {
        let storage = unsafe { self.storage.get() };
        ibc_tx_charge_gas(
            self,
            crate::vm::host_env::gas::STORAGE_ACCESS_GAS_PER_BYTE,
        )?;
        Ok(storage.block.pred_epochs.clone())
    }
}

// Temp. workaround for <https://github.com/anoma/namada/issues/1831>
use namada_state::StorageWrite;
impl<'a, DB, H, CA> StorageWrite for TxCtx<'a, DB, H, CA>
where
    DB: namada_state::DB + for<'iter> namada_state::DBIter<'iter>,
    H: StorageHasher,
    CA: WasmCacheAccess,
{
    fn write_bytes(
        &mut self,
        key: &Key,
        data: impl AsRef<[u8]>,
    ) -> Result<(), namada_state::StorageError> {
        let write_log = unsafe { self.write_log.get() };
        let (gas, _size_diff) = write_log
            .write(key, data.as_ref().to_vec())
            .into_storage_result()?;
        ibc_tx_charge_gas(self, gas)
    }

    fn delete(&mut self, key: &Key) -> Result<(), namada_state::StorageError> {
        if key.is_validity_predicate().is_some() {
            return Err(TxRuntimeError::CannotDeleteVp).into_storage_result();
        }

        let write_log = unsafe { self.write_log.get() };
        let (gas, _size_diff) = write_log.delete(key).into_storage_result()?;
        ibc_tx_charge_gas(self, gas)
    }
}

// Temp. workaround for <https://github.com/anoma/namada/issues/1831>
impl<'a, DB, H, CA> namada_ibc::IbcStorageContext for TxCtx<'a, DB, H, CA>
where
    DB: namada_state::DB + for<'iter> namada_state::DBIter<'iter>,
    H: StorageHasher,
    CA: WasmCacheAccess,
{
    fn emit_ibc_event(
        &mut self,
        event: IbcEvent,
    ) -> Result<(), namada_state::StorageError> {
        let write_log = unsafe { self.write_log.get() };
        let gas = write_log.emit_ibc_event(event);
        ibc_tx_charge_gas(self, gas)
    }

    fn get_ibc_events(
        &self,
        event_type: impl AsRef<str>,
    ) -> Result<Vec<IbcEvent>, namada_state::StorageError> {
        let write_log = unsafe { self.write_log.get() };
        Ok(write_log
            .get_ibc_events()
            .iter()
            .filter(|event| event.event_type == event_type.as_ref())
            .cloned()
            .collect())
    }

    fn transfer_token(
        &mut self,
        src: &Address,
        dest: &Address,
        token: &Address,
        amount: crate::token::DenominatedAmount,
    ) -> Result<(), namada_state::StorageError> {
        use crate::token;

        let amount = token::denom_to_amount(amount, token, self)?;
        if amount != token::Amount::default() && src != dest {
            let src_key = balance_key(token, src);
            let dest_key = balance_key(token, dest);
            let src_bal = self.read::<token::Amount>(&src_key)?;
            let mut src_bal = src_bal.unwrap_or_else(|| {
                self.log_string(format!("src {} has no balance", src_key));
                unreachable!()
            });
            src_bal.spend(&amount);
            let mut dest_bal =
                self.read::<token::Amount>(&dest_key)?.unwrap_or_default();
            dest_bal.receive(&amount);
            self.write(&src_key, src_bal)?;
            self.write(&dest_key, dest_bal)?;
        }
        Ok(())
    }

    fn handle_masp_tx(
        &mut self,
<<<<<<< HEAD
        shielded: &masp_primitives::transaction::Transaction,
        pin_key: Option<&str>,
    ) -> Result<(), storage_api::Error> {
        masp_utils::handle_masp_tx(self, shielded, pin_key)?;
        masp_utils::update_note_commitment_tree(self, shielded)
=======
        shielded: &IbcShieldedTransfer,
    ) -> Result<(), namada_state::StorageError> {
        crate::token::utils::handle_masp_tx(
            self,
            &shielded.transfer,
            &shielded.masp_tx,
        )?;
        crate::token::utils::update_note_commitment_tree(
            self,
            &shielded.masp_tx,
        )
>>>>>>> 21eddeaa
    }

    fn mint_token(
        &mut self,
        target: &Address,
        token: &Address,
        amount: crate::token::DenominatedAmount,
    ) -> Result<(), namada_state::StorageError> {
        use crate::token;

        let amount = token::denom_to_amount(amount, token, self)?;
        let target_key = balance_key(token, target);
        let mut target_bal =
            self.read::<token::Amount>(&target_key)?.unwrap_or_default();
        target_bal.receive(&amount);

        let minted_key = minted_balance_key(token);
        let mut minted_bal =
            self.read::<token::Amount>(&minted_key)?.unwrap_or_default();
        minted_bal.receive(&amount);

        self.write(&target_key, target_bal)?;
        self.write(&minted_key, minted_bal)?;

        let minter_key = minter_key(token);
        self.write(
            &minter_key,
            Address::Internal(address::InternalAddress::Ibc),
        )
    }

    fn burn_token(
        &mut self,
        target: &Address,
        token: &Address,
        amount: crate::token::DenominatedAmount,
    ) -> Result<(), namada_state::StorageError> {
        use crate::token;

        let amount = token::denom_to_amount(amount, token, self)?;
        let target_key = balance_key(token, target);
        let mut target_bal =
            self.read::<token::Amount>(&target_key)?.unwrap_or_default();
        target_bal.spend(&amount);

        // burn the minted amount
        let minted_key = minted_balance_key(token);
        let mut minted_bal =
            self.read::<token::Amount>(&minted_key)?.unwrap_or_default();
        minted_bal.spend(&amount);

        self.write(&target_key, target_bal)?;
        self.write(&minted_key, minted_bal)
    }

    fn log_string(&self, message: String) {
        tracing::info!("IBC host env log: {}", message);
    }
}

/// Add a gas cost incured in a transaction
// Temp helper.
fn ibc_tx_charge_gas<'a, DB, H, CA>(
    ctx: &TxCtx<'a, DB, H, CA>,
    used_gas: u64,
) -> Result<(), namada_state::StorageError>
where
    DB: namada_state::DB + for<'iter> namada_state::DBIter<'iter>,
    H: StorageHasher,
    CA: WasmCacheAccess,
{
    let gas_meter = unsafe { ctx.gas_meter.get() };
    // if we run out of gas, we need to stop the execution
    let result = gas_meter.consume(used_gas).into_storage_result();
    if let Err(err) = &result {
        tracing::info!(
            "Stopping transaction execution because of gas error: {}",
            err
        );
    }
    result
}

// Temp. workaround for <https://github.com/anoma/namada/issues/1831>
impl<'a, DB, H, CA> namada_ibc::IbcCommonContext for TxCtx<'a, DB, H, CA>
where
    DB: namada_state::DB + for<'iter> namada_state::DBIter<'iter>,
    H: StorageHasher,
    CA: WasmCacheAccess,
{
}

/// A helper module for testing
#[cfg(feature = "testing")]
pub mod testing {
    use std::collections::BTreeSet;

    use namada_state::StorageHasher;

    use super::*;
    use crate::vm::memory::testing::NativeMemory;

    /// Setup a transaction environment
    #[allow(clippy::too_many_arguments)]
    pub fn tx_env<DB, H, CA>(
        storage: &State<DB, H>,
        write_log: &mut WriteLog,
        iterators: &mut PrefixIterators<'static, DB>,
        verifiers: &mut BTreeSet<Address>,
        gas_meter: &mut TxGasMeter,
        sentinel: &mut TxSentinel,
        tx: &Tx,
        tx_index: &TxIndex,
        result_buffer: &mut Option<Vec<u8>>,
        #[cfg(feature = "wasm-runtime")] vp_wasm_cache: &mut VpCache<CA>,
        #[cfg(feature = "wasm-runtime")] tx_wasm_cache: &mut TxCache<CA>,
    ) -> TxVmEnv<'static, NativeMemory, DB, H, CA>
    where
        DB: 'static + namada_state::DB + for<'iter> namada_state::DBIter<'iter>,
        H: StorageHasher,
        CA: WasmCacheAccess,
    {
        TxVmEnv::new(
            NativeMemory,
            storage,
            write_log,
            iterators,
            gas_meter,
            sentinel,
            tx,
            tx_index,
            verifiers,
            result_buffer,
            #[cfg(feature = "wasm-runtime")]
            vp_wasm_cache,
            #[cfg(feature = "wasm-runtime")]
            tx_wasm_cache,
        )
    }

    /// Setup a validity predicate environment
    #[allow(clippy::too_many_arguments)]
    pub fn vp_env<DB, H, EVAL, CA>(
        address: &Address,
        storage: &State<DB, H>,
        write_log: &WriteLog,
        iterators: &mut PrefixIterators<'static, DB>,
        gas_meter: &mut VpGasMeter,
        sentinel: &mut VpSentinel,
        tx: &Tx,
        tx_index: &TxIndex,
        verifiers: &BTreeSet<Address>,
        result_buffer: &mut Option<Vec<u8>>,
        keys_changed: &BTreeSet<Key>,
        eval_runner: &EVAL,
        #[cfg(feature = "wasm-runtime")] vp_wasm_cache: &mut VpCache<CA>,
    ) -> VpVmEnv<'static, NativeMemory, DB, H, EVAL, CA>
    where
        DB: 'static + namada_state::DB + for<'iter> namada_state::DBIter<'iter>,
        H: StorageHasher,
        EVAL: VpEvaluator,
        CA: WasmCacheAccess,
    {
        VpVmEnv::new(
            NativeMemory,
            address,
            storage,
            write_log,
            gas_meter,
            sentinel,
            tx,
            tx_index,
            iterators,
            verifiers,
            result_buffer,
            keys_changed,
            eval_runner,
            #[cfg(feature = "wasm-runtime")]
            vp_wasm_cache,
        )
    }
}<|MERGE_RESOLUTION|>--- conflicted
+++ resolved
@@ -2619,25 +2619,11 @@
 
     fn handle_masp_tx(
         &mut self,
-<<<<<<< HEAD
         shielded: &masp_primitives::transaction::Transaction,
         pin_key: Option<&str>,
-    ) -> Result<(), storage_api::Error> {
-        masp_utils::handle_masp_tx(self, shielded, pin_key)?;
-        masp_utils::update_note_commitment_tree(self, shielded)
-=======
-        shielded: &IbcShieldedTransfer,
     ) -> Result<(), namada_state::StorageError> {
-        crate::token::utils::handle_masp_tx(
-            self,
-            &shielded.transfer,
-            &shielded.masp_tx,
-        )?;
-        crate::token::utils::update_note_commitment_tree(
-            self,
-            &shielded.masp_tx,
-        )
->>>>>>> 21eddeaa
+        crate::token::utils::handle_masp_tx(self, shielded, pin_key)?;
+        crate::token::utils::update_note_commitment_tree(self, shielded)
     }
 
     fn mint_token(
