mod eth_bridge;

use borsh::{BorshDeserialize, BorshSerialize};
use masp_primitives::asset_type::AssetType;
use masp_primitives::merkle_tree::MerklePath;
use masp_primitives::sapling::Node;
use namada_core::types::address::Address;
use namada_core::types::hash::Hash;
use namada_core::types::storage::BlockResults;

use self::eth_bridge::{EthBridge, ETH_BRIDGE};
use crate::ledger::events::log::dumb_queries;
use crate::ledger::events::Event;
use crate::ledger::queries::types::{RequestCtx, RequestQuery};
use crate::ledger::queries::{require_latest_height, EncodedResponseQuery};
use crate::ledger::storage::traits::StorageHasher;
use crate::ledger::storage::{DBIter, DB};
use crate::ledger::storage_api::{self, ResultExt, StorageRead};
use crate::tendermint::merkle::proof::Proof;
use crate::types::storage::{self, Epoch, PrefixValue};
#[cfg(any(test, feature = "async-client"))]
use crate::types::transaction::TxResult;

type Conversion = (
    Address,
    Epoch,
    masp_primitives::transaction::components::Amount,
    MerklePath<Node>,
);

router! {SHELL,
    // Shell provides storage read access, block metadata and can dry-run a tx

    // Ethereum bridge specific queries
    ( "eth_bridge" ) = (sub ETH_BRIDGE),

    // Epoch of the last committed block
    ( "epoch" ) -> Epoch = epoch,

    // Raw storage access - read value
    ( "value" / [storage_key: storage::Key] )
        -> Vec<u8> = (with_options storage_value),

    // Dry run a transaction
    ( "dry_run_tx" ) -> TxResult = (with_options dry_run_tx),

    // Raw storage access - prefix iterator
    ( "prefix" / [storage_key: storage::Key] )
        -> Vec<PrefixValue> = (with_options storage_prefix),

    // Raw storage access - is given storage key present?
    ( "has_key" / [storage_key: storage::Key] )
        -> bool = storage_has_key,

    // Conversion state access - read conversion
    ( "conv" / [asset_type: AssetType] ) -> Conversion = read_conversion,

    // Block results access - read bit-vec
    ( "results" ) -> Vec<BlockResults> = read_results,

    // was the transaction accepted?
    ( "accepted" / [tx_hash: Hash] ) -> Option<Event> = accepted,

    // was the transaction applied?
    ( "applied" / [tx_hash: Hash] ) -> Option<Event> = applied,
}

// Handlers:

#[cfg(all(feature = "wasm-runtime", feature = "ferveo-tpke"))]
fn dry_run_tx<D, H>(
    mut ctx: RequestCtx<'_, D, H>,
    request: &RequestQuery,
) -> storage_api::Result<EncodedResponseQuery>
where
    D: 'static + DB + for<'iter> DBIter<'iter> + Sync,
    H: 'static + StorageHasher + Sync,
{
    use crate::ledger::gas::BlockGasMeter;
    use crate::ledger::protocol::{self, ShellParams};
    use crate::ledger::storage::write_log::WriteLog;
    use crate::proto::Tx;
    use crate::types::storage::TxIndex;

    let mut gas_meter = BlockGasMeter::default();
    let mut write_log = WriteLog::default();
    let tx = Tx::try_from(&request.data[..]).into_storage_result()?;
    let data = protocol::apply_wasm_tx(
        tx,
        request.data.len(),
        &TxIndex(0),
        ShellParams {
            block_gas_meter: &mut gas_meter,
            write_log: &mut write_log,
            storage: ctx.storage,
            vp_wasm_cache: &mut ctx.vp_wasm_cache,
            tx_wasm_cache: &mut ctx.tx_wasm_cache,
        },
    )
    .into_storage_result()?;
    let data = data.try_to_vec().into_storage_result()?;
    Ok(EncodedResponseQuery {
        data,
        proof: None,
        info: Default::default(),
    })
}

/// Query to read block results from storage
pub fn read_results<D, H>(
    ctx: RequestCtx<'_, D, H>,
) -> storage_api::Result<Vec<BlockResults>>
where
    D: 'static + DB + for<'iter> DBIter<'iter> + Sync,
    H: 'static + StorageHasher + Sync,
{
    let (iter, _gas) = ctx.storage.iter_results();
    let mut results =
        vec![BlockResults::default(); ctx.storage.block.height.0 as usize + 1];
    iter.for_each(|(key, value, _gas)| {
        let key = key
            .parse::<usize>()
            .expect("expected integer for block height");
        let value = BlockResults::try_from_slice(&value)
            .expect("expected BlockResults bytes");
        results[key] = value;
    });
    Ok(results)
}

/// Query to read a conversion from storage
fn read_conversion<D, H>(
    ctx: RequestCtx<'_, D, H>,
    asset_type: AssetType,
) -> storage_api::Result<Conversion>
where
    D: 'static + DB + for<'iter> DBIter<'iter> + Sync,
    H: 'static + StorageHasher + Sync,
{
    // Conversion values are constructed on request
    if let Some((addr, epoch, conv, pos)) =
        ctx.storage.conversion_state.assets.get(&asset_type)
    {
        Ok((
            addr.clone(),
            *epoch,
            Into::<masp_primitives::transaction::components::Amount>::into(
                conv.clone(),
            ),
            ctx.storage.conversion_state.tree.path(*pos),
        ))
    } else {
        Err(storage_api::Error::new(std::io::Error::new(
            std::io::ErrorKind::NotFound,
            format!("No conversion found for asset type: {}", asset_type),
        )))
    }
}

#[cfg(not(all(feature = "wasm-runtime", feature = "ferveo-tpke")))]
fn dry_run_tx<D, H>(
    _ctx: RequestCtx<'_, D, H>,
    _request: &RequestQuery,
) -> storage_api::Result<EncodedResponseQuery>
where
    D: 'static + DB + for<'iter> DBIter<'iter> + Sync,
    H: 'static + StorageHasher + Sync,
{
    unimplemented!("Dry running tx requires \"wasm-runtime\" feature.")
}

fn epoch<D, H>(ctx: RequestCtx<'_, D, H>) -> storage_api::Result<Epoch>
where
    D: 'static + DB + for<'iter> DBIter<'iter> + Sync,
    H: 'static + StorageHasher + Sync,
{
    let data = ctx.storage.last_epoch;
    Ok(data)
}

/// Returns data with `vec![]` when the storage key is not found. For all
/// borsh-encoded types, it is safe to check `data.is_empty()` to see if the
/// value was found, except for unit - see `fn query_storage_value` in
/// `apps/src/lib/client/rpc.rs` for unit type handling via `storage_has_key`.
fn storage_value<D, H>(
    ctx: RequestCtx<'_, D, H>,
    request: &RequestQuery,
    storage_key: storage::Key,
) -> storage_api::Result<EncodedResponseQuery>
where
    D: 'static + DB + for<'iter> DBIter<'iter> + Sync,
    H: 'static + StorageHasher + Sync,
{
    if let Some(past_height_limit) = ctx.storage_read_past_height_limit {
        if request.height.0 + past_height_limit < ctx.storage.last_height.0 {
            return Err(storage_api::Error::new(std::io::Error::new(
                std::io::ErrorKind::InvalidInput,
                format!(
                    "Cannot query more than {past_height_limit} blocks in the \
                     past (configured via \
                     `shell.storage_read_past_height_limit`)."
                ),
            )));
        }
    }

    match ctx
        .storage
        .read_with_height(&storage_key, request.height)
        .into_storage_result()?
    {
        (Some(value), _gas) => {
            let proof = if request.prove {
                let proof = ctx
                    .storage
                    .get_existence_proof(&storage_key, &value, request.height)
                    .into_storage_result()?;
                Some(proof)
            } else {
                None
            };
            Ok(EncodedResponseQuery {
                data: value,
                proof,
                info: Default::default(),
            })
        }
        (None, _gas) => {
            let proof = if request.prove {
                let proof = ctx
                    .storage
                    .get_non_existence_proof(&storage_key, request.height)
                    .into_storage_result()?;
                Some(proof)
            } else {
                None
            };
            Ok(EncodedResponseQuery {
                data: vec![],
                proof,
                info: format!("No value found for key: {}", storage_key),
            })
        }
    }
}

fn storage_prefix<D, H>(
    ctx: RequestCtx<'_, D, H>,
    request: &RequestQuery,
    storage_key: storage::Key,
) -> storage_api::Result<EncodedResponseQuery>
where
    D: 'static + DB + for<'iter> DBIter<'iter> + Sync,
    H: 'static + StorageHasher + Sync,
{
    require_latest_height(&ctx, request)?;

    let iter = storage_api::iter_prefix_bytes(ctx.storage, &storage_key)?;
    let data: storage_api::Result<Vec<PrefixValue>> = iter
        .map(|iter_result| {
            let (key, value) = iter_result?;
            Ok(PrefixValue { key, value })
        })
        .collect();
    let data = data?;
    let proof = if request.prove {
        let mut ops = vec![];
        for PrefixValue { key, value } in &data {
            let mut proof: Proof = ctx
                .storage
                .get_existence_proof(key, value, request.height)
                .into_storage_result()?;
            ops.append(&mut proof.ops);
        }
        // ops is not empty in this case
        let proof = Proof { ops };
        Some(proof)
    } else {
        None
    };
    let data = data.try_to_vec().into_storage_result()?;
    Ok(EncodedResponseQuery {
        data,
        proof,
        ..Default::default()
    })
}

fn storage_has_key<D, H>(
    ctx: RequestCtx<'_, D, H>,
    storage_key: storage::Key,
) -> storage_api::Result<bool>
where
    D: 'static + DB + for<'iter> DBIter<'iter> + Sync,
    H: 'static + StorageHasher + Sync,
{
    let data = StorageRead::has_key(ctx.storage, &storage_key)?;
    Ok(data)
}

fn accepted<D, H>(
    ctx: RequestCtx<'_, D, H>,
    tx_hash: Hash,
) -> storage_api::Result<Option<Event>>
where
    D: 'static + DB + for<'iter> DBIter<'iter> + Sync,
    H: 'static + StorageHasher + Sync,
{
    let matcher = dumb_queries::QueryMatcher::accepted(tx_hash);
    Ok(ctx
        .event_log
        .iter_with_matcher(matcher)
        .by_ref()
        .next()
        .cloned())
}

fn applied<D, H>(
    ctx: RequestCtx<'_, D, H>,
    tx_hash: Hash,
) -> storage_api::Result<Option<Event>>
where
    D: 'static + DB + for<'iter> DBIter<'iter> + Sync,
    H: 'static + StorageHasher + Sync,
{
    let matcher = dumb_queries::QueryMatcher::applied(tx_hash);
    Ok(ctx
        .event_log
        .iter_with_matcher(matcher)
        .by_ref()
        .next()
        .cloned())
}

<<<<<<< HEAD
/// Read the current contents of the Ethereum bridge
/// pool.
fn read_ethereum_bridge_pool<D, H>(
    ctx: RequestCtx<'_, D, H>,
) -> storage_api::Result<Vec<PendingTransfer>>
where
    D: 'static + DB + for<'iter> DBIter<'iter> + Sync,
    H: 'static + StorageHasher + Sync,
{
    let stores = ctx
        .storage
        .db
        .read_merkle_tree_stores(ctx.storage.last_height)
        .expect("We should always be able to read the database")
        .expect(
            "Every signed root should correspond to an existing block height",
        );
    let store = match stores.get_store(StoreType::BridgePool) {
        StoreRef::BridgePool(store) => store,
        _ => unreachable!(),
    };

    let transfers: Vec<PendingTransfer> = store
        .iter()
        .map(|hash| {
            let res = ctx
                .storage
                .read(&get_key_from_hash(hash))
                .unwrap()
                .0
                .unwrap();
            BorshDeserialize::try_from_slice(res.as_slice()).unwrap()
        })
        .collect();
    Ok(transfers)
}

/// Generate a merkle proof for the inclusion of the
/// requested transfers in the Ethereum bridge pool.
fn generate_bridge_pool_proof<D, H>(
    ctx: RequestCtx<'_, D, H>,
    request: &RequestQuery,
) -> storage_api::Result<EncodedResponseQuery>
where
    D: 'static + DB + for<'iter> DBIter<'iter> + Sync,
    H: 'static + StorageHasher + Sync,
{
    if let Ok(transfer_hashes) =
        <Vec<KeccakHash>>::try_from_slice(request.data.as_slice())
    {
        // get the latest signed merkle root of the Ethereum bridge pool
        let signed_root: MultiSignedMerkleRoot = match ctx
            .storage
            .read(&get_signed_root_key())
            .expect("Reading the database should not fail")
        {
            (Some(bytes), _) => {
                BorshDeserialize::try_from_slice(bytes.as_slice()).unwrap()
                    .into()
            }
            _ => {
                return Err(storage_api::Error::SimpleMessage(
                    "No signed root for the Ethereum bridge pool exists in \
                     storage.",
                ));
            }
        };

        // get the merkle tree corresponding to the above root.
        let tree = MerkleTree::<H>::new(
            ctx.storage
                .db
                .read_merkle_tree_stores(signed_root.height)
                .expect("We should always be able to read the database")
                .expect(
                    "Every signed root should correspond to an existing block \
                     height",
                ),
        );
        // from the hashes of the transfers, get the actual values.
        let mut missing_hashes = vec![];
        let (keys, values): (Vec<_>, Vec<_>) = transfer_hashes
            .iter()
            .filter_map(|hash| {
                let key = get_key_from_hash(hash);
                match ctx.storage.read(&key) {
                    Ok((Some(bytes), _)) => Some((key, bytes)),
                    _ => {
                        missing_hashes.push(hash);
                        None
                    }
                }
            })
            .unzip();
        if !missing_hashes.is_empty() {
            return Err(storage_api::Error::Custom(CustomError(
                format!(
                    "One or more of the provided hashes had no corresponding \
                     transfer in storage: {:?}",
                    missing_hashes
                )
                .into(),
            )));
        }
        // get the membership proof
        match tree.get_sub_tree_existence_proof(
            &keys,
            values.iter().map(|v| v.as_slice()).collect(),
        ) {
            Ok(BridgePool(proof)) => {
                let data = EncodeCell::new(&RelayProof {
                    // TODO: use actual validators
                    validator_args: Default::default(),
                    root: signed_root,
                    proof,
                })
                .try_to_vec()
                .into_storage_result()?;
                Ok(EncodedResponseQuery {
                    data,
                    ..Default::default()
                })
            }
            Err(e) => Err(storage_api::Error::new(e)),
            _ => unreachable!(),
        }
    } else {
        Err(storage_api::Error::SimpleMessage(
            "Could not deserialize transfers",
        ))
    }
}

=======
>>>>>>> f4a9d94d
#[cfg(test)]
mod test {

    use borsh::BorshDeserialize;

    use crate::ledger::queries::testing::TestClient;
    use crate::ledger::queries::RPC;
    use crate::ledger::storage_api::{self, StorageWrite};
    use crate::proto::Tx;
    use crate::types::{address, token};

    const TX_NO_OP_WASM: &str = "../wasm_for_tests/tx_no_op.wasm";

    #[test]
    fn test_shell_queries_router_paths() {
        let path = RPC.shell().epoch_path();
        assert_eq!("/shell/epoch", path);

        let token_addr = address::testing::established_address_1();
        let owner = address::testing::established_address_2();
        let key = token::balance_key(&token_addr, &owner);
        let path = RPC.shell().storage_value_path(&key);
        assert_eq!(format!("/shell/value/{}", key), path);

        let path = RPC.shell().dry_run_tx_path();
        assert_eq!("/shell/dry_run_tx", path);

        let path = RPC.shell().storage_prefix_path(&key);
        assert_eq!(format!("/shell/prefix/{}", key), path);

        let path = RPC.shell().storage_has_key_path(&key);
        assert_eq!(format!("/shell/has_key/{}", key), path);
    }

    #[tokio::test]
    async fn test_shell_queries_router_with_client() -> storage_api::Result<()>
    {
        // Initialize the `TestClient`
        let mut client = TestClient::new(RPC);

        // Request last committed epoch
        let read_epoch = RPC.shell().epoch(&client).await.unwrap();
        let current_epoch = client.storage.last_epoch;
        assert_eq!(current_epoch, read_epoch);

        // Request dry run tx
        let tx_no_op = std::fs::read(TX_NO_OP_WASM).expect("cannot load wasm");
        let tx = Tx::new(tx_no_op, None);
        let tx_bytes = tx.to_bytes();
        let result = RPC
            .shell()
            .dry_run_tx(&client, Some(tx_bytes), None, false)
            .await
            .unwrap();
        assert!(result.data.is_accepted());

        // Request storage value for a balance key ...
        let token_addr = address::testing::established_address_1();
        let owner = address::testing::established_address_2();
        let balance_key = token::balance_key(&token_addr, &owner);
        // ... there should be no value yet.
        let read_balance = RPC
            .shell()
            .storage_value(&client, None, None, false, &balance_key)
            .await
            .unwrap();
        assert!(read_balance.data.is_empty());

        // Request storage prefix iterator
        let balance_prefix = token::balance_prefix(&token_addr);
        let read_balances = RPC
            .shell()
            .storage_prefix(&client, None, None, false, &balance_prefix)
            .await
            .unwrap();
        assert!(read_balances.data.is_empty());

        // Request storage has key
        let has_balance_key = RPC
            .shell()
            .storage_has_key(&client, &balance_key)
            .await
            .unwrap();
        assert!(!has_balance_key);

        // Then write some balance ...
        let balance = token::Amount::from(1000);
        StorageWrite::write(&mut client.storage, &balance_key, balance)?;
        // ... there should be the same value now
        let read_balance = RPC
            .shell()
            .storage_value(&client, None, None, false, &balance_key)
            .await
            .unwrap();
        assert_eq!(
            balance,
            token::Amount::try_from_slice(&read_balance.data).unwrap()
        );

        // Request storage prefix iterator
        let balance_prefix = token::balance_prefix(&token_addr);
        let read_balances = RPC
            .shell()
            .storage_prefix(&client, None, None, false, &balance_prefix)
            .await
            .unwrap();
        assert_eq!(read_balances.data.len(), 1);

        // Request storage has key
        let has_balance_key = RPC
            .shell()
            .storage_has_key(&client, &balance_key)
            .await
            .unwrap();
        assert!(has_balance_key);

        Ok(())
    }
}<|MERGE_RESOLUTION|>--- conflicted
+++ resolved
@@ -332,142 +332,6 @@
         .cloned())
 }
 
-<<<<<<< HEAD
-/// Read the current contents of the Ethereum bridge
-/// pool.
-fn read_ethereum_bridge_pool<D, H>(
-    ctx: RequestCtx<'_, D, H>,
-) -> storage_api::Result<Vec<PendingTransfer>>
-where
-    D: 'static + DB + for<'iter> DBIter<'iter> + Sync,
-    H: 'static + StorageHasher + Sync,
-{
-    let stores = ctx
-        .storage
-        .db
-        .read_merkle_tree_stores(ctx.storage.last_height)
-        .expect("We should always be able to read the database")
-        .expect(
-            "Every signed root should correspond to an existing block height",
-        );
-    let store = match stores.get_store(StoreType::BridgePool) {
-        StoreRef::BridgePool(store) => store,
-        _ => unreachable!(),
-    };
-
-    let transfers: Vec<PendingTransfer> = store
-        .iter()
-        .map(|hash| {
-            let res = ctx
-                .storage
-                .read(&get_key_from_hash(hash))
-                .unwrap()
-                .0
-                .unwrap();
-            BorshDeserialize::try_from_slice(res.as_slice()).unwrap()
-        })
-        .collect();
-    Ok(transfers)
-}
-
-/// Generate a merkle proof for the inclusion of the
-/// requested transfers in the Ethereum bridge pool.
-fn generate_bridge_pool_proof<D, H>(
-    ctx: RequestCtx<'_, D, H>,
-    request: &RequestQuery,
-) -> storage_api::Result<EncodedResponseQuery>
-where
-    D: 'static + DB + for<'iter> DBIter<'iter> + Sync,
-    H: 'static + StorageHasher + Sync,
-{
-    if let Ok(transfer_hashes) =
-        <Vec<KeccakHash>>::try_from_slice(request.data.as_slice())
-    {
-        // get the latest signed merkle root of the Ethereum bridge pool
-        let signed_root: MultiSignedMerkleRoot = match ctx
-            .storage
-            .read(&get_signed_root_key())
-            .expect("Reading the database should not fail")
-        {
-            (Some(bytes), _) => {
-                BorshDeserialize::try_from_slice(bytes.as_slice()).unwrap()
-                    .into()
-            }
-            _ => {
-                return Err(storage_api::Error::SimpleMessage(
-                    "No signed root for the Ethereum bridge pool exists in \
-                     storage.",
-                ));
-            }
-        };
-
-        // get the merkle tree corresponding to the above root.
-        let tree = MerkleTree::<H>::new(
-            ctx.storage
-                .db
-                .read_merkle_tree_stores(signed_root.height)
-                .expect("We should always be able to read the database")
-                .expect(
-                    "Every signed root should correspond to an existing block \
-                     height",
-                ),
-        );
-        // from the hashes of the transfers, get the actual values.
-        let mut missing_hashes = vec![];
-        let (keys, values): (Vec<_>, Vec<_>) = transfer_hashes
-            .iter()
-            .filter_map(|hash| {
-                let key = get_key_from_hash(hash);
-                match ctx.storage.read(&key) {
-                    Ok((Some(bytes), _)) => Some((key, bytes)),
-                    _ => {
-                        missing_hashes.push(hash);
-                        None
-                    }
-                }
-            })
-            .unzip();
-        if !missing_hashes.is_empty() {
-            return Err(storage_api::Error::Custom(CustomError(
-                format!(
-                    "One or more of the provided hashes had no corresponding \
-                     transfer in storage: {:?}",
-                    missing_hashes
-                )
-                .into(),
-            )));
-        }
-        // get the membership proof
-        match tree.get_sub_tree_existence_proof(
-            &keys,
-            values.iter().map(|v| v.as_slice()).collect(),
-        ) {
-            Ok(BridgePool(proof)) => {
-                let data = EncodeCell::new(&RelayProof {
-                    // TODO: use actual validators
-                    validator_args: Default::default(),
-                    root: signed_root,
-                    proof,
-                })
-                .try_to_vec()
-                .into_storage_result()?;
-                Ok(EncodedResponseQuery {
-                    data,
-                    ..Default::default()
-                })
-            }
-            Err(e) => Err(storage_api::Error::new(e)),
-            _ => unreachable!(),
-        }
-    } else {
-        Err(storage_api::Error::SimpleMessage(
-            "Could not deserialize transfers",
-        ))
-    }
-}
-
-=======
->>>>>>> f4a9d94d
 #[cfg(test)]
 mod test {
 
