--- conflicted
+++ resolved
@@ -36,14 +36,6 @@
   "ibc/mocks",
   "ibc/std",
 ]
-<<<<<<< HEAD
-
-ibc-mocks-abcipp = [
-  "ibc-abcipp/mocks",
-  "ibc-abcipp/std",
-]
-=======
->>>>>>> 1884d466
 
 multicore = [
   "bellman/multicore"
