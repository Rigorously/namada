name: Lint 🧹 Build 🛠️ Test 🚦

on:
  push:
    branches:
      - main
      - 'maint-[0-9]+.[0-9]+'
      - 'maint-libs-[0-9]+.[0-9]+'
  # Run in PRs with conflicts (https://docs.github.com/en/actions/using-workflows/events-that-trigger-workflows#pull_request)
  pull_request_target:
    branches:
      - main
      - 'maint-[0-9]+.[0-9]+'
      - 'maint-libs-[0-9]+.[0-9]+'
    types: [opened, synchronize, reopened, ready_for_review]
  workflow_dispatch:

concurrency:
  group: ${{ github.workflow }}-${{ github.event.pull_request.number }}
  cancel-in-progress: true

permissions:
  id-token: write
  contents: read
  packages: read

env:
  RUSTC_WRAPPER: sccache
  SCCACHE_S3_USE_SSL: false
  GIT_LFS_SKIP_SMUDGE: 1
  CARGO_INCREMENTAL: 0
  RUST_BACKTRACE: full
  CACHE_BUCKET: github-runners-remote-cache-shared
  SCCACHE_BUCKET: github-runners-remote-cache-shared
  AWS_REGION: us-west-2
  NIGHTLY: nightly-2024-09-08
  NAMADA_MASP_PARAMS_DIR: /masp/.masp-params
  LEDGER_APP_VERSION: "1.0.6-ci-patch"

jobs:
  changelog:
    runs-on: [ubuntu-latest]
    if: github.event_name == 'pull_request_target' && github.event.pull_request.draft == false && !contains(github.ref, '-rc')
    timeout-minutes: 5

    steps:
      - name: Checkout repo
        if: ${{ github.event_name != 'pull_request_target' }}
        uses: actions/checkout@v4
        with:
          fetch-depth: 0
      - name: Checkout PR
        if: ${{ github.event_name == 'pull_request_target' }}
        uses: actions/checkout@v4
        with:
          ref: ${{ github.event.pull_request.head.sha }}
          fetch-depth: 0
      - name: Check changelog
        run: bash .github/workflows/scripts/check-changelog.sh
        env:
          SHA: ${{ github.event.pull_request.head.sha }}
    
  rust-docs:
    container: 
      image: ghcr.io/heliaxdev/namada-ci:namada-main
    runs-on: [self-hosted, 4vcpu-8ram-ubuntu22-namada-x86]
    timeout-minutes: 20

    steps:
      - name: Checkout repo
        uses: actions/checkout@v4
        if: ${{ github.event_name != 'pull_request_target' }}
      - name: Checkout PR
        uses: actions/checkout@v4
        if: ${{ github.event_name == 'pull_request_target' }}
        with:
          ref: ${{ github.event.pull_request.head.sha }}
      - name: Configure AWS 
        uses: aws-actions/configure-aws-credentials@v4
        with:
          aws-region: ${{ env.AWS_REGION }}
          role-to-assume: ${{ secrets.AWS_ROLE }}
      - name: Cache cargo
        id: cache
        uses: runs-on/cache@v4
        env:
          RUNS_ON_S3_BUCKET_CACHE: ${{ env.CACHE_BUCKET }}
        with:
          path: /usr/local/cargo
          key: /cache/${{ runner.os }}-${{ github.job }}-${{ hashFiles('**/Cargo.lock') }}-${{ env.NIGHTLY }}
      - name: Start sccache server
        id: sccache
        run: sccache --start-server
      - name: Build docs
        run: make build-doc
      - name: Clean cargo cache
        if: steps.cache.outputs.cache-hit != 'true'
        run: cargo cache --autoclean-expensive
      - name: Stop sccache
        if: always() && steps.sccache.conclusion == 'success'
        run: sccache --stop-server || true

  lints:
    container: 
      image: ghcr.io/heliaxdev/namada-ci:namada-main
    runs-on: [self-hosted, 8vcpu-16ram-ubuntu22-namada-x86]
    timeout-minutes: 15

    steps:
      - name: Checkout repo
        uses: actions/checkout@v4
        if: ${{ github.event_name != 'pull_request_target' }}
      - name: Checkout PR
        uses: actions/checkout@v4
        if: ${{ github.event_name == 'pull_request_target' }}
        with:
          ref: ${{ github.event.pull_request.head.sha }}
      - name: Configure AWS 
        uses: aws-actions/configure-aws-credentials@v4
        with:
          aws-region: ${{ env.AWS_REGION }}
          role-to-assume: ${{ secrets.AWS_ROLE }}
      - name: Cache cargo
        id: cache
        uses: runs-on/cache@v4
        env:
          RUNS_ON_S3_BUCKET_CACHE: ${{ env.CACHE_BUCKET }}
        with:
          path: /usr/local/cargo
          key: /cache/${{ runner.os }}-${{ github.job }}-${{ hashFiles('**/Cargo.lock') }}-${{ env.NIGHTLY }}
      - name: Start sccache server
        id: sccache
        run: sccache --start-server
      - name: Clippy lints
        run: make clippy
      - name: Check format
        run: make fmt-check
      - name: Clean cargo cache
        if: steps.cache.outputs.cache-hit != 'true'
        run: cargo cache --autoclean-expensive
      - name: Stop sccache
        if: always() && steps.sccache.conclusion == 'success'
        run: sccache --stop-server || true

  build-wasm:
    timeout-minutes: 10
    runs-on: [self-hosted, 4vcpu-8ram-ubuntu22-namada-x86]
    container: 
      image: ghcr.io/heliaxdev/namada-ci:wasm-main
    strategy:
      fail-fast: true
      matrix:
        make: 
          - name: wasm
            command: build-wasm-scripts
            files: |
              wasm/tx_*.wasm
              wasm/vp_*.wasm
              wasm/checksums.json
          - name: wasm-for-tests
            command: build-wasm-tests-scripts
            files:
              wasm_for_tests/*.wasm
    env:
      RUSTC_WRAPPER: ""

    steps:
      - name: Checkout repo
        uses: actions/checkout@v4
        if: ${{ github.event_name != 'pull_request_target' }}
      - name: Checkout PR
        uses: actions/checkout@v4
        if: ${{ github.event_name == 'pull_request_target' }}
        with:
          ref: ${{ github.event.pull_request.head.sha }}
      - name: Configure AWS 
        uses: aws-actions/configure-aws-credentials@v4
        with:
          aws-region: ${{ env.AWS_REGION }}
          role-to-assume: ${{ secrets.AWS_ROLE }}
      - name: Cache cargo
        id: cache
        uses: runs-on/cache@v4
        env:
          RUNS_ON_S3_BUCKET_CACHE: ${{ env.CACHE_BUCKET }}
        with:
          path: /usr/local/cargo
          key: /cache/${{ runner.os }}-${{ github.job }}-${{ hashFiles('**/Cargo.lock') }}-${{ env.NIGHTLY }}
      - name: Build ${{ matrix.make.name }}
        run: make ${{ matrix.make.command }}
      - name: Upload ${{ matrix.make.name }} artifacts 
        uses: actions/upload-artifact@v4
        with:
          name: ${{ matrix.make.name }}-${{ github.event.pull_request.head.sha || github.sha }}
          path: ${{ matrix.make.files }}
      - name: Clean cargo cache
        if: steps.cache.outputs.cache-hit != 'true'
        run: cargo cache --autoclean-expensive

  test-wasm:
    timeout-minutes: 30
    container: 
      image: ghcr.io/heliaxdev/namada-ci:namada-main
    runs-on: [self-hosted, 4vcpu-8ram-ubuntu22-namada-x86]
    needs: [build-wasm]

    steps:
      - name: Checkout repo
        uses: actions/checkout@v4
        if: ${{ github.event_name != 'pull_request_target' }}
      - name: Checkout PR
        uses: actions/checkout@v4
        if: ${{ github.event_name == 'pull_request_target' }}
        with:
          ref: ${{ github.event.pull_request.head.sha }}
      - name: Configure AWS 
        uses: aws-actions/configure-aws-credentials@v4
        with:
          aws-region: ${{ env.AWS_REGION }}
          role-to-assume: ${{ secrets.AWS_ROLE }}
      - name: Cache cargo
        id: cache
        uses: runs-on/cache@v4
        env:
          RUNS_ON_S3_BUCKET_CACHE: ${{ env.CACHE_BUCKET }}
        with:
          path: /usr/local/cargo
          key: /cache/${{ runner.os }}-${{ github.job }}-${{ hashFiles('**/Cargo.lock') }}-${{ env.NIGHTLY }}
      - name: Download wasm artifacts
        uses: actions/download-artifact@v4
        with:
          name: wasm-${{ github.event.pull_request.head.sha|| github.sha }}
          path: wasm
      - name: Download wasm-for-tests artifacts
        uses: actions/download-artifact@v4
        with:
          name: wasm-for-tests-${{ github.event.pull_request.head.sha|| github.sha }}
          path: wasm_for_tests
      - name: Test Wasm
        # run: cargo +${{ env.NIGHTLY }} nextest run --manifest-path wasm/Cargo.toml
        run: make test-wasm-with-coverage
        env:
          RUSTFLAGS: "-C linker=clang -C link-arg=-fuse-ld=/usr/local/bin/mold"
      - name: Store coverage file artifact
        uses: actions/upload-artifact@v4
        with:
          name: wasm-cov-${{ github.event.pull_request.head.sha || github.sha }}
          path: wasm/lcov.info # output of `make test-wasm-with-coverage` 
      - name: Clean cargo cache
        if: steps.cache.outputs.cache-hit != 'true'
        run: cargo cache --autoclean-expensive

  test-unit:
    runs-on: [self-hosted, 8vcpu-16ram-ubuntu22-namada-x86]
    container: 
      image: ghcr.io/heliaxdev/namada-ci:namada-main
    timeout-minutes: 20
    needs: [build-wasm]

    steps:
      - name: Checkout repo
        uses: actions/checkout@v4
        if: ${{ github.event_name != 'pull_request_target' }}
      - name: Checkout PR
        uses: actions/checkout@v4
        if: ${{ github.event_name == 'pull_request_target' }}
        with:
          ref: ${{ github.event.pull_request.head.sha }}
      - name: Configure AWS 
        uses: aws-actions/configure-aws-credentials@v4
        with:
          aws-region: ${{ env.AWS_REGION }}
          role-to-assume: ${{ secrets.AWS_ROLE }}
      - name: Cache cargo
        id: cache
        uses: runs-on/cache@v4
        env:
          RUNS_ON_S3_BUCKET_CACHE: ${{ env.CACHE_BUCKET }}
        with:
          path: /usr/local/cargo
          key: /cache/${{ runner.os }}-${{ github.job }}-${{ hashFiles('**/Cargo.lock') }}-${{ env.NIGHTLY }}
      - name: Start sccache server
        id: sccache
        run: sccache --start-server
      - name: Download wasm artifacts
        uses: actions/download-artifact@v4
        with:
          name: wasm-${{ github.event.pull_request.head.sha|| github.sha }}
          path: wasm
      - name: Download wasm-for-tests artifacts
        uses: actions/download-artifact@v4
        with:
          name: wasm-for-tests-${{ github.event.pull_request.head.sha|| github.sha }}
          path: wasm_for_tests
      - name: Run unit tests with coverage
        run: make test-unit-with-coverage
        # run: cargo +${{ env.NIGHTLY }} llvm-cov nextest run -E 'not test(e2e)' -E 'not test(integration)' -E 'not test(pos_state_machine_test)' --features namada/testing --no-fail-fast --lcov --output-path lcov.info
        env:
          RUSTFLAGS: "-C linker=clang -C link-arg=-fuse-ld=/usr/local/bin/mold"
      - name: Store coverage file artifact
        uses: actions/upload-artifact@v4
        with:
          name: unit-cov-${{ github.event.pull_request.head.sha || github.sha }}
          path: lcov.info # output of `make test-unit-with-coverage` 
      - name: Clean cargo cache
        if: steps.cache.outputs.cache-hit != 'true'
        run: cargo cache --autoclean-expensive
      - name: Stop sccache
        if: always() && steps.sccache.conclusion == 'success'
        run: sccache --stop-server || true
  
  check-packages:
    runs-on: [self-hosted, 8vcpu-16ram-ubuntu22-namada-x86]
    container: 
      image: ghcr.io/heliaxdev/namada-ci:namada-main
    timeout-minutes: 15

    steps:
      - name: Checkout repo
        uses: actions/checkout@v4
        if: ${{ github.event_name != 'pull_request_target' }}
      - name: Checkout PR
        uses: actions/checkout@v4
        if: ${{ github.event_name == 'pull_request_target' }}
        with:
          ref: ${{ github.event.pull_request.head.sha }}
      - name: Configure AWS 
        uses: aws-actions/configure-aws-credentials@v4
        with:
          aws-region: ${{ env.AWS_REGION }}
          role-to-assume: ${{ secrets.AWS_ROLE }}
      - name: Cache cargo
        id: cache
        uses: runs-on/cache@v4
        env:
          RUNS_ON_S3_BUCKET_CACHE: ${{ env.CACHE_BUCKET }}
        with:
          path: /usr/local/cargo
          key: /cache/${{ runner.os }}-${{ github.job }}-${{ hashFiles('**/Cargo.lock') }}-${{ env.NIGHTLY }}
      - name: Start sccache server
        id: sccache
        run: sccache --start-server
      - name: Check crates build with default features
        run: make check-crates
        env:
          RUSTFLAGS: "-C linker=clang -C link-arg=-fuse-ld=/usr/local/bin/mold"
      - name: Clean cargo cache
        if: steps.cache.outputs.cache-hit != 'true'
        run: cargo cache --autoclean-expensive
      - name: Stop sccache
        if: always() && steps.sccache.conclusion == 'success'
        run: sccache --stop-server || true

  test-integration:
    runs-on: [self-hosted, 8vcpu-16ram-ubuntu22-namada-x86]
    container: 
      image: ghcr.io/heliaxdev/namada-ci:namada-main
    timeout-minutes: 25
    needs: [build-wasm]

    steps:
      - name: Checkout repo
        uses: actions/checkout@v4
        if: ${{ github.event_name != 'pull_request_target' }}
      - name: Checkout PR
        uses: actions/checkout@v4
        if: ${{ github.event_name == 'pull_request_target' }}
        with:
          ref: ${{ github.event.pull_request.head.sha }}
      - name: Configure AWS 
        uses: aws-actions/configure-aws-credentials@v4
        with:
          aws-region: ${{ env.AWS_REGION }}
          role-to-assume: ${{ secrets.AWS_ROLE }}
      - name: Cache cargo
        id: cache
        uses: runs-on/cache@v4
        env:
          RUNS_ON_S3_BUCKET_CACHE: ${{ env.CACHE_BUCKET }}
        with:
          path: /usr/local/cargo
          key: /cache/${{ runner.os }}-${{ github.job }}-${{ hashFiles('**/Cargo.lock') }}-${{ env.NIGHTLY }}
      - name: Start sccache server
        id: sccache
        run: sccache --start-server
      - name: Download wasm artifacts
        uses: actions/download-artifact@v4
        with:
          name: wasm-${{ github.event.pull_request.head.sha|| github.sha }}
          path: wasm
      - name: Download wasm-for-tests artifacts
        uses: actions/download-artifact@v4
        with:
          name: wasm-for-tests-${{ github.event.pull_request.head.sha|| github.sha }}
          path: wasm_for_tests
      - name: Run integration tests with coverage
        run: make test-integration-with-coverage
        # run: cargo +${{ env.NIGHTLY }} nextest run -E 'test(integration)' --test-threads 1 --no-fail-fast
        env:
          RUSTFLAGS: "-C linker=clang -C link-arg=-fuse-ld=/usr/local/bin/mold"
      - name: Store coverage file artifact
        uses: actions/upload-artifact@v4
        with:
          name: integration-cov-${{ github.event.pull_request.head.sha || github.sha }}
          path: lcov.info # output of `make test-integration-with-coverage` 
      - name: Clean cargo cache
        if: steps.cache.outputs.cache-hit != 'true'
        run: cargo cache --autoclean-expensive
      - name: Stop sccache
        if: always() && steps.sccache.conclusion == 'success'
        run: sccache --stop-server || true

  check-benchmarks:
    runs-on: [self-hosted, 8vcpu-16ram-ubuntu22-namada-x86]
    container: 
      image: ghcr.io/heliaxdev/namada-ci:namada-main
    if: github.event.pull_request.draft == false || contains(github.head_ref, 'mergify/merge-queue') || contains(github.ref_name, 'mergify/merge-queue')
    timeout-minutes: 25
    needs: [build-wasm]

    steps:
      - name: Checkout repo
        uses: actions/checkout@v4
        if: ${{ github.event_name != 'pull_request_target' }}
      - name: Checkout PR
        uses: actions/checkout@v4
        if: ${{ github.event_name == 'pull_request_target' }}
        with:
          ref: ${{ github.event.pull_request.head.sha }}
      - name: Configure AWS 
        uses: aws-actions/configure-aws-credentials@v4
        with:
          aws-region: ${{ env.AWS_REGION }}
          role-to-assume: ${{ secrets.AWS_ROLE }}
      - name: Cache cargo
        id: cache
        uses: runs-on/cache@v4
        env:
          RUNS_ON_S3_BUCKET_CACHE: ${{ env.CACHE_BUCKET }}
        with:
          path: /usr/local/cargo
          key: /cache/${{ runner.os }}-${{ github.job }}-${{ hashFiles('**/Cargo.lock') }}-${{ env.NIGHTLY }}
      - name: Start sccache server
        id: sccache
        run: sccache --start-server
      - name: Download wasm artifacts
        uses: actions/download-artifact@v4
        with:
          name: wasm-${{ github.event.pull_request.head.sha|| github.sha }}
          path: wasm
      - name: Download wasm-for-tests artifacts
        uses: actions/download-artifact@v4
        with:
          name: wasm-for-tests-${{ github.event.pull_request.head.sha|| github.sha }}
          path: wasm_for_tests
      - name: Run benchmarks tests
        run: make test-benches
        env:
          RUSTFLAGS: "-C linker=clang -C link-arg=-fuse-ld=/usr/local/bin/mold"
      - name: Clean cargo cache
        if: steps.cache.outputs.cache-hit != 'true'
        run: cargo cache --autoclean-expensive
      - name: Stop sccache
        if: always() && steps.sccache.conclusion == 'success'
        run: sccache --stop-server || true

  build-binaries:
    runs-on: [self-hosted, 16vcpu-32ram-ubuntu22-namada-x86]
    container: 
      image: ghcr.io/heliaxdev/namada-ci:namada-main
    timeout-minutes: 25

    steps:
      - name: Checkout repo
        uses: actions/checkout@v4
        if: ${{ github.event_name != 'pull_request_target' }}
      - name: Checkout PR
        uses: actions/checkout@v4
        if: ${{ github.event_name == 'pull_request_target' }}
        with:
          ref: ${{ github.event.pull_request.head.sha }}
      - name: Configure AWS 
        uses: aws-actions/configure-aws-credentials@v4
        with:
          aws-region: ${{ env.AWS_REGION }}
          role-to-assume: ${{ secrets.AWS_ROLE }}
      - name: Cache cargo
        id: cache
        uses: runs-on/cache@v4
        env:
          RUNS_ON_S3_BUCKET_CACHE: ${{ env.CACHE_BUCKET }}
        with:
          path: /usr/local/cargo
          key: /cache/${{ runner.os }}-${{ github.job }}-${{ hashFiles('**/Cargo.lock') }}-${{ env.NIGHTLY }}
      - name: Start sccache server
        id: sccache
        run: sccache --start-server
      - name: Release build
        run: make build-release
        env:
          RUSTFLAGS: "-C linker=clang -C debug_assertions=true -C link-arg=-fuse-ld=/usr/local/bin/mold"
      - name: Upload binaries
        uses: actions/upload-artifact@v4
        with:
          name: binaries-${{ github.event.pull_request.head.sha || github.sha }}
          path: |
            target/release/namada
            target/release/namadac
            target/release/namadaw
            target/release/namadan
      - name: Upload build timing report
        uses: actions/upload-artifact@v4
        with:
          name: build-timings-${{ github.event.pull_request.head.sha || github.sha }}
          path: target/cargo-timings/cargo-timing.html
          retention-days: 7
      - name: Clean cargo cache
        if: steps.cache.outputs.cache-hit != 'true'
        run: cargo cache --autoclean-expensive
      - name: Stop sccache
        if: always() && steps.sccache.conclusion == 'success'
        run: sccache --stop-server || true

  test-e2e:
    runs-on: [self-hosted, 4vcpu-8ram-ubuntu22-namada-x86]
    container: 
      image: ghcr.io/heliaxdev/namada-ci:namada-main
    if: github.event.pull_request.draft == false || contains(github.head_ref, 'mergify/merge-queue') || contains(github.ref_name, 'mergify/merge-queue')
    needs: [build-wasm, build-binaries]
    timeout-minutes: 50
    strategy:
      fail-fast: false
      matrix:
        make:
          - index: 0
          - index: 1
          - index: 2
          - index: 3
          - index: 4

    steps:
      - name: Checkout repo
        uses: actions/checkout@v4
        if: ${{ github.event_name != 'pull_request_target' }}
      - name: Checkout PR
        uses: actions/checkout@v4
        if: ${{ github.event_name == 'pull_request_target' }}
        with:
          ref: ${{ github.event.pull_request.head.sha }}
      - name: Configure AWS 
        uses: aws-actions/configure-aws-credentials@v4
        with:
          aws-region: ${{ env.AWS_REGION }}
          role-to-assume: ${{ secrets.AWS_ROLE }}
      - name: Cache cargo
        id: cache
        uses: runs-on/cache@v4
        env:
          RUNS_ON_S3_BUCKET_CACHE: ${{ env.CACHE_BUCKET }}
        with:
          path: /usr/local/cargo
          key: /cache/${{ runner.os }}-${{ github.job }}-${{ hashFiles('**/Cargo.lock') }}-${{ env.NIGHTLY }}
      - name: Start sccache server
        id: sccache
        run: sccache --start-server
      - name: Download wasm artifacts
        uses: actions/download-artifact@v4
        with:
          name: wasm-${{ github.event.pull_request.head.sha|| github.sha }}
          path: wasm
      - name: Download wasm-for-tests artifacts
        uses: actions/download-artifact@v4
        with:
          name: wasm-for-tests-${{ github.event.pull_request.head.sha|| github.sha }}
          path: wasm_for_tests
      - name: Download namada binaries
        uses: actions/download-artifact@v4
        with:
          name: binaries-${{ github.event.pull_request.head.sha || github.sha }}
          path: ./target/release/
      - name: Download Hermes
        run: |
          HERMES_VERSION=$(cat .github/workflows/scripts/hermes.txt)
          echo "Using hermes version: ${HERMES_VERSION}"
          curl -o hermes.zip -LO https://github.com/heliaxdev/hermes/releases/download/v${HERMES_VERSION}/hermes-v${HERMES_VERSION}-x86_64-unknown-linux-gnu.zip
          unzip hermes.zip
          mv hermes /usr/local/bin
      - name: Change permissions
        run: |
          chmod +x target/release/namada
          chmod +x target/release/namadaw
          chmod +x target/release/namadan
          chmod +x target/release/namadac
          chmod +x /usr/local/bin/hermes
      - name: Run e2e test
        id: e2e
        run: python3 .github/workflows/scripts/schedule-e2e.py
        env:
          NAMADA_COSMWASM_CONTRACT_DIR: "/cosmwasm_contracts"
          NAMADA_E2E_USE_PREBUILT_BINARIES: "true"
          NAMADA_E2E_KEEP_TEMP: "true"
          NAMADA_TM_STDOUT: "false"
          NAMADA_LOG_COLOR: "false"
          NAMADA_LOG: "info"
          RUSTFLAGS: "-C linker=clang -C debug_assertions=true -C link-arg=-fuse-ld=/usr/local/bin/mold"
          N_OF_MACHINES: 5
          INDEX: ${{ matrix.make.index }}
      - name: Upload e2e logs
        if: success() || steps.e2e.conclusion == 'failure' || steps.e2e.conclusion == 'success'
        uses: actions/upload-artifact@v4
        with:
          name: logs-e2e-${{ matrix.make.index }}-${{ github.event.pull_request.head.sha || github.sha }}
          path: |
            /tmp/.*/logs/
            /tmp/.*/setup/validator-*/logs/
            /tmp/.*/setup/validator-*/e2e-test.*/*.toml 
          if-no-files-found: error
          include-hidden-files: true
          retention-days: 5
      - name: Clean cargo cache
        if: steps.cache.outputs.cache-hit != 'true'
        run: cargo cache --autoclean-expensive
      - name: Stop sccache
        if: always() && steps.sccache.conclusion == 'success'
        run: sccache --stop-server || true

  upload-coverage:
    runs-on: [ubuntu-latest]
    timeout-minutes: 20
    needs: [test-unit, test-integration]

    steps:
      - name: Download unit coverage artifacts
        uses: actions/download-artifact@v4
        with:
          name: unit-cov-${{ github.event.pull_request.head.sha || github.sha }}
          path: unit-cov
      - name: Download integration coverage artifacts
        uses: actions/download-artifact@v4
        with:
          name: integration-cov-${{ github.event.pull_request.head.sha || github.sha }}
          path: integration-cov
      - name: Download wasm coverage artifacts
        uses: actions/download-artifact@v4
        with:
          name: wasm-cov-${{ github.event.pull_request.head.sha || github.sha }}
          path: wasm-cov
      - name: Upload coverage to codecov
        uses: codecov/codecov-action@v4
        with:
          files: integration-cov/lcov.info, unit-cov/lcov.info, wasm-cov/lcov.info
          fail_ci_if_error: true
          token: ${{ secrets.CODECOV_TOKEN }}

  test-ledger-app:
    timeout-minutes: 30
    runs-on: [self-hosted, 4vcpu-8ram-ubuntu22-namada-x86]
<<<<<<< HEAD
=======
    container: 
      image: ghcr.io/heliaxdev/namada-ci:namada-main
>>>>>>> 32915448

    steps:
      - name: Checkout repo
        uses: actions/checkout@v4
        if: ${{ github.event_name != 'pull_request_target' }}
      - name: Checkout PR
        uses: actions/checkout@v4
        if: ${{ github.event_name == 'pull_request_target' }}
        with:
          ref: ${{ github.event.pull_request.head.sha }}
      - name: Configure AWS 
        uses: aws-actions/configure-aws-credentials@v4
        with:
          aws-region: ${{ env.AWS_REGION }}
          role-to-assume: ${{ secrets.AWS_ROLE }}
      - name: Checkout ledger-namada
        run: |
          echo "Using Namada Ledger App version: v${LEDGER_APP_VERSION}"
          git clone 'https://github.com/heliaxdev/ledger-namada' ../ledger-namada
          cd ../ledger-namada
          git checkout "v$LEDGER_APP_VERSION"
          git submodule update --init --recursive
          sudo update-alternatives --install /usr/bin/python python /usr/bin/python3 10
          make deps
      - name: Generate test vectors
        run: |
          # The path where the Ledger app test suite will locate test vectors
          TESTVEC_PATH="../ledger-namada/tests/testvectors.json"
          TESTDBG_PATH="../ledger-namada/tests/testdebugs.txt"
          sudo apt-get install -y protobuf-compiler
          cargo run --example generate-txs -- $TESTVEC_PATH $TESTDBG_PATH
      - name: Check test vectors
        run: |
          cd ../ledger-namada
          make cpp_test

  test-e2e-with-device-automation:
    runs-on: [self-hosted, 4vcpu-8ram-ubuntu22-namada-x86]
    container: 
      image: ghcr.io/heliaxdev/namada-ci:namada-main
    if: github.event.pull_request.draft == false || contains(github.head_ref, 'mergify/merge-queue') || contains(github.ref_name, 'mergify/merge-queue')
    needs: [build-wasm, build-binaries]
    timeout-minutes: 50

    steps:
      - name: Checkout repo
        uses: actions/checkout@v4
        if: ${{ github.event_name != 'pull_request_target' }}
      - name: Checkout PR
        uses: actions/checkout@v4
        if: ${{ github.event_name == 'pull_request_target' }}
        with:
          ref: ${{ github.event.pull_request.head.sha }}
      - name: Configure AWS 
        uses: aws-actions/configure-aws-credentials@v4
        with:
          aws-region: ${{ env.AWS_REGION }}
          role-to-assume: ${{ secrets.AWS_ROLE }}
      - name: Cache cargo
        id: cache
        uses: runs-on/cache@v4
        env:
          RUNS_ON_S3_BUCKET_CACHE: ${{ env.CACHE_BUCKET }}
        with:
          path: /usr/local/cargo
          key: /cache/${{ runner.os }}-${{ github.job }}-${{ hashFiles('**/Cargo.lock') }}-${{ env.NIGHTLY }}
      - name: Start sccache server
        id: sccache
        run: sccache --start-server
      - name: Download wasm artifacts
        uses: actions/download-artifact@v4
        with:
          name: wasm-${{ github.event.pull_request.head.sha|| github.sha }}
          path: wasm
      - name: Download wasm-for-tests artifacts
        uses: actions/download-artifact@v4
        with:
          name: wasm-for-tests-${{ github.event.pull_request.head.sha|| github.sha }}
          path: wasm_for_tests
      - name: Download namada binaries
        uses: actions/download-artifact@v4
        with:
          name: binaries-${{ github.event.pull_request.head.sha || github.sha }}
          path: ./target/release/
      - name: Download Hermes
        run: |
          HERMES_VERSION=$(cat .github/workflows/scripts/hermes.txt)
          echo "Using hermes version: ${HERMES_VERSION}"
          curl -o hermes.zip -LO https://github.com/heliaxdev/hermes/releases/download/v${HERMES_VERSION}/hermes-v${HERMES_VERSION}-x86_64-unknown-linux-gnu.zip
          unzip hermes.zip
          mv hermes /usr/local/bin
      - name: Change permissions
        run: |
          chmod +x target/release/namada
          chmod +x target/release/namadaw
          chmod +x target/release/namadan
          chmod +x target/release/namadac
          chmod +x /usr/local/bin/hermes
      - name: Run e2e tests with device automation
        id: e2e
        run: cargo +${{ env.NIGHTLY }} test --lib "e2e::ledger_tests::pos_bonds" -- --exact
        env:
          NAMADA_SPECULOS_PATH: "/root/.local/pipx/venvs/speculos/bin/speculos"
          NAMADA_SPECULOS_APP_ELF: "/ledger-namada/app_s2.elf"
          NAMADA_DEVICE_AUTOMATION: "true"
          NAMADA_DEVICE_TRANSPORT: "tcp"
          NAMADA_E2E_USE_DEVICE: "true"
          NAMADA_E2E_USE_PREBUILT_BINARIES: "true"
          NAMADA_E2E_KEEP_TEMP: "true"
          NAMADA_TM_STDOUT: "false"
          NAMADA_LOG_COLOR: "false"
          NAMADA_LOG: "info"
          RUSTFLAGS: "-C linker=clang -C debug_assertions=true -C link-arg=-fuse-ld=/usr/local/bin/mold"
      - name: Upload e2e logs
        if: success() || steps.e2e.conclusion == 'failure' || steps.e2e.conclusion == 'success'
        uses: actions/upload-artifact@v4
        with:
          name: logs-e2e-with-automation-${{ github.event.pull_request.head.sha || github.sha }}
          path: |
            /tmp/.*/logs/
            /tmp/.*/setup/validator-*/logs/
            /tmp/.*/setup/validator-*/e2e-test.*/*.toml 
          if-no-files-found: error
          include-hidden-files: true
          retention-days: 5
      - name: Clean cargo cache
        if: steps.cache.outputs.cache-hit != 'true'
        run: cargo cache --autoclean-expensive
      - name: Stop sccache
        if: always() && steps.sccache.conclusion == 'success'
        run: sccache --stop-server || true<|MERGE_RESOLUTION|>--- conflicted
+++ resolved
@@ -655,11 +655,8 @@
   test-ledger-app:
     timeout-minutes: 30
     runs-on: [self-hosted, 4vcpu-8ram-ubuntu22-namada-x86]
-<<<<<<< HEAD
-=======
-    container: 
-      image: ghcr.io/heliaxdev/namada-ci:namada-main
->>>>>>> 32915448
+    container: 
+      image: ghcr.io/heliaxdev/namada-ci:namada-main
 
     steps:
       - name: Checkout repo
