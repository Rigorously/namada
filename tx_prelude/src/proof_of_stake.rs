--- conflicted
+++ resolved
@@ -1,15 +1,5 @@
 //! Proof of Stake system integration with functions for transactions
 
-<<<<<<< HEAD
-pub use namada::ledger::pos::*;
-use namada::ledger::pos::{
-    bond_key, namada_proof_of_stake, params_key, total_voting_power_key,
-    unbond_key, validator_address_raw_hash_key, validator_consensus_key_key,
-    validator_eth_cold_key_key, validator_eth_hot_key_key, validator_set_key,
-    validator_slashes_key, validator_staking_reward_address_key,
-    validator_state_key, validator_total_deltas_key,
-    validator_voting_power_key,
-=======
 use namada_core::types::key::common;
 use namada_core::types::transaction::InitValidator;
 use namada_core::types::{key, token};
@@ -18,10 +8,10 @@
     bond_key, params_key, total_deltas_key, unbond_key,
     validator_address_raw_hash_key, validator_commission_rate_key,
     validator_consensus_key_key, validator_deltas_key,
+    validator_eth_cold_key_key, validator_eth_hot_key_key,
     validator_max_commission_rate_change_key, validator_set_key,
     validator_slashes_key, validator_state_key, BondId, Bonds, TotalDeltas,
     Unbonds, ValidatorConsensusKeys, ValidatorDeltas, ValidatorSets,
->>>>>>> 7ed315a9
 };
 use namada_proof_of_stake::types::{CommissionRates, ValidatorStates};
 pub use namada_proof_of_stake::{
@@ -109,12 +99,8 @@
         InitValidator {
             account_key,
             consensus_key,
-<<<<<<< HEAD
             eth_cold_key,
             eth_hot_key,
-            rewards_account_key,
-=======
->>>>>>> 7ed315a9
             protocol_key,
             dkg_key,
             commission_rate,
@@ -131,17 +117,9 @@
         self.write(&protocol_pk_key, &protocol_key)?;
         let dkg_pk_key = key::dkg_session_keys::dkg_pk_key(&validator_address);
         self.write(&dkg_pk_key, &dkg_key)?;
-
-<<<<<<< HEAD
-        // Init staking reward account
-        let rewards_address = self.init_account(&rewards_vp_code)?;
-        let pk_key = key::pk_key(&rewards_address);
-        self.write(&pk_key, &rewards_account_key)?;
-
         let eth_cold_key = key::common::PublicKey::Secp256k1(eth_cold_key);
         let eth_hot_key = key::common::PublicKey::Secp256k1(eth_hot_key);
-=======
->>>>>>> 7ed315a9
+
         self.become_validator(
             &validator_address,
             &consensus_key,
