//! A basic user VP supports both non-validator and validator accounts.
//!
//! This VP currently provides a signature verification against a public key for
//! sending tokens (receiving tokens is permissive).
//!
//! It allows to bond, unbond and withdraw tokens to and from PoS system with a
//! valid signature(s).
//!
//! For validator a tx to change a validator's commission rate or metadata
//! requires a valid signature(s) only from the validator.
//!
//! Any other storage key changes are allowed only with a valid signature.

use core::ops::Deref;

use namada_vp_prelude::*;
use once_cell::unsync::Lazy;
<<<<<<< HEAD
=======
use proof_of_stake::storage::{read_pos_params, validator_state_handle};
use proof_of_stake::storage_key::{
    is_bond_key, is_pos_key, is_unbond_key, is_validator_commission_rate_key,
    is_validator_metadata_key, is_validator_state_key,
};
use proof_of_stake::types::ValidatorState;
>>>>>>> a569bdf4

enum KeyType<'a> {
    TokenBalance { owner: &'a Address },
    TokenMinted,
    TokenMinter(&'a Address),
    PoS,
    Vp(&'a Address),
    Masp,
    PgfSteward(&'a Address),
    GovernanceVote(&'a Address),
    Ibc,
    Unknown,
}

impl<'a> From<&'a storage::Key> for KeyType<'a> {
    fn from(key: &'a storage::Key) -> KeyType<'a> {
        if let Some([_, owner]) = token::is_any_token_balance_key(key) {
<<<<<<< HEAD
            Self::TokenBalance { owner }
        } else if token::is_any_minted_balance_key(key).is_some() {
            Self::TokenMinted
        } else if let Some(minter) = token::is_any_minter_key(key) {
            Self::TokenMinter(minter)
        } else if proof_of_stake::storage::is_pos_key(key) {
=======
            Self::Token { owner }
        } else if is_pos_key(key) {
>>>>>>> a569bdf4
            Self::PoS
        } else if gov_storage::keys::is_vote_key(key) {
            let voter_address = gov_storage::keys::get_voter_address(key);
            if let Some(address) = voter_address {
                Self::GovernanceVote(address)
            } else {
                Self::Unknown
            }
        } else if let Some(address) = pgf_storage::keys::is_stewards_key(key) {
            Self::PgfSteward(address)
        } else if let Some(address) = key.is_validity_predicate() {
            Self::Vp(address)
        } else if token::is_masp_key(key) {
            Self::Masp
        } else if ibc::is_ibc_key(key) {
            Self::Ibc
        } else {
            Self::Unknown
        }
    }
}

#[validity_predicate(gas = 137325)]
fn validate_tx(
    ctx: &Ctx,
    tx_data: Tx,
    addr: Address,
    keys_changed: BTreeSet<storage::Key>,
    verifiers: BTreeSet<Address>,
) -> VpResult {
    debug_log!(
        "vp_user called with user addr: {}, key_changed: {:?}, verifiers: {:?}",
        addr,
        keys_changed,
        verifiers
    );

    let valid_sig = Lazy::new(|| {
        matches!(verify_signatures(ctx, &tx_data, &addr), Ok(true))
    });

    if !is_valid_tx(ctx, &tx_data)? {
        return reject();
    }

    for key in keys_changed.iter() {
        let key_type: KeyType = key.into();
        let is_valid = match key_type {
            KeyType::TokenBalance { owner, .. } => {
                if owner == &addr {
                    let pre: token::Amount =
                        ctx.read_pre(key)?.unwrap_or_default();
                    let post: token::Amount =
                        ctx.read_post(key)?.unwrap_or_default();
                    let change = post.change() - pre.change();
                    // debit has to signed, credit doesn't
                    let valid = change.non_negative() || *valid_sig;
                    debug_log!(
                        "token key: {}, change: {:?}, valid_sig: {}, valid \
                         modification: {}",
                        key,
                        change,
                        *valid_sig,
                        valid
                    );
                    valid
                } else {
                    debug_log!(
                        "This address ({}) is not of owner ({}) of token key: \
                         {}",
                        addr,
                        owner,
                        key
                    );
                    // If this is not the owner, allow any change
                    true
                }
            }
<<<<<<< HEAD
            KeyType::TokenMinted => verifiers.contains(&address::MULTITOKEN),
            KeyType::TokenMinter(minter) => minter != &addr || *valid_sig,
            KeyType::PoS => validate_pos_changes(ctx, &addr, key, &valid_sig)?,
            KeyType::PgfSteward(address) => address != &addr || *valid_sig,
            KeyType::GovernanceVote(voter) => voter != &addr || *valid_sig,
=======
            KeyType::PoS => {
                // Bond or unbond
                let bond_id =
                    is_bond_key(key).map(|(bond_id, _)| bond_id).or_else(
                        || is_unbond_key(key).map(|(bond_id, _, _)| bond_id),
                    );
                let valid_bond_or_unbond_change = match bond_id {
                    Some(bond_id) => {
                        // Bonds and unbonds changes for this address
                        // must be signed
                        bond_id.source != addr || *valid_sig
                    }
                    None => {
                        // Any other PoS changes are allowed without signature
                        true
                    }
                };
                // Commission rate changes must be signed by the validator
                let comm = is_validator_commission_rate_key(key);
                let valid_commission_rate_change = match comm {
                    Some((validator, _epoch)) => {
                        *validator == addr && *valid_sig
                    }
                    None => true,
                };
                // Metadata changes must be signed by the validator whose
                // metadata is manipulated
                let metadata = is_validator_metadata_key(key);
                let valid_metadata_change = match metadata {
                    Some(address) => *address == addr && *valid_sig,
                    None => true,
                };

                // Changes due to unjailing, deactivating, and reactivating are
                // marked by changes in validator state
                let state_change = is_validator_state_key(key);
                let valid_state_change =
                    match state_change {
                        Some((address, epoch)) => {
                            let params_pre = read_pos_params(&ctx.pre())?;
                            let state_pre = validator_state_handle(address)
                                .get(&ctx.pre(), epoch, &params_pre)?;

                            let params_post = read_pos_params(&ctx.post())?;
                            let state_post = validator_state_handle(address)
                                .get(&ctx.post(), epoch, &params_post)?;

                            match (state_pre, state_post) {
                                (Some(pre), Some(post)) => {
                                    if
                                    // Deactivation case
                                    (matches!(
                                    pre,
                                    ValidatorState::Consensus
                                        | ValidatorState::BelowCapacity
                                        | ValidatorState::BelowThreshold
                                ) && post == ValidatorState::Inactive)
                                // Reactivation case
                                || pre == ValidatorState::Inactive
                                    && post != ValidatorState::Inactive
                                // Unjail case
                                || pre == ValidatorState::Jailed
                                    && matches!(
                                        post,
                                        ValidatorState::Consensus
                                            | ValidatorState::BelowCapacity
                                            | ValidatorState::BelowThreshold
                                    ) {
                                        *address == addr && *valid_sig
                                    } else {
                                        true
                                    }
                                }
                                (None, Some(_post)) => {
                                    // Becoming a validator must be authorized
                                    *valid_sig
                                }
                                _ => true,
                            }
                        }
                        None => true,
                    };

                valid_bond_or_unbond_change
                    && valid_commission_rate_change
                    && valid_state_change
                    && valid_metadata_change
            }
            KeyType::GovernanceVote(voter) => {
                if voter == &addr {
                    *valid_sig
                } else {
                    true
                }
            }
            KeyType::PgfStward(address) => {
                if address == &addr {
                    *valid_sig
                } else {
                    true
                }
            }
>>>>>>> a569bdf4
            KeyType::Vp(owner) => {
                let has_post: bool = ctx.has_key_post(key)?;
                if owner == &addr {
                    if has_post {
                        let vp_hash: Vec<u8> =
                            ctx.read_bytes_post(key)?.unwrap();
                        *valid_sig && is_vp_whitelisted(ctx, &vp_hash)?
                    } else {
                        false
                    }
                } else {
                    let vp_hash: Vec<u8> = ctx.read_bytes_post(key)?.unwrap();
                    is_vp_whitelisted(ctx, &vp_hash)?
                }
            }
            KeyType::Masp | KeyType::Ibc => true,
            KeyType::Unknown => {
                // Unknown changes require a valid signature
                *valid_sig
            }
        };
        if !is_valid {
            log_string(format!("key {} modification failed vp_user", key));
            return reject();
        }
    }

    accept()
}

fn validate_pos_changes(
    ctx: &Ctx,
    owner: &Address,
    key: &storage::Key,
    valid_sig: &impl Deref<Target = bool>,
) -> VpResult {
    use proof_of_stake::storage;

    // Bond or unbond
    let is_valid_bond_or_unbond_change = || {
        let bond_id = storage::is_bond_key(key)
            .map(|(bond_id, _)| bond_id)
            .or_else(|| storage::is_bond_epoched_meta_key(key))
            .or_else(|| {
                storage::is_unbond_key(key).map(|(bond_id, _, _)| bond_id)
            });
        if let Some(bond_id) = bond_id {
            // Bonds and unbonds changes for this address must be signed
            return &bond_id.source != owner || **valid_sig;
        };
        // Unknown changes are not allowed
        false
    };

    // Commission rate changes must be signed by the validator
    let is_valid_commission_rate_change = || {
        if let Some(validator) = storage::is_validator_commission_rate_key(key)
        {
            return validator == owner && **valid_sig;
        }
        false
    };

    // Metadata changes must be signed by the validator whose
    // metadata is manipulated
    let is_valid_metadata_change = || {
        let metadata = storage::is_validator_metadata_key(key);
        match metadata {
            Some(address) => address == owner && **valid_sig,
            None => false,
        }
    };

    // Changes in validator state
    let is_valid_state_change = || {
        let state_change = storage::is_validator_state_key(key);
        let is_valid_state = match state_change {
            Some((address, epoch)) => {
                let params_pre = proof_of_stake::read_pos_params(&ctx.pre())?;
                let state_pre = proof_of_stake::validator_state_handle(address)
                    .get(&ctx.pre(), epoch, &params_pre)?;

                let params_post = proof_of_stake::read_pos_params(&ctx.post())?;
                let state_post = proof_of_stake::validator_state_handle(
                    address,
                )
                .get(&ctx.post(), epoch, &params_post)?;

                match (state_pre, state_post) {
                    (Some(pre), Some(post)) => {
                        use proof_of_stake::types::ValidatorState::*;

                        if (
                            // Deactivation case
                            matches!(
                                    pre,
                                    Consensus | BelowCapacity | BelowThreshold
                                ) && post == Inactive)
                            // Reactivation case
                            || pre == Inactive && post != Inactive
                            // Unjail case
                            || pre == Jailed
                                && matches!(
                                    post,
                                    Consensus
                                        | BelowCapacity
                                        | BelowThreshold
                                )
                        {
                            address == owner && **valid_sig
                        } else if
                        // Bonding and unbonding may affect validator sets
                        matches!(
                            pre,
                            Consensus | BelowCapacity | BelowThreshold
                        ) && matches!(
                            post,
                            Consensus | BelowCapacity | BelowThreshold
                        ) {
                            true
                        } else {
                            // Unknown state changes are not allowed
                            false
                        }
                    }
                    (None, Some(_post)) => {
                        // Becoming a validator must be authorized
                        address == owner && **valid_sig
                    }
                    (Some(_pre), None) => {
                        // Clearing of old epoched data
                        true
                    }
                    _ => false,
                }
            }
            None => false,
        };

        VpResult::Ok(
            is_valid_state
                || storage::is_validator_state_epoched_meta_key(key)
                || storage::is_consensus_validator_set_key(key)
                || storage::is_below_capacity_validator_set_key(key),
        )
    };

    let is_valid_reward_claim = || {
        if let Some(bond_id) = storage::is_last_pos_reward_claim_epoch_key(key)
        {
            // Claims for this address must be signed
            return &bond_id.source != owner || **valid_sig;
        }
        if let Some(bond_id) = storage::is_rewards_counter_key(key) {
            // Claims for this address must be signed
            return &bond_id.source != owner || **valid_sig;
        }
        false
    };

    let is_valid_redelegation = || {
        if storage::is_validator_redelegations_key(key) {
            return true;
        }
        if let Some(delegator) = storage::is_delegator_redelegations_key(key) {
            // Redelegations for this address must be signed
            return delegator != owner || **valid_sig;
        }
        if let Some(bond_id) = storage::is_rewards_counter_key(key) {
            // Redelegations auto-claim rewards
            return &bond_id.source != owner || **valid_sig;
        }
        false
    };

    let is_valid_become_validator = || {
        if storage::is_validator_addresses_key(key)
            || storage::is_consensus_keys_key(key)
            || storage::is_validator_eth_cold_key_key(key).is_some()
            || storage::is_validator_eth_hot_key_key(key).is_some()
            || storage::is_validator_max_commission_rate_change_key(key)
                .is_some()
            || storage::is_validator_address_raw_hash_key(key).is_some()
        {
            // A signature is required to become validator
            return **valid_sig;
        }
        false
    };

    Ok(is_valid_bond_or_unbond_change()
        || storage::is_total_deltas_key(key)
        || storage::is_validator_deltas_key(key)
        || storage::is_validator_total_bond_or_unbond_key(key)
        || storage::is_validator_set_positions_key(key)
        || storage::is_total_consensus_stake_key(key)
        || is_valid_state_change()?
        || is_valid_reward_claim()
        || is_valid_redelegation()
        || is_valid_commission_rate_change()
        || is_valid_metadata_change()
        || is_valid_become_validator()
        || **valid_sig)
}

#[cfg(test)]
mod tests {
    use address::testing::arb_non_internal_address;
    use namada::ledger::pos::{GenesisValidator, PosParams};
    use namada::proto::{Code, Data, Signature};
    use namada::types::dec::Dec;
    use namada::types::storage::Epoch;
    use namada::types::transaction::{self, TxType};
    use namada_test_utils::TestWasms;
    // Use this as `#[test]` annotation to enable logging
    use namada_tests::log::test;
    use namada_tests::native_vp::pos::init_pos;
    use namada_tests::tx::{self, tx_host_env, TestTxEnv};
    use namada_tests::vp::vp_host_env::storage::Key;
    use namada_tests::vp::*;
    use namada_tx_prelude::{StorageWrite, TxEnv};
    use namada_vp_prelude::account::AccountPublicKeysMap;
    use namada_vp_prelude::key::RefTo;
    use proptest::prelude::*;
    use storage::testing::arb_account_storage_key_no_vp;

    use super::*;

    /// Test that no-op transaction (i.e. no storage modifications) accepted.
    #[test]
    fn test_no_op_transaction() {
        let mut tx_data = Tx::from_type(TxType::Raw);
        tx_data.set_data(Data::new(vec![]));
        let addr: Address = address::testing::established_address_1();
        let keys_changed: BTreeSet<storage::Key> = BTreeSet::default();
        let verifiers: BTreeSet<Address> = BTreeSet::default();

        // The VP env must be initialized before calling `validate_tx`
        vp_host_env::init();

        assert!(
            validate_tx(&CTX, tx_data, addr, keys_changed, verifiers).unwrap()
        );
    }

    /// Test that a credit transfer is accepted.
    #[test]
    fn test_credit_transfer_accepted() {
        // Initialize a tx environment
        let mut tx_env = TestTxEnv::default();

        let vp_owner = address::testing::established_address_1();
        let source = address::testing::established_address_2();
        let token = address::nam();
        let amount = token::Amount::from_uint(10_098_123, 0).unwrap();

        // Spawn the accounts to be able to modify their storage
        tx_env.spawn_accounts([&vp_owner, &source, &token]);

        // Credit the tokens to the source before running the transaction to be
        // able to transfer from it
        tx_env.credit_tokens(&source, &token, amount);
        // write the denomination of NAM into storage
        storage_api::token::write_denom(
            &mut tx_env.wl_storage,
            &token,
            token::NATIVE_MAX_DECIMAL_PLACES.into(),
        )
        .unwrap();

        let amount = token::DenominatedAmount::new(
            amount,
            token::NATIVE_MAX_DECIMAL_PLACES.into(),
        );
        // Initialize VP environment from a transaction
        vp_host_env::init_from_tx(vp_owner.clone(), tx_env, |address| {
            // Apply transfer in a transaction
            tx_host_env::token::transfer(
                tx::ctx(),
                &source,
                address,
                &token,
                amount,
            )
            .unwrap();
        });

        let vp_env = vp_host_env::take();
        let mut tx_data = Tx::from_type(TxType::Raw);
        tx_data.set_data(Data::new(vec![]));
        let keys_changed: BTreeSet<storage::Key> =
            vp_env.all_touched_storage_keys();
        let verifiers: BTreeSet<Address> = BTreeSet::default();
        vp_host_env::set(vp_env);
        assert!(
            validate_tx(&CTX, tx_data, vp_owner, keys_changed, verifiers)
                .unwrap()
        );
    }

    /// Test that a debit transfer without a valid signature is rejected.
    #[test]
    fn test_unsigned_debit_transfer_rejected() {
        // Initialize a tx environment
        let mut tx_env = TestTxEnv::default();

        let vp_owner = address::testing::established_address_1();
        let target = address::testing::established_address_2();
        let token = address::nam();
        let amount = token::Amount::from_uint(10_098_123, 0).unwrap();

        // Spawn the accounts to be able to modify their storage
        tx_env.spawn_accounts([&vp_owner, &target, &token]);
        // write the denomination of NAM into storage
        storage_api::token::write_denom(
            &mut tx_env.wl_storage,
            &token,
            token::NATIVE_MAX_DECIMAL_PLACES.into(),
        )
        .unwrap();

        // Credit the tokens to the VP owner before running the transaction to
        // be able to transfer from it
        tx_env.credit_tokens(&vp_owner, &token, amount);

        let amount = token::DenominatedAmount::new(
            amount,
            token::NATIVE_MAX_DECIMAL_PLACES.into(),
        );
        // Initialize VP environment from a transaction
        vp_host_env::init_from_tx(vp_owner.clone(), tx_env, |address| {
            // Apply transfer in a transaction
            tx_host_env::token::transfer(
                tx::ctx(),
                address,
                &target,
                &token,
                amount,
            )
            .unwrap();
        });

        let vp_env = vp_host_env::take();
        let mut tx_data = Tx::from_type(TxType::Raw);
        tx_data.set_data(Data::new(vec![]));
        let keys_changed: BTreeSet<storage::Key> =
            vp_env.all_touched_storage_keys();
        let verifiers: BTreeSet<Address> = BTreeSet::default();
        vp_host_env::set(vp_env);
        assert!(
            !validate_tx(&CTX, tx_data, vp_owner, keys_changed, verifiers)
                .unwrap()
        );
    }

    /// Test that a debit transfer with a valid signature is accepted.
    #[test]
    fn test_signed_debit_transfer_accepted() {
        // Initialize a tx environment
        let mut tx_env = TestTxEnv::default();

        let vp_owner = address::testing::established_address_1();
        let keypair = key::testing::keypair_1();
        let public_key = keypair.ref_to();
        let target = address::testing::established_address_2();
        let token = address::nam();
        let amount = token::Amount::from_uint(10_098_123, 0).unwrap();

        // Spawn the accounts to be able to modify their storage
        tx_env.spawn_accounts([&vp_owner, &target, &token]);
        tx_env.init_account_storage(&vp_owner, vec![public_key.clone()], 1);

        // Credit the tokens to the VP owner before running the transaction to
        // be able to transfer from it
        tx_env.credit_tokens(&vp_owner, &token, amount);
        // write the denomination of NAM into storage
        storage_api::token::write_denom(
            &mut tx_env.wl_storage,
            &token,
            token::NATIVE_MAX_DECIMAL_PLACES.into(),
        )
        .unwrap();

        let amount = token::DenominatedAmount::new(
            amount,
            token::NATIVE_MAX_DECIMAL_PLACES.into(),
        );

        // Initialize VP environment from a transaction
        vp_host_env::init_from_tx(vp_owner.clone(), tx_env, |address| {
            // Apply transfer in a transaction
            tx_host_env::token::transfer(
                tx::ctx(),
                address,
                &target,
                &token,
                amount,
            )
            .unwrap();
        });

        let pks_map = AccountPublicKeysMap::from_iter(vec![public_key]);

        let mut vp_env = vp_host_env::take();
        let mut tx = vp_env.tx.clone();
        tx.set_data(Data::new(vec![]));
        tx.set_code(Code::new(vec![], None));
        tx.add_section(Section::Signature(Signature::new(
            vec![tx.raw_header_hash()],
            pks_map.index_secret_keys(vec![keypair]),
            None,
        )));
        let signed_tx = tx.clone();
        vp_env.tx = signed_tx.clone();
        let keys_changed: BTreeSet<storage::Key> =
            vp_env.all_touched_storage_keys();
        let verifiers: BTreeSet<Address> = BTreeSet::default();
        vp_host_env::set(vp_env);
        assert!(
            validate_tx(&CTX, signed_tx, vp_owner, keys_changed, verifiers)
                .unwrap()
        );
    }

    /// Test that a non-validator PoS action that must be authorized is rejected
    /// without a valid signature.
    #[test]
    fn test_unsigned_non_validator_pos_action_rejected() {
        // Init PoS genesis
        let pos_params = PosParams::default();
        let validator = address::testing::established_address_3();
        let initial_stake = token::Amount::from_uint(10_098_123, 0).unwrap();
        let consensus_key = key::testing::keypair_2().ref_to();
        let protocol_key = key::testing::keypair_1().ref_to();
        let eth_cold_key = key::testing::keypair_3().ref_to();
        let eth_hot_key = key::testing::keypair_4().ref_to();
        let commission_rate = Dec::new(5, 2).unwrap();
        let max_commission_rate_change = Dec::new(1, 2).unwrap();

        let genesis_validators = [GenesisValidator {
            address: validator.clone(),
            tokens: initial_stake,
            consensus_key,
            protocol_key,
            commission_rate,
            max_commission_rate_change,
            eth_hot_key,
            eth_cold_key,
            metadata: Default::default(),
        }];

        init_pos(&genesis_validators[..], &pos_params, Epoch(0));

        // Initialize a tx environment
        let mut tx_env = tx_host_env::take();

        let secret_key = key::testing::keypair_1();
        let public_key = secret_key.ref_to();
        let vp_owner: Address = address::testing::established_address_2();
        let target = address::testing::established_address_3();
        let token = address::nam();
        let amount = token::Amount::from_uint(10_098_123, 0).unwrap();
        let bond_amount = token::Amount::from_uint(5_098_123, 0).unwrap();
        let unbond_amount = token::Amount::from_uint(3_098_123, 0).unwrap();

        // Spawn the accounts to be able to modify their storage
        tx_env.spawn_accounts([&target, &token]);
        tx_env.init_account_storage(&vp_owner, vec![public_key], 1);
        // write the denomination of NAM into storage
        storage_api::token::write_denom(
            &mut tx_env.wl_storage,
            &token,
            token::NATIVE_MAX_DECIMAL_PLACES.into(),
        )
        .unwrap();

        // Credit the tokens to the VP owner before running the transaction to
        // be able to transfer from it
        tx_env.credit_tokens(&vp_owner, &token, amount);

        // Initialize VP environment from non-validator PoS actions
        vp_host_env::init_from_tx(vp_owner.clone(), tx_env, |_address| {
            // Bond the tokens, then unbond some of them
            tx::ctx()
                .bond_tokens(Some(&vp_owner), &validator, bond_amount)
                .unwrap();
            tx::ctx()
                .unbond_tokens(Some(&vp_owner), &validator, unbond_amount)
                .unwrap();
        });

        let vp_env = vp_host_env::take();
        let mut tx_data = Tx::from_type(TxType::Raw);
        tx_data.set_data(Data::new(vec![]));
        let keys_changed: BTreeSet<storage::Key> =
            vp_env.all_touched_storage_keys();
        let verifiers: BTreeSet<Address> = BTreeSet::default();
        vp_host_env::set(vp_env);
        assert!(
            !validate_tx(&CTX, tx_data, vp_owner, keys_changed, verifiers)
                .unwrap()
        );
    }

    /// Test that a PoS action to become validator that must be authorized is
    /// rejected without a valid signature.
    #[test]
    fn test_unsigned_become_validator_pos_action_rejected() {
        // Init PoS genesis
        let pos_params = PosParams::default();
        let validator = address::testing::established_address_3();
        let initial_stake = token::Amount::from_uint(10_098_123, 0).unwrap();
        let consensus_key = key::testing::keypair_2().ref_to();
        let protocol_key = key::testing::keypair_1().ref_to();
        let eth_cold_key = key::testing::keypair_3().ref_to();
        let eth_hot_key = key::testing::keypair_4().ref_to();
        let commission_rate = Dec::new(5, 2).unwrap();
        let max_commission_rate_change = Dec::new(1, 2).unwrap();

        let genesis_validators = [GenesisValidator {
            address: validator,
            tokens: initial_stake,
            consensus_key,
            protocol_key,
            commission_rate,
            max_commission_rate_change,
            eth_hot_key,
            eth_cold_key,
            metadata: Default::default(),
        }];

        init_pos(&genesis_validators[..], &pos_params, Epoch(0));

        // Initialize a tx environment
        let mut tx_env = tx_host_env::take();

        let secret_key = key::testing::keypair_1();
        let public_key = secret_key.ref_to();
        let vp_owner: Address = address::testing::established_address_2();

        // Spawn the accounts to be able to modify their storage
        tx_env.init_account_storage(&vp_owner, vec![public_key], 1);

        // Initialize VP environment from PoS action to become a validator
        vp_host_env::init_from_tx(vp_owner.clone(), tx_env, |address| {
            let consensus_key = key::common::PublicKey::Ed25519(
                key::testing::gen_keypair::<key::ed25519::SigScheme>().ref_to(),
            );
            let protocol_key = key::common::PublicKey::Ed25519(
                key::testing::gen_keypair::<key::ed25519::SigScheme>().ref_to(),
            );
            let eth_cold_key =
                key::testing::gen_keypair::<key::secp256k1::SigScheme>()
                    .ref_to();
            let eth_hot_key =
                key::testing::gen_keypair::<key::secp256k1::SigScheme>()
                    .ref_to();
            let commission_rate = Dec::new(5, 2).unwrap();
            let max_commission_rate_change = Dec::new(1, 2).unwrap();
            let args = transaction::pos::BecomeValidator {
                address: address.clone(),
                consensus_key,
                eth_cold_key,
                eth_hot_key,
                protocol_key,
                commission_rate,
                max_commission_rate_change,
                email: "cucumber@tastes.good".to_string(),
                description: None,
                website: None,
                discord_handle: None,
            };
            tx::ctx().become_validator(args).unwrap();
        });

        let vp_env = vp_host_env::take();
        let mut tx_data = Tx::from_type(TxType::Raw);
        tx_data.set_data(Data::new(vec![]));
        let keys_changed: BTreeSet<storage::Key> =
            vp_env.all_touched_storage_keys();
        let verifiers: BTreeSet<Address> = BTreeSet::default();
        vp_host_env::set(vp_env);
        assert!(
            !validate_tx(&CTX, tx_data, vp_owner, keys_changed, verifiers)
                .unwrap()
        );
    }

    /// Test that a validator PoS action that must be authorized is rejected
    /// without a valid signature.
    #[test]
    fn test_unsigned_validator_pos_action_rejected() {
        // Init PoS genesis
        let pos_params = PosParams::default();
        let validator = address::testing::established_address_3();
        let initial_stake = token::Amount::from_uint(10_098_123, 0).unwrap();
        let consensus_key = key::testing::keypair_2().ref_to();
        let protocol_key = key::testing::keypair_1().ref_to();
        let eth_cold_key = key::testing::keypair_3().ref_to();
        let eth_hot_key = key::testing::keypair_4().ref_to();
        let commission_rate = Dec::new(5, 2).unwrap();
        let max_commission_rate_change = Dec::new(1, 2).unwrap();

        let genesis_validators = [GenesisValidator {
            address: validator.clone(),
            tokens: initial_stake,
            consensus_key,
            protocol_key,
            commission_rate,
            max_commission_rate_change,
            eth_hot_key,
            eth_cold_key,
            metadata: Default::default(),
        }];

        init_pos(&genesis_validators[..], &pos_params, Epoch(0));

        // Initialize a tx environment
        let mut tx_env = tx_host_env::take();

        let secret_key = key::testing::keypair_1();
        let public_key = secret_key.ref_to();
        let target = address::testing::established_address_3();
        let token = address::nam();
        let amount = token::Amount::from_uint(10_098_123, 0).unwrap();
        let bond_amount = token::Amount::from_uint(5_098_123, 0).unwrap();
        let unbond_amount = token::Amount::from_uint(3_098_123, 0).unwrap();

        // Spawn the accounts to be able to modify their storage
        tx_env.spawn_accounts([&target, &token]);
        tx_env.init_account_storage(&validator, vec![public_key], 1);
        // write the denomination of NAM into storage
        storage_api::token::write_denom(
            &mut tx_env.wl_storage,
            &token,
            token::NATIVE_MAX_DECIMAL_PLACES.into(),
        )
        .unwrap();

        // Credit the tokens to the validator before running the transaction to
        // be able to transfer from it
        tx_env.credit_tokens(&validator, &token, amount);

        // Validator PoS actions
        vp_host_env::init_from_tx(validator.clone(), tx_env, |_address| {
            // Bond the tokens, then unbond some of them
            tx::ctx()
                .bond_tokens(Some(&validator), &validator, bond_amount)
                .unwrap();
            tx::ctx()
                .unbond_tokens(Some(&validator), &validator, unbond_amount)
                .unwrap();
            tx::ctx().deactivate_validator(&validator).unwrap();
            tx::ctx()
                .change_validator_metadata(
                    &validator,
                    Some("email".to_owned()),
                    Some("desc".to_owned()),
                    Some("website".to_owned()),
                    Some("discord".to_owned()),
                    Some(Dec::new(6, 2).unwrap()),
                )
                .unwrap();
        });

        let vp_env = vp_host_env::take();
        let mut tx_data = Tx::from_type(TxType::Raw);
        tx_data.set_data(Data::new(vec![]));
        let keys_changed: BTreeSet<storage::Key> =
            vp_env.all_touched_storage_keys();
        let verifiers: BTreeSet<Address> = BTreeSet::default();
        vp_host_env::set(vp_env);
        assert!(
            !validate_tx(&CTX, tx_data, validator, keys_changed, verifiers)
                .unwrap()
        );
    }

    /// Test that a non-validator PoS action that must be authorized is accepted
    /// with a valid signature.
    #[test]
    fn test_signed_non_validator_pos_action_accepted() {
        // Init PoS genesis
        let pos_params = PosParams::default();
        let validator = address::testing::established_address_3();
        let initial_stake = token::Amount::from_uint(10_098_123, 0).unwrap();
        let consensus_key = key::testing::keypair_2().ref_to();
        let protocol_key = key::testing::keypair_1().ref_to();
        let commission_rate = Dec::new(5, 2).unwrap();
        let max_commission_rate_change = Dec::new(1, 2).unwrap();

        let genesis_validators = [GenesisValidator {
            address: validator.clone(),
            tokens: initial_stake,
            consensus_key,
            protocol_key,
            commission_rate,
            max_commission_rate_change,
            eth_hot_key: key::common::PublicKey::Secp256k1(
                key::testing::gen_keypair::<key::secp256k1::SigScheme>()
                    .ref_to(),
            ),
            eth_cold_key: key::common::PublicKey::Secp256k1(
                key::testing::gen_keypair::<key::secp256k1::SigScheme>()
                    .ref_to(),
            ),
            metadata: Default::default(),
        }];

        init_pos(&genesis_validators[..], &pos_params, Epoch(0));

        // Initialize a tx environment
        let mut tx_env = tx_host_env::take();

        let secret_key = key::testing::keypair_1();
        let public_key = secret_key.ref_to();
        let vp_owner: Address = address::testing::established_address_2();
        let target = address::testing::established_address_3();
        let token = address::nam();
        let amount = token::Amount::from_uint(10_098_123, 0).unwrap();
        let bond_amount = token::Amount::from_uint(5_098_123, 0).unwrap();
        let unbond_amount = token::Amount::from_uint(3_098_123, 0).unwrap();

        // Spawn the accounts to be able to modify their storage
        tx_env.spawn_accounts([&target, &token]);
        tx_env.init_account_storage(&vp_owner, vec![public_key.clone()], 1);

        // write the denomination of NAM into storage
        storage_api::token::write_denom(
            &mut tx_env.wl_storage,
            &token,
            token::NATIVE_MAX_DECIMAL_PLACES.into(),
        )
        .unwrap();

        // Credit the tokens to the VP owner before running the transaction to
        // be able to transfer from it
        tx_env.credit_tokens(&vp_owner, &token, amount);

        // Initialize VP environment from non-validator PoS actions
        vp_host_env::init_from_tx(vp_owner.clone(), tx_env, |_address| {
            // Bond the tokens, then unbond some of them
            tx::ctx()
                .bond_tokens(Some(&vp_owner), &validator, bond_amount)
                .unwrap();
            tx::ctx()
                .unbond_tokens(Some(&vp_owner), &validator, unbond_amount)
                .unwrap();
        });

        let pks_map = AccountPublicKeysMap::from_iter(vec![public_key]);

        let mut vp_env = vp_host_env::take();
        let mut tx = vp_env.tx.clone();
        tx.set_data(Data::new(vec![]));
        tx.set_code(Code::new(vec![], None));
        tx.add_section(Section::Signature(Signature::new(
            vec![tx.raw_header_hash()],
            pks_map.index_secret_keys(vec![secret_key]),
            None,
        )));
        let signed_tx = tx.clone();
        vp_env.tx = signed_tx.clone();
        let keys_changed: BTreeSet<storage::Key> =
            vp_env.all_touched_storage_keys();
        let verifiers: BTreeSet<Address> = BTreeSet::default();
        vp_host_env::set(vp_env);
        assert!(
            validate_tx(&CTX, signed_tx, vp_owner, keys_changed, verifiers)
                .unwrap()
        );
    }

    /// Test that a signed PoS action to become validator that must be
    /// authorized is accepted with a valid signature.
    #[test]
    fn test_signed_become_validator_pos_action_accepted() {
        // Init PoS genesis
        let pos_params = PosParams::default();
        let validator = address::testing::established_address_3();
        let initial_stake = token::Amount::from_uint(10_098_123, 0).unwrap();
        let consensus_key = key::testing::keypair_2().ref_to();
        let protocol_key = key::testing::keypair_1().ref_to();
        let eth_cold_key = key::testing::keypair_3().ref_to();
        let eth_hot_key = key::testing::keypair_4().ref_to();
        let commission_rate = Dec::new(5, 2).unwrap();
        let max_commission_rate_change = Dec::new(1, 2).unwrap();

        let genesis_validators = [GenesisValidator {
            address: validator,
            tokens: initial_stake,
            consensus_key,
            protocol_key,
            commission_rate,
            max_commission_rate_change,
            eth_hot_key,
            eth_cold_key,
            metadata: Default::default(),
        }];

        init_pos(&genesis_validators[..], &pos_params, Epoch(0));

        // Initialize a tx environment
        let mut tx_env = tx_host_env::take();

        let secret_key = key::testing::keypair_1();
        let public_key = secret_key.ref_to();
        let vp_owner: Address = address::testing::established_address_2();

        // Spawn the accounts to be able to modify their storage
        tx_env.init_account_storage(&vp_owner, vec![public_key.clone()], 1);

        // Initialize VP environment from PoS action to become a validator
        vp_host_env::init_from_tx(vp_owner.clone(), tx_env, |address| {
            let consensus_key = key::common::PublicKey::Ed25519(
                key::testing::gen_keypair::<key::ed25519::SigScheme>().ref_to(),
            );
            let protocol_key = key::common::PublicKey::Ed25519(
                key::testing::gen_keypair::<key::ed25519::SigScheme>().ref_to(),
            );
            let eth_cold_key =
                key::testing::gen_keypair::<key::secp256k1::SigScheme>()
                    .ref_to();
            let eth_hot_key =
                key::testing::gen_keypair::<key::secp256k1::SigScheme>()
                    .ref_to();
            let commission_rate = Dec::new(5, 2).unwrap();
            let max_commission_rate_change = Dec::new(1, 2).unwrap();
            let args = transaction::pos::BecomeValidator {
                address: address.clone(),
                consensus_key,
                eth_cold_key,
                eth_hot_key,
                protocol_key,
                commission_rate,
                max_commission_rate_change,
                email: "cucumber@tastes.good".to_string(),
                description: None,
                website: None,
                discord_handle: None,
            };
            tx::ctx().become_validator(args).unwrap();
        });

        let pks_map = AccountPublicKeysMap::from_iter(vec![public_key]);

        let mut vp_env = vp_host_env::take();
        let mut tx = vp_env.tx.clone();
        tx.set_data(Data::new(vec![]));
        tx.set_code(Code::new(vec![], None));
        tx.add_section(Section::Signature(Signature::new(
            vec![tx.raw_header_hash()],
            pks_map.index_secret_keys(vec![secret_key]),
            None,
        )));
        let signed_tx = tx.clone();
        vp_env.tx = signed_tx.clone();
        let keys_changed: BTreeSet<storage::Key> =
            vp_env.all_touched_storage_keys();
        let verifiers: BTreeSet<Address> = BTreeSet::default();
        vp_host_env::set(vp_env);
        assert!(
            validate_tx(&CTX, signed_tx, vp_owner, keys_changed, verifiers)
                .unwrap()
        );
    }

    /// Test that a validator PoS action that must be authorized is accepted
    /// with a valid signature.
    #[test]
    fn test_signed_validator_pos_action_accepted() {
        // Init PoS genesis
        let pos_params = PosParams::default();
        let validator = address::testing::established_address_3();
        let initial_stake = token::Amount::from_uint(10_098_123, 0).unwrap();
        let consensus_key = key::testing::keypair_2().ref_to();
        let protocol_key = key::testing::keypair_1().ref_to();
        let commission_rate = Dec::new(5, 2).unwrap();
        let max_commission_rate_change = Dec::new(1, 2).unwrap();

        let genesis_validators = [GenesisValidator {
            address: validator.clone(),
            tokens: initial_stake,
            consensus_key,
            protocol_key,
            commission_rate,
            max_commission_rate_change,
            eth_hot_key: key::common::PublicKey::Secp256k1(
                key::testing::gen_keypair::<key::secp256k1::SigScheme>()
                    .ref_to(),
            ),
            eth_cold_key: key::common::PublicKey::Secp256k1(
                key::testing::gen_keypair::<key::secp256k1::SigScheme>()
                    .ref_to(),
            ),
            metadata: Default::default(),
        }];

        init_pos(&genesis_validators[..], &pos_params, Epoch(0));

        // Initialize a tx environment
        let mut tx_env = tx_host_env::take();

        let secret_key = key::testing::keypair_1();
        let public_key = secret_key.ref_to();
        let target = address::testing::established_address_3();
        let token = address::nam();
        let amount = token::Amount::from_uint(10_098_123, 0).unwrap();
        let bond_amount = token::Amount::from_uint(5_098_123, 0).unwrap();
        let unbond_amount = token::Amount::from_uint(3_098_123, 0).unwrap();

        // Spawn the accounts to be able to modify their storage
        tx_env.spawn_accounts([&target, &token]);
        tx_env.init_account_storage(&validator, vec![public_key.clone()], 1);

        // write the denomination of NAM into storage
        storage_api::token::write_denom(
            &mut tx_env.wl_storage,
            &token,
            token::NATIVE_MAX_DECIMAL_PLACES.into(),
        )
        .unwrap();

        // Credit the tokens to the VP owner before running the transaction to
        // be able to transfer from it
        tx_env.credit_tokens(&validator, &token, amount);

        // Validator PoS actions
        vp_host_env::init_from_tx(validator.clone(), tx_env, |_address| {
            // Bond the tokens, then unbond some of them
            tx::ctx()
                .bond_tokens(Some(&validator), &validator, bond_amount)
                .unwrap();
            tx::ctx()
                .unbond_tokens(Some(&validator), &validator, unbond_amount)
                .unwrap();
            tx::ctx().deactivate_validator(&validator).unwrap();
            tx::ctx()
                .change_validator_metadata(
                    &validator,
                    Some("email".to_owned()),
                    Some("desc".to_owned()),
                    Some("website".to_owned()),
                    Some("discord".to_owned()),
                    Some(Dec::new(6, 2).unwrap()),
                )
                .unwrap();
        });

        let pks_map = AccountPublicKeysMap::from_iter(vec![public_key]);

        let mut vp_env = vp_host_env::take();
        let mut tx = vp_env.tx.clone();
        tx.set_data(Data::new(vec![]));
        tx.set_code(Code::new(vec![], None));
        tx.add_section(Section::Signature(Signature::new(
            vec![tx.raw_header_hash()],
            pks_map.index_secret_keys(vec![secret_key]),
            None,
        )));
        let signed_tx = tx.clone();
        vp_env.tx = signed_tx.clone();
        let keys_changed: BTreeSet<storage::Key> =
            vp_env.all_touched_storage_keys();
        let verifiers: BTreeSet<Address> = BTreeSet::default();
        vp_host_env::set(vp_env);
        assert!(
            validate_tx(&CTX, signed_tx, validator, keys_changed, verifiers)
                .unwrap()
        );
    }

    /// Test that a transfer on with accounts other than self is accepted.
    #[test]
    fn test_transfer_between_other_parties_accepted() {
        // Initialize a tx environment
        let mut tx_env = TestTxEnv::default();

        let vp_owner = address::testing::established_address_1();
        let source = address::testing::established_address_2();
        let target = address::testing::established_address_3();
        let token = address::nam();
        let amount = token::Amount::from_uint(10_098_123, 0).unwrap();

        // Spawn the accounts to be able to modify their storage
        tx_env.spawn_accounts([&vp_owner, &source, &target, &token]);

        // Credit the tokens to the VP owner before running the transaction to
        // be able to transfer from it
        tx_env.credit_tokens(&source, &token, amount);

        let amount = token::DenominatedAmount::new(
            amount,
            token::NATIVE_MAX_DECIMAL_PLACES.into(),
        );

        // Initialize VP environment from a transaction
        vp_host_env::init_from_tx(vp_owner.clone(), tx_env, |address| {
            tx::ctx().insert_verifier(address).unwrap();
            // Apply transfer in a transaction
            tx_host_env::token::transfer(
                tx::ctx(),
                &source,
                &target,
                &token,
                amount,
            )
            .unwrap();
        });

        let vp_env = vp_host_env::take();
        let mut tx_data = Tx::from_type(TxType::Raw);
        tx_data.set_data(Data::new(vec![]));
        let keys_changed: BTreeSet<storage::Key> =
            vp_env.all_touched_storage_keys();
        let verifiers: BTreeSet<Address> = BTreeSet::default();
        vp_host_env::set(vp_env);
        assert!(
            validate_tx(&CTX, tx_data, vp_owner, keys_changed, verifiers)
                .unwrap()
        );
    }

    prop_compose! {
        /// Generates an account address and a storage key inside its storage.
        fn arb_account_storage_subspace_key()
            // Generate an address
            (address in arb_non_internal_address())
            // Generate a storage key other than its VP key (VP cannot be
            // modified directly via `write`, it has to be modified via
            // `tx::update_validity_predicate`.
            (storage_key in arb_account_storage_key_no_vp(address.clone()),
            // Use the generated address too
            address in Just(address))
        -> (Address, Key) {
            (address, storage_key)
        }
    }

    proptest! {
        /// Test that an unsigned tx that performs arbitrary storage writes or
        /// deletes to  the account is rejected.
        #[test]
        fn test_unsigned_arb_storage_write_rejected(
            (vp_owner, storage_key) in arb_account_storage_subspace_key(),
            // Generate bytes to write. If `None`, delete from the key instead
            storage_value in any::<Option<Vec<u8>>>(),
        ) {
            // Initialize a tx environment
            let mut tx_env = TestTxEnv::default();

            // Spawn all the accounts in the storage key to be able to modify
            // their storage
            let storage_key_addresses = storage_key.find_addresses();
            tx_env.spawn_accounts(storage_key_addresses);

            // Initialize VP environment from a transaction
            vp_host_env::init_from_tx(vp_owner.clone(), tx_env, |_address| {
                // Write or delete some data in the transaction
                if let Some(value) = &storage_value {
                    tx::ctx().write(&storage_key, value).unwrap();
                } else {
                    tx::ctx().delete(&storage_key).unwrap();
                }
            });

            let vp_env = vp_host_env::take();
            let mut tx_data = Tx::from_type(TxType::Raw);
            tx_data.set_data(Data::new(vec![]));
            let keys_changed: BTreeSet<storage::Key> =
                vp_env.all_touched_storage_keys();
            let verifiers: BTreeSet<Address> = BTreeSet::default();
            vp_host_env::set(vp_env);
            assert!(!validate_tx(&CTX, tx_data, vp_owner, keys_changed, verifiers).unwrap());
        }
    }

    proptest! {
            /// Test that a signed tx that performs arbitrary storage writes or
            /// deletes to the account is accepted.
            #[test]
            fn test_signed_arb_storage_write(
                (vp_owner, storage_key) in arb_account_storage_subspace_key(),
                // Generate bytes to write. If `None`, delete from the key instead
                storage_value in any::<Option<Vec<u8>>>(),
            ) {
                // Initialize a tx environment
                let mut tx_env = TestTxEnv::default();

                let keypair = key::testing::keypair_1();
                let public_key = keypair.ref_to();

                // Spawn all the accounts in the storage key to be able to modify
                // their storage
                let storage_key_addresses = storage_key.find_addresses();
                tx_env.spawn_accounts(storage_key_addresses);
                tx_env.init_account_storage(&vp_owner, vec![public_key.clone()], 1);

                // Initialize VP environment from a transaction
                vp_host_env::init_from_tx(vp_owner.clone(), tx_env, |_address| {
                    // Write or delete some data in the transaction
                    if let Some(value) = &storage_value {
                        tx::ctx().write(&storage_key, value).unwrap();
                    } else {
                        tx::ctx().delete(&storage_key).unwrap();
                    }
                });

                let pks_map = AccountPublicKeysMap::from_iter(vec![public_key]);

                let mut vp_env = vp_host_env::take();
                let mut tx = vp_env.tx.clone();
                tx.set_code(Code::new(vec![], None));
                tx.set_data(Data::new(vec![]));
                tx.add_section(Section::Signature(Signature::new(
    vec![                tx.raw_header_hash()],
                    pks_map.index_secret_keys(vec![keypair]),
                    None,
                )));
                let signed_tx = tx.clone();
                vp_env.tx = signed_tx.clone();
                let keys_changed: BTreeSet<storage::Key> =
                vp_env.all_touched_storage_keys();
                let verifiers: BTreeSet<Address> = BTreeSet::default();
                vp_host_env::set(vp_env);
                assert!(validate_tx(&CTX, signed_tx, vp_owner, keys_changed, verifiers).unwrap());
            }
        }

    /// Test that a validity predicate update without a valid signature is
    /// rejected.
    #[test]
    fn test_unsigned_vp_update_rejected() {
        // Initialize a tx environment
        let mut tx_env = TestTxEnv::default();

        let vp_owner = address::testing::established_address_1();
        let vp_code = TestWasms::VpAlwaysTrue.read_bytes();
        let vp_hash = sha256(&vp_code);
        // for the update
        tx_env.store_wasm_code(vp_code);

        // Spawn the accounts to be able to modify their storage
        tx_env.spawn_accounts([&vp_owner]);

        // Initialize VP environment from a transaction
        vp_host_env::init_from_tx(vp_owner.clone(), tx_env, |address| {
            // Update VP in a transaction
            tx::ctx()
                .update_validity_predicate(address, vp_hash, &None)
                .unwrap();
        });

        let vp_env = vp_host_env::take();
        let mut tx_data = Tx::from_type(TxType::Raw);
        tx_data.set_data(Data::new(vec![]));
        tx_data.set_code(Code::new(vec![], None));
        let keys_changed: BTreeSet<storage::Key> =
            vp_env.all_touched_storage_keys();
        let verifiers: BTreeSet<Address> = BTreeSet::default();
        vp_host_env::set(vp_env);
        assert!(
            !validate_tx(&CTX, tx_data, vp_owner, keys_changed, verifiers)
                .unwrap()
        );
    }

    /// Test that a validity predicate update with a valid signature is
    /// accepted.
    #[test]
    fn test_signed_vp_update_accepted() {
        // Initialize a tx environment
        let mut tx_env = TestTxEnv::default();
        tx_env.init_parameters(None, None, None, None);

        let vp_owner = address::testing::established_address_1();
        let keypair = key::testing::keypair_1();
        let public_key = keypair.ref_to();
        let vp_code = TestWasms::VpAlwaysTrue.read_bytes();
        let vp_hash = sha256(&vp_code);
        // for the update
        tx_env.store_wasm_code(vp_code);

        // Spawn the accounts to be able to modify their storage
        tx_env.spawn_accounts([&vp_owner]);
        tx_env.init_account_storage(&vp_owner, vec![public_key.clone()], 1);

        // Initialize VP environment from a transaction
        vp_host_env::init_from_tx(vp_owner.clone(), tx_env, |address| {
            // Update VP in a transaction
            tx::ctx()
                .update_validity_predicate(address, vp_hash, &None)
                .unwrap();
        });

        let pks_map = AccountPublicKeysMap::from_iter(vec![public_key]);

        let mut vp_env = vp_host_env::take();
        let mut tx = vp_env.tx.clone();
        tx.set_data(Data::new(vec![]));
        tx.set_code(Code::new(vec![], None));
        tx.add_section(Section::Signature(Signature::new(
            vec![tx.raw_header_hash()],
            pks_map.index_secret_keys(vec![keypair]),
            None,
        )));
        let signed_tx = tx.clone();
        vp_env.tx = signed_tx.clone();
        let keys_changed: BTreeSet<storage::Key> =
            vp_env.all_touched_storage_keys();
        let verifiers: BTreeSet<Address> = BTreeSet::default();
        vp_host_env::set(vp_env);
        assert!(
            validate_tx(&CTX, signed_tx, vp_owner, keys_changed, verifiers)
                .unwrap()
        );
    }

    /// Test that a validity predicate update is rejected if not whitelisted
    #[test]
    fn test_signed_vp_update_not_whitelisted_rejected() {
        // Initialize a tx environment
        let mut tx_env = TestTxEnv::default();
        tx_env.init_parameters(
            None,
            Some(vec!["some_hash".to_string()]),
            None,
            None,
        );

        let vp_owner = address::testing::established_address_1();
        let keypair = key::testing::keypair_1();
        let public_key = keypair.ref_to();
        let vp_code = TestWasms::VpAlwaysTrue.read_bytes();
        let vp_hash = sha256(&vp_code);
        // for the update
        tx_env.store_wasm_code(vp_code);

        // Spawn the accounts to be able to modify their storage
        tx_env.spawn_accounts([&vp_owner]);
        tx_env.init_account_storage(&vp_owner, vec![public_key.clone()], 1);

        // Initialize VP environment from a transaction
        vp_host_env::init_from_tx(vp_owner.clone(), tx_env, |address| {
            // Update VP in a transaction
            tx::ctx()
                .update_validity_predicate(address, vp_hash, &None)
                .unwrap();
        });

        let pks_map = AccountPublicKeysMap::from_iter(vec![public_key]);

        let mut vp_env = vp_host_env::take();
        let mut tx = vp_env.tx.clone();
        tx.set_data(Data::new(vec![]));
        tx.set_code(Code::new(vec![], None));
        tx.add_section(Section::Signature(Signature::new(
            vec![tx.raw_header_hash()],
            pks_map.index_secret_keys(vec![keypair]),
            None,
        )));
        let signed_tx = tx.clone();
        vp_env.tx = signed_tx.clone();
        let keys_changed: BTreeSet<storage::Key> =
            vp_env.all_touched_storage_keys();
        let verifiers: BTreeSet<Address> = BTreeSet::default();
        vp_host_env::set(vp_env);
        assert!(
            !validate_tx(&CTX, signed_tx, vp_owner, keys_changed, verifiers)
                .unwrap()
        );
    }

    /// Test that a validity predicate update is accepted if whitelisted
    #[test]
    fn test_signed_vp_update_whitelisted_accepted() {
        // Initialize a tx environment
        let mut tx_env = TestTxEnv::default();

        let vp_owner = address::testing::established_address_1();
        let keypair = key::testing::keypair_1();
        let public_key = keypair.ref_to();
        let vp_code = TestWasms::VpAlwaysTrue.read_bytes();
        let vp_hash = sha256(&vp_code);
        // for the update
        tx_env.store_wasm_code(vp_code);

        tx_env.init_parameters(
            None,
            Some(vec![vp_hash.to_string()]),
            None,
            None,
        );

        // Spawn the accounts to be able to modify their storage
        tx_env.spawn_accounts([&vp_owner]);
        tx_env.init_account_storage(&vp_owner, vec![public_key.clone()], 1);

        // Initialize VP environment from a transaction
        vp_host_env::init_from_tx(vp_owner.clone(), tx_env, |address| {
            // Update VP in a transaction
            tx::ctx()
                .update_validity_predicate(address, vp_hash, &None)
                .unwrap();
        });

        let pks_map = AccountPublicKeysMap::from_iter(vec![public_key]);

        let mut vp_env = vp_host_env::take();
        let mut tx = vp_env.tx.clone();
        tx.set_data(Data::new(vec![]));
        tx.set_code(Code::new(vec![], None));
        tx.add_section(Section::Signature(Signature::new(
            vec![tx.raw_header_hash()],
            pks_map.index_secret_keys(vec![keypair]),
            None,
        )));
        let signed_tx = tx.clone();
        vp_env.tx = signed_tx.clone();
        let keys_changed: BTreeSet<storage::Key> =
            vp_env.all_touched_storage_keys();
        let verifiers: BTreeSet<Address> = BTreeSet::default();
        vp_host_env::set(vp_env);
        assert!(
            validate_tx(&CTX, signed_tx, vp_owner, keys_changed, verifiers)
                .unwrap()
        );
    }

    /// Test that a tx is rejected if not whitelisted
    #[test]
    fn test_tx_not_whitelisted_rejected() {
        // Initialize a tx environment
        let mut tx_env = TestTxEnv::default();

        let vp_owner = address::testing::established_address_1();
        let keypair = key::testing::keypair_1();
        let public_key = keypair.ref_to();
        let vp_code = TestWasms::VpAlwaysTrue.read_bytes();
        let vp_hash = sha256(&vp_code);
        // for the update
        tx_env.store_wasm_code(vp_code);

        tx_env.init_parameters(
            None,
            Some(vec![vp_hash.to_string()]),
            Some(vec!["some_hash".to_string()]),
            None,
        );

        // Spawn the accounts to be able to modify their storage
        tx_env.spawn_accounts([&vp_owner]);
        tx_env.init_account_storage(&vp_owner, vec![public_key.clone()], 1);

        // Initialize VP environment from a transaction
        vp_host_env::init_from_tx(vp_owner.clone(), tx_env, |address| {
            // Update VP in a transaction
            tx::ctx()
                .update_validity_predicate(address, vp_hash, &None)
                .unwrap();
        });

        let pks_map = AccountPublicKeysMap::from_iter(vec![public_key]);

        let mut vp_env = vp_host_env::take();
        let mut tx = vp_env.tx.clone();
        tx.set_data(Data::new(vec![]));
        tx.set_code(Code::new(vec![], None));
        tx.add_section(Section::Signature(Signature::new(
            vec![tx.raw_header_hash()],
            pks_map.index_secret_keys(vec![keypair]),
            None,
        )));
        let signed_tx = tx.clone();
        vp_env.tx = signed_tx.clone();
        let keys_changed: BTreeSet<storage::Key> =
            vp_env.all_touched_storage_keys();
        let verifiers: BTreeSet<Address> = BTreeSet::default();
        vp_host_env::set(vp_env);
        assert!(
            !validate_tx(&CTX, signed_tx, vp_owner, keys_changed, verifiers)
                .unwrap()
        );
    }

    #[test]
    fn test_tx_whitelisted_accepted() {
        // Initialize a tx environment
        let mut tx_env = TestTxEnv::default();

        let vp_owner = address::testing::established_address_1();
        let keypair = key::testing::keypair_1();
        let public_key = keypair.ref_to();
        let vp_code = TestWasms::VpAlwaysTrue.read_bytes();
        let vp_hash = sha256(&vp_code);
        // for the update
        tx_env.store_wasm_code(vp_code);

        // hardcoded hash of VP_ALWAYS_TRUE_WASM
        tx_env.init_parameters(
            None,
            Some(vec![vp_hash.to_string()]),
            None,
            None,
        );

        // Spawn the accounts to be able to modify their storage
        tx_env.spawn_accounts([&vp_owner]);
        tx_env.init_account_storage(&vp_owner, vec![public_key.clone()], 1);

        // Initialize VP environment from a transaction
        vp_host_env::init_from_tx(vp_owner.clone(), tx_env, |address| {
            // Update VP in a transaction
            tx::ctx()
                .update_validity_predicate(address, vp_hash, &None)
                .unwrap();
        });

        let pks_map = AccountPublicKeysMap::from_iter(vec![public_key]);

        let mut vp_env = vp_host_env::take();
        let mut tx = vp_env.tx.clone();
        tx.set_code(Code::new(vec![], None));
        tx.set_data(Data::new(vec![]));
        tx.add_section(Section::Signature(Signature::new(
            vec![tx.raw_header_hash()],
            pks_map.index_secret_keys(vec![keypair]),
            None,
        )));
        let signed_tx = tx.clone();
        vp_env.tx = signed_tx.clone();
        let keys_changed: BTreeSet<storage::Key> =
            vp_env.all_touched_storage_keys();
        let verifiers: BTreeSet<Address> = BTreeSet::default();
        vp_host_env::set(vp_env);
        assert!(
            validate_tx(&CTX, signed_tx, vp_owner, keys_changed, verifiers)
                .unwrap()
        );
    }
}<|MERGE_RESOLUTION|>--- conflicted
+++ resolved
@@ -15,15 +15,12 @@
 
 use namada_vp_prelude::*;
 use once_cell::unsync::Lazy;
-<<<<<<< HEAD
-=======
 use proof_of_stake::storage::{read_pos_params, validator_state_handle};
 use proof_of_stake::storage_key::{
     is_bond_key, is_pos_key, is_unbond_key, is_validator_commission_rate_key,
     is_validator_metadata_key, is_validator_state_key,
 };
 use proof_of_stake::types::ValidatorState;
->>>>>>> a569bdf4
 
 enum KeyType<'a> {
     TokenBalance { owner: &'a Address },
@@ -41,17 +38,12 @@
 impl<'a> From<&'a storage::Key> for KeyType<'a> {
     fn from(key: &'a storage::Key) -> KeyType<'a> {
         if let Some([_, owner]) = token::is_any_token_balance_key(key) {
-<<<<<<< HEAD
             Self::TokenBalance { owner }
         } else if token::is_any_minted_balance_key(key).is_some() {
             Self::TokenMinted
         } else if let Some(minter) = token::is_any_minter_key(key) {
             Self::TokenMinter(minter)
-        } else if proof_of_stake::storage::is_pos_key(key) {
-=======
-            Self::Token { owner }
         } else if is_pos_key(key) {
->>>>>>> a569bdf4
             Self::PoS
         } else if gov_storage::keys::is_vote_key(key) {
             let voter_address = gov_storage::keys::get_voter_address(key);
@@ -130,116 +122,11 @@
                     true
                 }
             }
-<<<<<<< HEAD
             KeyType::TokenMinted => verifiers.contains(&address::MULTITOKEN),
             KeyType::TokenMinter(minter) => minter != &addr || *valid_sig,
             KeyType::PoS => validate_pos_changes(ctx, &addr, key, &valid_sig)?,
             KeyType::PgfSteward(address) => address != &addr || *valid_sig,
             KeyType::GovernanceVote(voter) => voter != &addr || *valid_sig,
-=======
-            KeyType::PoS => {
-                // Bond or unbond
-                let bond_id =
-                    is_bond_key(key).map(|(bond_id, _)| bond_id).or_else(
-                        || is_unbond_key(key).map(|(bond_id, _, _)| bond_id),
-                    );
-                let valid_bond_or_unbond_change = match bond_id {
-                    Some(bond_id) => {
-                        // Bonds and unbonds changes for this address
-                        // must be signed
-                        bond_id.source != addr || *valid_sig
-                    }
-                    None => {
-                        // Any other PoS changes are allowed without signature
-                        true
-                    }
-                };
-                // Commission rate changes must be signed by the validator
-                let comm = is_validator_commission_rate_key(key);
-                let valid_commission_rate_change = match comm {
-                    Some((validator, _epoch)) => {
-                        *validator == addr && *valid_sig
-                    }
-                    None => true,
-                };
-                // Metadata changes must be signed by the validator whose
-                // metadata is manipulated
-                let metadata = is_validator_metadata_key(key);
-                let valid_metadata_change = match metadata {
-                    Some(address) => *address == addr && *valid_sig,
-                    None => true,
-                };
-
-                // Changes due to unjailing, deactivating, and reactivating are
-                // marked by changes in validator state
-                let state_change = is_validator_state_key(key);
-                let valid_state_change =
-                    match state_change {
-                        Some((address, epoch)) => {
-                            let params_pre = read_pos_params(&ctx.pre())?;
-                            let state_pre = validator_state_handle(address)
-                                .get(&ctx.pre(), epoch, &params_pre)?;
-
-                            let params_post = read_pos_params(&ctx.post())?;
-                            let state_post = validator_state_handle(address)
-                                .get(&ctx.post(), epoch, &params_post)?;
-
-                            match (state_pre, state_post) {
-                                (Some(pre), Some(post)) => {
-                                    if
-                                    // Deactivation case
-                                    (matches!(
-                                    pre,
-                                    ValidatorState::Consensus
-                                        | ValidatorState::BelowCapacity
-                                        | ValidatorState::BelowThreshold
-                                ) && post == ValidatorState::Inactive)
-                                // Reactivation case
-                                || pre == ValidatorState::Inactive
-                                    && post != ValidatorState::Inactive
-                                // Unjail case
-                                || pre == ValidatorState::Jailed
-                                    && matches!(
-                                        post,
-                                        ValidatorState::Consensus
-                                            | ValidatorState::BelowCapacity
-                                            | ValidatorState::BelowThreshold
-                                    ) {
-                                        *address == addr && *valid_sig
-                                    } else {
-                                        true
-                                    }
-                                }
-                                (None, Some(_post)) => {
-                                    // Becoming a validator must be authorized
-                                    *valid_sig
-                                }
-                                _ => true,
-                            }
-                        }
-                        None => true,
-                    };
-
-                valid_bond_or_unbond_change
-                    && valid_commission_rate_change
-                    && valid_state_change
-                    && valid_metadata_change
-            }
-            KeyType::GovernanceVote(voter) => {
-                if voter == &addr {
-                    *valid_sig
-                } else {
-                    true
-                }
-            }
-            KeyType::PgfStward(address) => {
-                if address == &addr {
-                    *valid_sig
-                } else {
-                    true
-                }
-            }
->>>>>>> a569bdf4
             KeyType::Vp(owner) => {
                 let has_post: bool = ctx.has_key_post(key)?;
                 if owner == &addr {
