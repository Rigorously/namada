--- conflicted
+++ resolved
@@ -14,7 +14,6 @@
     let transfer =
         ibc::ibc_actions(ctx).execute(&data).into_storage_result()?;
 
-<<<<<<< HEAD
     if let Some(transfers) = transfer {
         // Prepare the sources of the multi-transfer
         let sources = transfers
@@ -41,8 +40,8 @@
         if let Some(masp_section_ref) = transfers.shielded_section_hash {
             let shielded = tx_data
                 .tx
-                .get_section(&masp_section_ref)
-                .and_then(|x| x.as_ref().masp_tx())
+                .get_masp_section(&masp_section_ref)
+                .cloned()
                 .ok_or_err_msg(
                     "Unable to find required shielded section in tx data",
                 )
@@ -57,27 +56,6 @@
                 .wrap_err("Failed to update the MASP commitment tree")?;
             ctx.push_action(Action::Masp(MaspAction { masp_section_ref }))?;
         }
-=======
-    if let Some(masp_section_ref) =
-        transfer.map(|transfer| transfer.shielded_section_hash)
-    {
-        let shielded = tx_data
-            .tx
-            .get_masp_section(&masp_section_ref)
-            .cloned()
-            .ok_or_err_msg(
-                "Unable to find required shielded section in tx data",
-            )
-            .map_err(|err| {
-                ctx.set_commitment_sentinel();
-                err
-            })?;
-        token::utils::handle_masp_tx(ctx, &shielded)
-            .wrap_err("Encountered error while handling MASP transaction")?;
-        update_masp_note_commitment_tree(&shielded)
-            .wrap_err("Failed to update the MASP commitment tree")?;
-        ctx.push_action(Action::Masp(MaspAction { masp_section_ref }))?;
->>>>>>> c7a45249
     }
 
     Ok(())
